--- conflicted
+++ resolved
@@ -4,11 +4,7 @@
         "Read more about it at https://getcomposer.org/doc/01-basic-usage.md#installing-dependencies",
         "This file is @generated automatically"
     ],
-<<<<<<< HEAD
-    "content-hash": "2b33af601c79f713d62db24f8a8f55c5",
-=======
-    "content-hash": "9cda4be36a91eb4c3047272134b31a98",
->>>>>>> 008d18ae
+    "content-hash": "dfd75190423bc59565a3605de4071811",
     "packages": [
         {
             "name": "cocur/slugify",
@@ -665,18 +661,6 @@
         },
         {
             "name": "platformsh/console-form",
-<<<<<<< HEAD
-            "version": "v0.0.22",
-            "source": {
-                "type": "git",
-                "url": "https://github.com/platformsh/console-form.git",
-                "reference": "9b657eafd7dbd01dcb0dcbe2218699e1c252bb9a"
-            },
-            "dist": {
-                "type": "zip",
-                "url": "https://api.github.com/repos/platformsh/console-form/zipball/9b657eafd7dbd01dcb0dcbe2218699e1c252bb9a",
-                "reference": "9b657eafd7dbd01dcb0dcbe2218699e1c252bb9a",
-=======
             "version": "v0.0.23",
             "source": {
                 "type": "git",
@@ -687,7 +671,6 @@
                 "type": "zip",
                 "url": "https://api.github.com/repos/platformsh/console-form/zipball/38f069fdb59885fdd1463831c1d557b1491b539f",
                 "reference": "38f069fdb59885fdd1463831c1d557b1491b539f",
->>>>>>> 008d18ae
                 "shasum": ""
             },
             "require": {
@@ -713,8 +696,7 @@
                 }
             ],
             "description": "A lightweight Symfony Console form system.",
-<<<<<<< HEAD
-            "time": "2018-07-20T19:16:54+00:00"
+            "time": "2018-09-09T20:47:21+00:00"
         },
         {
             "name": "platformsh/oauth2",
@@ -754,9 +736,6 @@
             ],
             "description": "Platform.sh OAuth2 client",
             "time": "2017-11-13T09:10:25+00:00"
-=======
-            "time": "2018-09-09T20:47:21+00:00"
->>>>>>> 008d18ae
         },
         {
             "name": "psr/container",
@@ -2907,12 +2886,8 @@
     "prefer-stable": false,
     "prefer-lowest": false,
     "platform": {
-<<<<<<< HEAD
-        "php": ">=7.1"
-=======
-        "php": ">=5.5.9",
+        "php": ">=7.1",
         "ext-json": "*"
->>>>>>> 008d18ae
     },
     "platform-dev": [],
     "platform-overrides": {

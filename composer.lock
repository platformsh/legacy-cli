--- conflicted
+++ resolved
@@ -4,13 +4,8 @@
         "Read more about it at https://getcomposer.org/doc/01-basic-usage.md#composer-lock-the-lock-file",
         "This file is @generated automatically"
     ],
-<<<<<<< HEAD
-    "hash": "9e73e713752a336b8a9ffb1be517e434",
-    "content-hash": "bf057dd4dd2ed4dc9569506bfee9de09",
-=======
-    "hash": "e92ba31720682d5dc0d8441aa6ceadba",
-    "content-hash": "f7336ea0c5264e5a00ab4f8afbc65e45",
->>>>>>> a76a1307
+    "hash": "9214e24b143baaafc41a749dd64ffdb3",
+    "content-hash": "ef918e78cd2943c8b6b20ddc789b77b0",
     "packages": [
         {
             "name": "cocur/slugify",

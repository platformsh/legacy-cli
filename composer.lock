{
    "_readme": [
        "This file locks the dependencies of your project to a known state",
        "Read more about it at https://getcomposer.org/doc/01-basic-usage.md#composer-lock-the-lock-file",
        "This file is @generated automatically"
    ],
<<<<<<< HEAD
    "content-hash": "dce394771eb575aee941f1efdd755978",
=======
    "content-hash": "5e12bd35449c6bbfe017f04b0a9d398f",
>>>>>>> 568df278
    "packages": [
        {
            "name": "cocur/slugify",
            "version": "v1.4.1",
            "source": {
                "type": "git",
                "url": "https://github.com/cocur/slugify.git",
                "reference": "16cdd7e792657d524cde931ea666436623b23301"
            },
            "dist": {
                "type": "zip",
                "url": "https://api.github.com/repos/cocur/slugify/zipball/16cdd7e792657d524cde931ea666436623b23301",
                "reference": "16cdd7e792657d524cde931ea666436623b23301",
                "shasum": ""
            },
            "require": {
                "php": ">=5.3.3"
            },
            "require-dev": {
                "codeclimate/php-test-reporter": "dev-master",
                "laravel/framework": "~4.1",
                "latte/latte": "~2.2",
                "mockery/mockery": "~0.9",
                "nette/di": "~2.2",
                "phpunit/phpunit": "~4.6",
                "plumphp/plum": "~0.1",
                "sami/sami": "~1.3",
                "satooshi/php-coveralls": "0.6.*",
                "silex/silex": "~1.2",
                "symfony/dependency-injection": "~2.4",
                "symfony/http-kernel": "~2.4",
                "twig/twig": "~1",
                "zendframework/zend-modulemanager": "~2.2",
                "zendframework/zend-servicemanager": "~2.2",
                "zendframework/zend-view": "~2.2"
            },
            "type": "library",
            "autoload": {
                "psr-4": {
                    "Cocur\\Slugify\\": "src"
                }
            },
            "notification-url": "https://packagist.org/downloads/",
            "license": [
                "MIT"
            ],
            "authors": [
                {
                    "name": "Ivo Bathke",
                    "email": "ivo.bathke@gmail.com"
                },
                {
                    "name": "Florian Eckerstorfer",
                    "email": "florian@eckerstorfer.co",
                    "homepage": "https://florian.ec"
                }
            ],
            "description": "Converts a string into a slug.",
            "keywords": [
                "slug",
                "slugify"
            ],
            "time": "2016-02-11T09:53:46+00:00"
        },
        {
            "name": "commerceguys/guzzle-oauth2-plugin",
            "version": "v2.1.1",
            "source": {
                "type": "git",
                "url": "https://github.com/commerceguys/guzzle-oauth2-plugin.git",
                "reference": "f7ed19171c3c5accfb6f0b3d1209eb5815ef8148"
            },
            "dist": {
                "type": "zip",
                "url": "https://api.github.com/repos/commerceguys/guzzle-oauth2-plugin/zipball/f7ed19171c3c5accfb6f0b3d1209eb5815ef8148",
                "reference": "f7ed19171c3c5accfb6f0b3d1209eb5815ef8148",
                "shasum": ""
            },
            "require": {
                "firebase/php-jwt": "~2.0",
                "guzzlehttp/guzzle": "~5.0"
            },
            "require-dev": {
                "phpunit/phpunit": "~4.5"
            },
            "type": "library",
            "autoload": {
                "psr-4": {
                    "CommerceGuys\\Guzzle\\Oauth2\\": "src"
                }
            },
            "notification-url": "https://packagist.org/downloads/",
            "license": [
                "MIT"
            ],
            "authors": [
                {
                    "name": "Bojan Zivanovic"
                },
                {
                    "name": "Damien Tournoud"
                },
                {
                    "name": "Patrick Dawkins"
                }
            ],
            "description": "An OAuth2 plugin (subscriber) for Guzzle",
            "time": "2015-12-12T23:27:25+00:00"
        },
        {
            "name": "cweagans/composer-patches",
            "version": "1.6.0",
            "source": {
                "type": "git",
                "url": "https://github.com/cweagans/composer-patches.git",
                "reference": "7cd5c6eb7e68b8f7436ce1a7b9fffa4418bf59c6"
            },
            "dist": {
                "type": "zip",
                "url": "https://api.github.com/repos/cweagans/composer-patches/zipball/7cd5c6eb7e68b8f7436ce1a7b9fffa4418bf59c6",
                "reference": "7cd5c6eb7e68b8f7436ce1a7b9fffa4418bf59c6",
                "shasum": ""
            },
            "require": {
                "composer-plugin-api": "^1.0",
                "php": ">=5.3.0"
            },
            "require-dev": {
                "composer/composer": "~1.0",
                "phpunit/phpunit": "~4.6"
            },
            "type": "composer-plugin",
            "extra": {
                "class": "cweagans\\Composer\\Patches"
            },
            "autoload": {
                "psr-4": {
                    "cweagans\\Composer\\": "src"
                }
            },
            "notification-url": "https://packagist.org/downloads/",
            "license": [
                "BSD-2-Clause"
            ],
            "authors": [
                {
                    "name": "Cameron Eagans",
                    "email": "me@cweagans.net"
                }
            ],
            "description": "Provides a way to patch Composer packages.",
            "time": "2016-12-01T01:19:32+00:00"
        },
        {
            "name": "doctrine/cache",
            "version": "v1.6.1",
            "source": {
                "type": "git",
                "url": "https://github.com/doctrine/cache.git",
                "reference": "b6f544a20f4807e81f7044d31e679ccbb1866dc3"
            },
            "dist": {
                "type": "zip",
                "url": "https://api.github.com/repos/doctrine/cache/zipball/b6f544a20f4807e81f7044d31e679ccbb1866dc3",
                "reference": "b6f544a20f4807e81f7044d31e679ccbb1866dc3",
                "shasum": ""
            },
            "require": {
                "php": "~5.5|~7.0"
            },
            "conflict": {
                "doctrine/common": ">2.2,<2.4"
            },
            "require-dev": {
                "phpunit/phpunit": "~4.8|~5.0",
                "predis/predis": "~1.0",
                "satooshi/php-coveralls": "~0.6"
            },
            "type": "library",
            "extra": {
                "branch-alias": {
                    "dev-master": "1.6.x-dev"
                }
            },
            "autoload": {
                "psr-4": {
                    "Doctrine\\Common\\Cache\\": "lib/Doctrine/Common/Cache"
                }
            },
            "notification-url": "https://packagist.org/downloads/",
            "license": [
                "MIT"
            ],
            "authors": [
                {
                    "name": "Roman Borschel",
                    "email": "roman@code-factory.org"
                },
                {
                    "name": "Benjamin Eberlei",
                    "email": "kontakt@beberlei.de"
                },
                {
                    "name": "Guilherme Blanco",
                    "email": "guilhermeblanco@gmail.com"
                },
                {
                    "name": "Jonathan Wage",
                    "email": "jonwage@gmail.com"
                },
                {
                    "name": "Johannes Schmitt",
                    "email": "schmittjoh@gmail.com"
                }
            ],
            "description": "Caching library offering an object-oriented API for many cache backends",
            "homepage": "http://www.doctrine-project.org",
            "keywords": [
                "cache",
                "caching"
            ],
            "time": "2016-10-29T11:16:17+00:00"
        },
        {
            "name": "firebase/php-jwt",
            "version": "v2.2.0",
            "source": {
                "type": "git",
                "url": "https://github.com/firebase/php-jwt.git",
                "reference": "e0a75bfb6413f22092c99b70f310ccb2cca3efa5"
            },
            "dist": {
                "type": "zip",
                "url": "https://api.github.com/repos/firebase/php-jwt/zipball/e0a75bfb6413f22092c99b70f310ccb2cca3efa5",
                "reference": "e0a75bfb6413f22092c99b70f310ccb2cca3efa5",
                "shasum": ""
            },
            "require": {
                "php": ">=5.2.0"
            },
            "type": "library",
            "autoload": {
                "classmap": [
                    "Authentication/",
                    "Exceptions/"
                ]
            },
            "notification-url": "https://packagist.org/downloads/",
            "license": [
                "BSD-3-Clause"
            ],
            "authors": [
                {
                    "name": "Neuman Vong",
                    "email": "neuman+pear@twilio.com",
                    "role": "Developer"
                },
                {
                    "name": "Anant Narayanan",
                    "email": "anant@php.net",
                    "role": "Developer"
                }
            ],
            "description": "A simple library to encode and decode JSON Web Tokens (JWT) in PHP. Should conform to the current spec.",
            "homepage": "https://github.com/firebase/php-jwt",
            "time": "2015-06-22T23:26:39+00:00"
        },
        {
            "name": "guzzlehttp/cache-subscriber",
            "version": "0.1.0",
            "source": {
                "type": "git",
                "url": "https://github.com/guzzle/cache-subscriber.git",
                "reference": "ecb903f6e11b5ca9f2cdbc460e2e68deea9e8858"
            },
            "dist": {
                "type": "zip",
                "url": "https://api.github.com/repos/guzzle/cache-subscriber/zipball/ecb903f6e11b5ca9f2cdbc460e2e68deea9e8858",
                "reference": "ecb903f6e11b5ca9f2cdbc460e2e68deea9e8858",
                "shasum": ""
            },
            "require": {
                "doctrine/cache": "~1.3",
                "guzzlehttp/guzzle": "~5.0",
                "php": ">=5.4.0"
            },
            "require-dev": {
                "phpunit/phpunit": "~4.0"
            },
            "type": "library",
            "extra": {
                "branch-alias": {
                    "dev-master": "0.1-dev"
                }
            },
            "autoload": {
                "psr-4": {
                    "GuzzleHttp\\Subscriber\\Cache\\": "src"
                }
            },
            "notification-url": "https://packagist.org/downloads/",
            "license": [
                "MIT"
            ],
            "authors": [
                {
                    "name": "Michael Dowling",
                    "email": "mtdowling@gmail.com",
                    "homepage": "https://github.com/mtdowling"
                }
            ],
            "description": "Guzzle HTTP cache subscriber",
            "homepage": "http://guzzlephp.org/",
            "keywords": [
                "Guzzle",
                "cache"
            ],
            "time": "2014-10-29T21:06:25+00:00"
        },
        {
            "name": "guzzlehttp/guzzle",
            "version": "5.3.1",
            "source": {
                "type": "git",
                "url": "https://github.com/guzzle/guzzle.git",
                "reference": "70f1fa53b71c4647bf2762c09068a95f77e12fb8"
            },
            "dist": {
                "type": "zip",
                "url": "https://api.github.com/repos/guzzle/guzzle/zipball/70f1fa53b71c4647bf2762c09068a95f77e12fb8",
                "reference": "70f1fa53b71c4647bf2762c09068a95f77e12fb8",
                "shasum": ""
            },
            "require": {
                "guzzlehttp/ringphp": "^1.1",
                "php": ">=5.4.0"
            },
            "require-dev": {
                "ext-curl": "*",
                "phpunit/phpunit": "^4.0"
            },
            "type": "library",
            "autoload": {
                "psr-4": {
                    "GuzzleHttp\\": "src/"
                }
            },
            "notification-url": "https://packagist.org/downloads/",
            "license": [
                "MIT"
            ],
            "authors": [
                {
                    "name": "Michael Dowling",
                    "email": "mtdowling@gmail.com",
                    "homepage": "https://github.com/mtdowling"
                }
            ],
            "description": "Guzzle is a PHP HTTP client library and framework for building RESTful web service clients",
            "homepage": "http://guzzlephp.org/",
            "keywords": [
                "client",
                "curl",
                "framework",
                "http",
                "http client",
                "rest",
                "web service"
            ],
            "time": "2016-07-15T19:28:39+00:00"
        },
        {
            "name": "guzzlehttp/ringphp",
            "version": "1.1.0",
            "source": {
                "type": "git",
                "url": "https://github.com/guzzle/RingPHP.git",
                "reference": "dbbb91d7f6c191e5e405e900e3102ac7f261bc0b"
            },
            "dist": {
                "type": "zip",
                "url": "https://api.github.com/repos/guzzle/RingPHP/zipball/dbbb91d7f6c191e5e405e900e3102ac7f261bc0b",
                "reference": "dbbb91d7f6c191e5e405e900e3102ac7f261bc0b",
                "shasum": ""
            },
            "require": {
                "guzzlehttp/streams": "~3.0",
                "php": ">=5.4.0",
                "react/promise": "~2.0"
            },
            "require-dev": {
                "ext-curl": "*",
                "phpunit/phpunit": "~4.0"
            },
            "suggest": {
                "ext-curl": "Guzzle will use specific adapters if cURL is present"
            },
            "type": "library",
            "extra": {
                "branch-alias": {
                    "dev-master": "1.1-dev"
                }
            },
            "autoload": {
                "psr-4": {
                    "GuzzleHttp\\Ring\\": "src/"
                }
            },
            "notification-url": "https://packagist.org/downloads/",
            "license": [
                "MIT"
            ],
            "authors": [
                {
                    "name": "Michael Dowling",
                    "email": "mtdowling@gmail.com",
                    "homepage": "https://github.com/mtdowling"
                }
            ],
            "description": "Provides a simple API and specification that abstracts away the details of HTTP into a single PHP function.",
            "time": "2015-05-20T03:37:09+00:00"
        },
        {
            "name": "guzzlehttp/streams",
            "version": "3.0.0",
            "source": {
                "type": "git",
                "url": "https://github.com/guzzle/streams.git",
                "reference": "47aaa48e27dae43d39fc1cea0ccf0d84ac1a2ba5"
            },
            "dist": {
                "type": "zip",
                "url": "https://api.github.com/repos/guzzle/streams/zipball/47aaa48e27dae43d39fc1cea0ccf0d84ac1a2ba5",
                "reference": "47aaa48e27dae43d39fc1cea0ccf0d84ac1a2ba5",
                "shasum": ""
            },
            "require": {
                "php": ">=5.4.0"
            },
            "require-dev": {
                "phpunit/phpunit": "~4.0"
            },
            "type": "library",
            "extra": {
                "branch-alias": {
                    "dev-master": "3.0-dev"
                }
            },
            "autoload": {
                "psr-4": {
                    "GuzzleHttp\\Stream\\": "src/"
                }
            },
            "notification-url": "https://packagist.org/downloads/",
            "license": [
                "MIT"
            ],
            "authors": [
                {
                    "name": "Michael Dowling",
                    "email": "mtdowling@gmail.com",
                    "homepage": "https://github.com/mtdowling"
                }
            ],
            "description": "Provides a simple abstraction over streams of data",
            "homepage": "http://guzzlephp.org/",
            "keywords": [
                "Guzzle",
                "stream"
            ],
            "time": "2014-10-12T19:18:40+00:00"
        },
        {
            "name": "padraic/humbug_get_contents",
            "version": "1.0.4",
            "source": {
                "type": "git",
                "url": "https://github.com/padraic/file_get_contents.git",
                "reference": "66797199019d0cb4529cb8d29c6f0b4c5085b53a"
            },
            "dist": {
                "type": "zip",
                "url": "https://api.github.com/repos/padraic/file_get_contents/zipball/66797199019d0cb4529cb8d29c6f0b4c5085b53a",
                "reference": "66797199019d0cb4529cb8d29c6f0b4c5085b53a",
                "shasum": ""
            },
            "require": {
                "php": ">=5.3"
            },
            "require-dev": {
                "phpunit/phpunit": "~4.0"
            },
            "type": "library",
            "extra": {
                "branch-alias": {
                    "dev-master": "1.0-dev"
                }
            },
            "autoload": {
                "psr-4": {
                    "Humbug\\": "src/Humbug/"
                },
                "files": [
                    "src/function.php"
                ]
            },
            "notification-url": "https://packagist.org/downloads/",
            "license": [
                "BSD-3-Clause"
            ],
            "authors": [
                {
                    "name": "Pádraic Brady",
                    "email": "padraic.brady@gmail.com",
                    "homepage": "http://blog.astrumfutura.com"
                }
            ],
            "description": "Secure wrapper for accessing HTTPS resources with file_get_contents for PHP 5.3+",
            "homepage": "https://github.com/padraic/file_get_contents",
            "keywords": [
                "download",
                "file_get_contents",
                "http",
                "https",
                "ssl",
                "tls"
            ],
            "time": "2015-04-22T18:45:00+00:00"
        },
        {
            "name": "padraic/phar-updater",
            "version": "1.0.3",
            "source": {
                "type": "git",
                "url": "https://github.com/padraic/phar-updater.git",
                "reference": "c17eeb3887dc4269d1b4837dc875d39e9f8149a8"
            },
            "dist": {
                "type": "zip",
                "url": "https://api.github.com/repos/padraic/phar-updater/zipball/c17eeb3887dc4269d1b4837dc875d39e9f8149a8",
                "reference": "c17eeb3887dc4269d1b4837dc875d39e9f8149a8",
                "shasum": ""
            },
            "require": {
                "padraic/humbug_get_contents": "^1.0",
                "php": ">=5.3.3"
            },
            "require-dev": {
                "phpunit/phpunit": "~4.0"
            },
            "type": "library",
            "extra": {
                "branch-alias": {
                    "dev-master": "1.0-dev"
                }
            },
            "autoload": {
                "psr-4": {
                    "Humbug\\SelfUpdate\\": "src/"
                }
            },
            "notification-url": "https://packagist.org/downloads/",
            "license": [
                "BSD-3-Clause"
            ],
            "authors": [
                {
                    "name": "Pádraic Brady",
                    "email": "padraic.brady@gmail.com",
                    "homepage": "http://blog.astrumfutura.com"
                }
            ],
            "description": "A thing to make PHAR self-updating easy and secure.",
            "keywords": [
                "humbug",
                "phar",
                "self-update",
                "update"
            ],
            "time": "2016-01-05T23:08:01+00:00"
        },
        {
            "name": "platformsh/client",
            "version": "v0.9.0",
            "source": {
                "type": "git",
                "url": "https://github.com/platformsh/platformsh-client-php.git",
                "reference": "329af288b4363c4ff44110b62eb0a2b048255335"
            },
            "dist": {
                "type": "zip",
                "url": "https://api.github.com/repos/platformsh/platformsh-client-php/zipball/329af288b4363c4ff44110b62eb0a2b048255335",
                "reference": "329af288b4363c4ff44110b62eb0a2b048255335",
                "shasum": ""
            },
            "require": {
                "cocur/slugify": "~1.0",
                "commerceguys/guzzle-oauth2-plugin": "~2.0",
                "cweagans/composer-patches": "~1.0",
                "guzzlehttp/cache-subscriber": "~0.1",
                "guzzlehttp/guzzle": "~5.3"
            },
            "require-dev": {
                "phpunit/phpunit": "~4.5"
            },
            "type": "library",
            "extra": {
                "patches": {
                    "commerceguys/guzzle-oauth2-plugin": {
                        "Make it possible to get the access token without triggering a refresh": "https://github.com/pjcdawkins/guzzle-oauth2-plugin/commit/d2d720015813185d1ad4fa12884cab9bac6a8b25.patch"
                    }
                }
            },
            "autoload": {
                "psr-4": {
                    "Platformsh\\Client\\": "src"
                }
            },
            "notification-url": "https://packagist.org/downloads/",
            "license": [
                "MIT"
            ],
            "authors": [
                {
                    "name": "Patrick Dawkins"
                }
            ],
            "description": "Platform.sh API client",
<<<<<<< HEAD
            "time": "2017-01-18T18:06:16+00:00"
=======
            "time": "2017-02-21T14:42:11+00:00"
>>>>>>> 568df278
        },
        {
            "name": "platformsh/console-form",
            "version": "v0.0.8",
            "source": {
                "type": "git",
                "url": "https://github.com/platformsh/console-form.git",
                "reference": "7e9daa322d6c3d9cb939dfb7749d975e0d242205"
            },
            "dist": {
                "type": "zip",
                "url": "https://api.github.com/repos/platformsh/console-form/zipball/7e9daa322d6c3d9cb939dfb7749d975e0d242205",
                "reference": "7e9daa322d6c3d9cb939dfb7749d975e0d242205",
                "shasum": ""
            },
            "require": {
                "symfony/console": "^3.0 || ^2.6"
            },
            "require-dev": {
                "phpunit/phpunit": "~4"
            },
            "type": "library",
            "autoload": {
                "psr-4": {
                    "Platformsh\\ConsoleForm\\": "src"
                }
            },
            "notification-url": "https://packagist.org/downloads/",
            "license": [
                "MIT"
            ],
            "authors": [
                {
                    "name": "Patrick Dawkins"
                }
            ],
            "description": "A lightweight Symfony Console form system.",
            "time": "2016-02-25T11:38:45+00:00"
        },
        {
            "name": "psr/log",
            "version": "1.0.2",
            "source": {
                "type": "git",
                "url": "https://github.com/php-fig/log.git",
                "reference": "4ebe3a8bf773a19edfe0a84b6585ba3d401b724d"
            },
            "dist": {
                "type": "zip",
                "url": "https://api.github.com/repos/php-fig/log/zipball/4ebe3a8bf773a19edfe0a84b6585ba3d401b724d",
                "reference": "4ebe3a8bf773a19edfe0a84b6585ba3d401b724d",
                "shasum": ""
            },
            "require": {
                "php": ">=5.3.0"
            },
            "type": "library",
            "extra": {
                "branch-alias": {
                    "dev-master": "1.0.x-dev"
                }
            },
            "autoload": {
                "psr-4": {
                    "Psr\\Log\\": "Psr/Log/"
                }
            },
            "notification-url": "https://packagist.org/downloads/",
            "license": [
                "MIT"
            ],
            "authors": [
                {
                    "name": "PHP-FIG",
                    "homepage": "http://www.php-fig.org/"
                }
            ],
            "description": "Common interface for logging libraries",
            "homepage": "https://github.com/php-fig/log",
            "keywords": [
                "log",
                "psr",
                "psr-3"
            ],
            "time": "2016-10-10T12:19:37+00:00"
        },
        {
            "name": "react/promise",
            "version": "v2.5.0",
            "source": {
                "type": "git",
                "url": "https://github.com/reactphp/promise.git",
                "reference": "2760f3898b7e931aa71153852dcd48a75c9b95db"
            },
            "dist": {
                "type": "zip",
                "url": "https://api.github.com/repos/reactphp/promise/zipball/2760f3898b7e931aa71153852dcd48a75c9b95db",
                "reference": "2760f3898b7e931aa71153852dcd48a75c9b95db",
                "shasum": ""
            },
            "require": {
                "php": ">=5.4.0"
            },
            "type": "library",
            "autoload": {
                "psr-4": {
                    "React\\Promise\\": "src/"
                },
                "files": [
                    "src/functions_include.php"
                ]
            },
            "notification-url": "https://packagist.org/downloads/",
            "license": [
                "MIT"
            ],
            "authors": [
                {
                    "name": "Jan Sorgalla",
                    "email": "jsorgalla@gmail.com"
                }
            ],
            "description": "A lightweight implementation of CommonJS Promises/A for PHP",
<<<<<<< HEAD
            "time": "2016-05-03T17:50:52+00:00"
=======
            "keywords": [
                "promise",
                "promises"
            ],
            "time": "2016-12-22T14:09:01+00:00"
>>>>>>> 568df278
        },
        {
            "name": "stecman/symfony-console-completion",
            "version": "0.7.0",
            "source": {
                "type": "git",
                "url": "https://github.com/stecman/symfony-console-completion.git",
                "reference": "5461d43e53092b3d3b9dbd9d999f2054730f4bbb"
            },
            "dist": {
                "type": "zip",
                "url": "https://api.github.com/repos/stecman/symfony-console-completion/zipball/5461d43e53092b3d3b9dbd9d999f2054730f4bbb",
                "reference": "5461d43e53092b3d3b9dbd9d999f2054730f4bbb",
                "shasum": ""
            },
            "require": {
                "php": ">=5.3.2",
                "symfony/console": "~2.3 || ~3.0"
            },
            "require-dev": {
                "phpunit/phpunit": "~4.4"
            },
            "type": "library",
            "extra": {
                "branch-alias": {
                    "dev-master": "0.6.x-dev"
                }
            },
            "autoload": {
                "psr-4": {
                    "Stecman\\Component\\Symfony\\Console\\BashCompletion\\": "src/"
                }
            },
            "notification-url": "https://packagist.org/downloads/",
            "license": [
                "MIT"
            ],
            "authors": [
                {
                    "name": "Stephen Holdaway",
                    "email": "stephen@stecman.co.nz"
                }
            ],
            "description": "Automatic BASH completion for Symfony Console Component based applications.",
            "time": "2016-02-24T05:08:54+00:00"
        },
        {
            "name": "symfony/config",
            "version": "v3.2.6",
            "source": {
                "type": "git",
                "url": "https://github.com/symfony/config.git",
                "reference": "741d6d4cd1414d67d48eb71aba6072b46ba740c2"
            },
            "dist": {
                "type": "zip",
                "url": "https://api.github.com/repos/symfony/config/zipball/741d6d4cd1414d67d48eb71aba6072b46ba740c2",
                "reference": "741d6d4cd1414d67d48eb71aba6072b46ba740c2",
                "shasum": ""
            },
            "require": {
                "php": ">=5.5.9",
                "symfony/filesystem": "~2.8|~3.0"
            },
            "require-dev": {
                "symfony/yaml": "~3.0"
            },
            "suggest": {
                "symfony/yaml": "To use the yaml reference dumper"
            },
            "type": "library",
            "extra": {
                "branch-alias": {
                    "dev-master": "3.2-dev"
                }
            },
            "autoload": {
                "psr-4": {
                    "Symfony\\Component\\Config\\": ""
                },
                "exclude-from-classmap": [
                    "/Tests/"
                ]
            },
            "notification-url": "https://packagist.org/downloads/",
            "license": [
                "MIT"
            ],
            "authors": [
                {
                    "name": "Fabien Potencier",
                    "email": "fabien@symfony.com"
                },
                {
                    "name": "Symfony Community",
                    "homepage": "https://symfony.com/contributors"
                }
            ],
            "description": "Symfony Config Component",
            "homepage": "https://symfony.com",
<<<<<<< HEAD
            "time": "2016-12-09T07:45:17+00:00"
=======
            "time": "2017-03-01T18:18:25+00:00"
>>>>>>> 568df278
        },
        {
            "name": "symfony/console",
            "version": "v3.2.4",
            "source": {
                "type": "git",
                "url": "https://github.com/symfony/console.git",
                "reference": "0e5e6899f82230fcb1153bcaf0e106ffaa44b870"
            },
            "dist": {
                "type": "zip",
                "url": "https://api.github.com/repos/symfony/console/zipball/0e5e6899f82230fcb1153bcaf0e106ffaa44b870",
                "reference": "0e5e6899f82230fcb1153bcaf0e106ffaa44b870",
                "shasum": ""
            },
            "require": {
                "php": ">=5.5.9",
                "symfony/debug": "~2.8|~3.0",
                "symfony/polyfill-mbstring": "~1.0"
            },
            "require-dev": {
                "psr/log": "~1.0",
                "symfony/event-dispatcher": "~2.8|~3.0",
                "symfony/filesystem": "~2.8|~3.0",
                "symfony/process": "~2.8|~3.0"
            },
            "suggest": {
                "psr/log": "For using the console logger",
                "symfony/event-dispatcher": "",
                "symfony/filesystem": "",
                "symfony/process": ""
            },
            "type": "library",
            "extra": {
                "branch-alias": {
                    "dev-master": "3.2-dev"
                }
            },
            "autoload": {
                "psr-4": {
                    "Symfony\\Component\\Console\\": ""
                },
                "exclude-from-classmap": [
                    "/Tests/"
                ]
            },
            "notification-url": "https://packagist.org/downloads/",
            "license": [
                "MIT"
            ],
            "authors": [
                {
                    "name": "Fabien Potencier",
                    "email": "fabien@symfony.com"
                },
                {
                    "name": "Symfony Community",
                    "homepage": "https://symfony.com/contributors"
                }
            ],
            "description": "Symfony Console Component",
            "homepage": "https://symfony.com",
<<<<<<< HEAD
            "time": "2016-12-11T14:34:22+00:00"
=======
            "time": "2017-02-16T14:07:22+00:00"
>>>>>>> 568df278
        },
        {
            "name": "symfony/debug",
            "version": "v3.2.6",
            "source": {
                "type": "git",
                "url": "https://github.com/symfony/debug.git",
                "reference": "b90c9f91ad8ac37d9f114e369042d3226b34dc1a"
            },
            "dist": {
                "type": "zip",
                "url": "https://api.github.com/repos/symfony/debug/zipball/b90c9f91ad8ac37d9f114e369042d3226b34dc1a",
                "reference": "b90c9f91ad8ac37d9f114e369042d3226b34dc1a",
                "shasum": ""
            },
            "require": {
                "php": ">=5.5.9",
                "psr/log": "~1.0"
            },
            "conflict": {
                "symfony/http-kernel": ">=2.3,<2.3.24|~2.4.0|>=2.5,<2.5.9|>=2.6,<2.6.2"
            },
            "require-dev": {
                "symfony/class-loader": "~2.8|~3.0",
                "symfony/http-kernel": "~2.8|~3.0"
            },
            "type": "library",
            "extra": {
                "branch-alias": {
                    "dev-master": "3.2-dev"
                }
            },
            "autoload": {
                "psr-4": {
                    "Symfony\\Component\\Debug\\": ""
                },
                "exclude-from-classmap": [
                    "/Tests/"
                ]
            },
            "notification-url": "https://packagist.org/downloads/",
            "license": [
                "MIT"
            ],
            "authors": [
                {
                    "name": "Fabien Potencier",
                    "email": "fabien@symfony.com"
                },
                {
                    "name": "Symfony Community",
                    "homepage": "https://symfony.com/contributors"
                }
            ],
            "description": "Symfony Debug Component",
            "homepage": "https://symfony.com",
<<<<<<< HEAD
            "time": "2016-11-16T22:18:16+00:00"
=======
            "time": "2017-02-18T17:28:00+00:00"
>>>>>>> 568df278
        },
        {
            "name": "symfony/dependency-injection",
            "version": "v3.2.6",
            "source": {
                "type": "git",
                "url": "https://github.com/symfony/dependency-injection.git",
                "reference": "74e0935e414ad33d5e82074212c0eedb4681a691"
            },
            "dist": {
                "type": "zip",
                "url": "https://api.github.com/repos/symfony/dependency-injection/zipball/74e0935e414ad33d5e82074212c0eedb4681a691",
                "reference": "74e0935e414ad33d5e82074212c0eedb4681a691",
                "shasum": ""
            },
            "require": {
                "php": ">=5.5.9"
            },
            "conflict": {
                "symfony/yaml": "<3.2"
            },
            "require-dev": {
                "symfony/config": "~2.8|~3.0",
                "symfony/expression-language": "~2.8|~3.0",
                "symfony/yaml": "~3.2"
            },
            "suggest": {
                "symfony/config": "",
                "symfony/expression-language": "For using expressions in service container configuration",
                "symfony/proxy-manager-bridge": "Generate service proxies to lazy load them",
                "symfony/yaml": ""
            },
            "type": "library",
            "extra": {
                "branch-alias": {
                    "dev-master": "3.2-dev"
                }
            },
            "autoload": {
                "psr-4": {
                    "Symfony\\Component\\DependencyInjection\\": ""
                },
                "exclude-from-classmap": [
                    "/Tests/"
                ]
            },
            "notification-url": "https://packagist.org/downloads/",
            "license": [
                "MIT"
            ],
            "authors": [
                {
                    "name": "Fabien Potencier",
                    "email": "fabien@symfony.com"
                },
                {
                    "name": "Symfony Community",
                    "homepage": "https://symfony.com/contributors"
                }
            ],
            "description": "Symfony DependencyInjection Component",
            "homepage": "https://symfony.com",
<<<<<<< HEAD
            "time": "2016-12-08T15:27:33+00:00"
=======
            "time": "2017-03-05T00:06:55+00:00"
>>>>>>> 568df278
        },
        {
            "name": "symfony/event-dispatcher",
            "version": "v3.2.6",
            "source": {
                "type": "git",
                "url": "https://github.com/symfony/event-dispatcher.git",
                "reference": "b7a1b9e0a0f623ce43b4c8d775eb138f190c9d8d"
            },
            "dist": {
                "type": "zip",
                "url": "https://api.github.com/repos/symfony/event-dispatcher/zipball/b7a1b9e0a0f623ce43b4c8d775eb138f190c9d8d",
                "reference": "b7a1b9e0a0f623ce43b4c8d775eb138f190c9d8d",
                "shasum": ""
            },
            "require": {
                "php": ">=5.5.9"
            },
            "require-dev": {
                "psr/log": "~1.0",
                "symfony/config": "~2.8|~3.0",
                "symfony/dependency-injection": "~2.8|~3.0",
                "symfony/expression-language": "~2.8|~3.0",
                "symfony/stopwatch": "~2.8|~3.0"
            },
            "suggest": {
                "symfony/dependency-injection": "",
                "symfony/http-kernel": ""
            },
            "type": "library",
            "extra": {
                "branch-alias": {
                    "dev-master": "3.2-dev"
                }
            },
            "autoload": {
                "psr-4": {
                    "Symfony\\Component\\EventDispatcher\\": ""
                },
                "exclude-from-classmap": [
                    "/Tests/"
                ]
            },
            "notification-url": "https://packagist.org/downloads/",
            "license": [
                "MIT"
            ],
            "authors": [
                {
                    "name": "Fabien Potencier",
                    "email": "fabien@symfony.com"
                },
                {
                    "name": "Symfony Community",
                    "homepage": "https://symfony.com/contributors"
                }
            ],
            "description": "Symfony EventDispatcher Component",
            "homepage": "https://symfony.com",
<<<<<<< HEAD
            "time": "2016-10-13T06:29:04+00:00"
=======
            "time": "2017-02-21T09:12:04+00:00"
>>>>>>> 568df278
        },
        {
            "name": "symfony/filesystem",
            "version": "v3.2.6",
            "source": {
                "type": "git",
                "url": "https://github.com/symfony/filesystem.git",
                "reference": "bc0f17bed914df2cceb989972c3b996043c4da4a"
            },
            "dist": {
                "type": "zip",
                "url": "https://api.github.com/repos/symfony/filesystem/zipball/bc0f17bed914df2cceb989972c3b996043c4da4a",
                "reference": "bc0f17bed914df2cceb989972c3b996043c4da4a",
                "shasum": ""
            },
            "require": {
                "php": ">=5.5.9"
            },
            "type": "library",
            "extra": {
                "branch-alias": {
                    "dev-master": "3.2-dev"
                }
            },
            "autoload": {
                "psr-4": {
                    "Symfony\\Component\\Filesystem\\": ""
                },
                "exclude-from-classmap": [
                    "/Tests/"
                ]
            },
            "notification-url": "https://packagist.org/downloads/",
            "license": [
                "MIT"
            ],
            "authors": [
                {
                    "name": "Fabien Potencier",
                    "email": "fabien@symfony.com"
                },
                {
                    "name": "Symfony Community",
                    "homepage": "https://symfony.com/contributors"
                }
            ],
            "description": "Symfony Filesystem Component",
            "homepage": "https://symfony.com",
<<<<<<< HEAD
            "time": "2016-11-24T00:46:43+00:00"
=======
            "time": "2017-03-06T19:30:27+00:00"
>>>>>>> 568df278
        },
        {
            "name": "symfony/finder",
            "version": "v3.2.6",
            "source": {
                "type": "git",
                "url": "https://github.com/symfony/finder.git",
                "reference": "92d7476d2df60cd851a3e13e078664b1deb8ce10"
            },
            "dist": {
                "type": "zip",
                "url": "https://api.github.com/repos/symfony/finder/zipball/92d7476d2df60cd851a3e13e078664b1deb8ce10",
                "reference": "92d7476d2df60cd851a3e13e078664b1deb8ce10",
                "shasum": ""
            },
            "require": {
                "php": ">=5.5.9"
            },
            "type": "library",
            "extra": {
                "branch-alias": {
                    "dev-master": "3.2-dev"
                }
            },
            "autoload": {
                "psr-4": {
                    "Symfony\\Component\\Finder\\": ""
                },
                "exclude-from-classmap": [
                    "/Tests/"
                ]
            },
            "notification-url": "https://packagist.org/downloads/",
            "license": [
                "MIT"
            ],
            "authors": [
                {
                    "name": "Fabien Potencier",
                    "email": "fabien@symfony.com"
                },
                {
                    "name": "Symfony Community",
                    "homepage": "https://symfony.com/contributors"
                }
            ],
            "description": "Symfony Finder Component",
            "homepage": "https://symfony.com",
<<<<<<< HEAD
            "time": "2016-12-13T09:39:43+00:00"
=======
            "time": "2017-02-21T09:12:04+00:00"
>>>>>>> 568df278
        },
        {
            "name": "symfony/polyfill-mbstring",
            "version": "v1.3.0",
            "source": {
                "type": "git",
                "url": "https://github.com/symfony/polyfill-mbstring.git",
                "reference": "e79d363049d1c2128f133a2667e4f4190904f7f4"
            },
            "dist": {
                "type": "zip",
                "url": "https://api.github.com/repos/symfony/polyfill-mbstring/zipball/e79d363049d1c2128f133a2667e4f4190904f7f4",
                "reference": "e79d363049d1c2128f133a2667e4f4190904f7f4",
                "shasum": ""
            },
            "require": {
                "php": ">=5.3.3"
            },
            "suggest": {
                "ext-mbstring": "For best performance"
            },
            "type": "library",
            "extra": {
                "branch-alias": {
                    "dev-master": "1.3-dev"
                }
            },
            "autoload": {
                "psr-4": {
                    "Symfony\\Polyfill\\Mbstring\\": ""
                },
                "files": [
                    "bootstrap.php"
                ]
            },
            "notification-url": "https://packagist.org/downloads/",
            "license": [
                "MIT"
            ],
            "authors": [
                {
                    "name": "Nicolas Grekas",
                    "email": "p@tchwork.com"
                },
                {
                    "name": "Symfony Community",
                    "homepage": "https://symfony.com/contributors"
                }
            ],
            "description": "Symfony polyfill for the Mbstring extension",
            "homepage": "https://symfony.com",
            "keywords": [
                "compatibility",
                "mbstring",
                "polyfill",
                "portable",
                "shim"
            ],
            "time": "2016-11-14T01:06:16+00:00"
        },
        {
            "name": "symfony/process",
            "version": "v3.2.4",
            "source": {
                "type": "git",
                "url": "https://github.com/symfony/process.git",
                "reference": "0ab87c1e7570b3534a6e51eb4ca8e9f6d7327856"
            },
            "dist": {
                "type": "zip",
                "url": "https://api.github.com/repos/symfony/process/zipball/0ab87c1e7570b3534a6e51eb4ca8e9f6d7327856",
                "reference": "0ab87c1e7570b3534a6e51eb4ca8e9f6d7327856",
                "shasum": ""
            },
            "require": {
                "php": ">=5.5.9"
            },
            "type": "library",
            "extra": {
                "branch-alias": {
                    "dev-master": "3.2-dev"
                }
            },
            "autoload": {
                "psr-4": {
                    "Symfony\\Component\\Process\\": ""
                },
                "exclude-from-classmap": [
                    "/Tests/"
                ]
            },
            "notification-url": "https://packagist.org/downloads/",
            "license": [
                "MIT"
            ],
            "authors": [
                {
                    "name": "Fabien Potencier",
                    "email": "fabien@symfony.com"
                },
                {
                    "name": "Symfony Community",
                    "homepage": "https://symfony.com/contributors"
                }
            ],
            "description": "Symfony Process Component",
            "homepage": "https://symfony.com",
<<<<<<< HEAD
            "time": "2016-11-24T10:40:28+00:00"
=======
            "time": "2017-02-16T14:07:22+00:00"
>>>>>>> 568df278
        },
        {
            "name": "symfony/yaml",
            "version": "v3.2.6",
            "source": {
                "type": "git",
                "url": "https://github.com/symfony/yaml.git",
                "reference": "093e416ad096355149e265ea2e4cc1f9ee40ab1a"
            },
            "dist": {
                "type": "zip",
                "url": "https://api.github.com/repos/symfony/yaml/zipball/093e416ad096355149e265ea2e4cc1f9ee40ab1a",
                "reference": "093e416ad096355149e265ea2e4cc1f9ee40ab1a",
                "shasum": ""
            },
            "require": {
                "php": ">=5.5.9"
            },
            "require-dev": {
                "symfony/console": "~2.8|~3.0"
            },
            "suggest": {
                "symfony/console": "For validating YAML files using the lint command"
            },
            "type": "library",
            "extra": {
                "branch-alias": {
                    "dev-master": "3.2-dev"
                }
            },
            "autoload": {
                "psr-4": {
                    "Symfony\\Component\\Yaml\\": ""
                },
                "exclude-from-classmap": [
                    "/Tests/"
                ]
            },
            "notification-url": "https://packagist.org/downloads/",
            "license": [
                "MIT"
            ],
            "authors": [
                {
                    "name": "Fabien Potencier",
                    "email": "fabien@symfony.com"
                },
                {
                    "name": "Symfony Community",
                    "homepage": "https://symfony.com/contributors"
                }
            ],
            "description": "Symfony Yaml Component",
            "homepage": "https://symfony.com",
<<<<<<< HEAD
            "time": "2016-12-10T10:07:06+00:00"
=======
            "time": "2017-03-07T16:47:02+00:00"
>>>>>>> 568df278
        }
    ],
    "packages-dev": [
        {
            "name": "dnoegel/php-xdg-base-dir",
            "version": "0.1",
            "source": {
                "type": "git",
                "url": "https://github.com/dnoegel/php-xdg-base-dir.git",
                "reference": "265b8593498b997dc2d31e75b89f053b5cc9621a"
            },
            "dist": {
                "type": "zip",
                "url": "https://api.github.com/repos/dnoegel/php-xdg-base-dir/zipball/265b8593498b997dc2d31e75b89f053b5cc9621a",
                "reference": "265b8593498b997dc2d31e75b89f053b5cc9621a",
                "shasum": ""
            },
            "require": {
                "php": ">=5.3.2"
            },
            "require-dev": {
                "phpunit/phpunit": "@stable"
            },
            "type": "project",
            "autoload": {
                "psr-4": {
                    "XdgBaseDir\\": "src/"
                }
            },
            "notification-url": "https://packagist.org/downloads/",
            "license": [
                "MIT"
            ],
            "description": "implementation of xdg base directory specification for php",
            "time": "2014-10-24T07:27:01+00:00"
        },
        {
            "name": "doctrine/instantiator",
            "version": "1.0.5",
            "source": {
                "type": "git",
                "url": "https://github.com/doctrine/instantiator.git",
                "reference": "8e884e78f9f0eb1329e445619e04456e64d8051d"
            },
            "dist": {
                "type": "zip",
                "url": "https://api.github.com/repos/doctrine/instantiator/zipball/8e884e78f9f0eb1329e445619e04456e64d8051d",
                "reference": "8e884e78f9f0eb1329e445619e04456e64d8051d",
                "shasum": ""
            },
            "require": {
                "php": ">=5.3,<8.0-DEV"
            },
            "require-dev": {
                "athletic/athletic": "~0.1.8",
                "ext-pdo": "*",
                "ext-phar": "*",
                "phpunit/phpunit": "~4.0",
                "squizlabs/php_codesniffer": "~2.0"
            },
            "type": "library",
            "extra": {
                "branch-alias": {
                    "dev-master": "1.0.x-dev"
                }
            },
            "autoload": {
                "psr-4": {
                    "Doctrine\\Instantiator\\": "src/Doctrine/Instantiator/"
                }
            },
            "notification-url": "https://packagist.org/downloads/",
            "license": [
                "MIT"
            ],
            "authors": [
                {
                    "name": "Marco Pivetta",
                    "email": "ocramius@gmail.com",
                    "homepage": "http://ocramius.github.com/"
                }
            ],
            "description": "A small, lightweight utility to instantiate objects in PHP without invoking their constructors",
            "homepage": "https://github.com/doctrine/instantiator",
            "keywords": [
                "constructor",
                "instantiate"
            ],
            "time": "2015-06-14T21:17:01+00:00"
        },
        {
            "name": "drush/drush",
            "version": "8.0.5",
            "source": {
                "type": "git",
                "url": "https://github.com/drush-ops/drush.git",
                "reference": "1f53daa63505f18286791e899de614e27d4cfdc9"
            },
            "dist": {
                "type": "zip",
                "url": "https://api.github.com/repos/drush-ops/drush/zipball/1f53daa63505f18286791e899de614e27d4cfdc9",
                "reference": "1f53daa63505f18286791e899de614e27d4cfdc9",
                "shasum": ""
            },
            "require": {
                "pear/console_table": "~1.3.0",
                "php": ">=5.4.5",
                "psr/log": "~1.0",
                "psy/psysh": "~0.6",
                "symfony/var-dumper": "~2.7|~3.0",
                "symfony/yaml": "~2.3|~3.0"
            },
            "require-dev": {
                "phpunit/phpunit": "4.*",
                "symfony/process": "2.7.*"
            },
            "suggest": {
                "drush/config-extra": "Provides configuration workflow commands, such as config-merge.",
                "ext-pcntl": "*"
            },
            "bin": [
                "drush",
                "drush.launcher",
                "drush.php",
                "drush.bat",
                "drush.complete.sh"
            ],
            "type": "library",
            "extra": {
                "branch-alias": {
                    "dev-master": "8.0.x-dev"
                }
            },
            "autoload": {
                "psr-0": {
                    "Drush": "lib/"
                }
            },
            "notification-url": "https://packagist.org/downloads/",
            "license": [
                "GPL-2.0+"
            ],
            "authors": [
                {
                    "name": "Moshe Weitzman",
                    "email": "weitzman@tejasa.com"
                },
                {
                    "name": "Owen Barton",
                    "email": "drupal@owenbarton.com"
                },
                {
                    "name": "Mark Sonnabaum",
                    "email": "marksonnabaum@gmail.com"
                },
                {
                    "name": "Antoine Beaupré",
                    "email": "anarcat@koumbit.org"
                },
                {
                    "name": "Greg Anderson",
                    "email": "greg.1.anderson@greenknowe.org"
                },
                {
                    "name": "Jonathan Araña Cruz",
                    "email": "jonhattan@faita.net"
                },
                {
                    "name": "Jonathan Hedstrom",
                    "email": "jhedstrom@gmail.com"
                },
                {
                    "name": "Christopher Gervais",
                    "email": "chris@ergonlogic.com"
                },
                {
                    "name": "Dave Reid",
                    "email": "dave@davereid.net"
                },
                {
                    "name": "Damian Lee",
                    "email": "damiankloip@googlemail.com"
                }
            ],
            "description": "Drush is a command line shell and scripting interface for Drupal, a veritable Swiss Army knife designed to make life easier for those of us who spend some of our working hours hacking away at the command prompt.",
            "homepage": "http://www.drush.org",
            "time": "2016-03-08T21:00:41+00:00"
        },
        {
            "name": "jakub-onderka/php-console-color",
            "version": "0.1",
            "source": {
                "type": "git",
                "url": "https://github.com/JakubOnderka/PHP-Console-Color.git",
                "reference": "e0b393dacf7703fc36a4efc3df1435485197e6c1"
            },
            "dist": {
                "type": "zip",
                "url": "https://api.github.com/repos/JakubOnderka/PHP-Console-Color/zipball/e0b393dacf7703fc36a4efc3df1435485197e6c1",
                "reference": "e0b393dacf7703fc36a4efc3df1435485197e6c1",
                "shasum": ""
            },
            "require": {
                "php": ">=5.3.2"
            },
            "require-dev": {
                "jakub-onderka/php-code-style": "1.0",
                "jakub-onderka/php-parallel-lint": "0.*",
                "jakub-onderka/php-var-dump-check": "0.*",
                "phpunit/phpunit": "3.7.*",
                "squizlabs/php_codesniffer": "1.*"
            },
            "type": "library",
            "autoload": {
                "psr-0": {
                    "JakubOnderka\\PhpConsoleColor": "src/"
                }
            },
            "notification-url": "https://packagist.org/downloads/",
            "license": [
                "BSD-2-Clause"
            ],
            "authors": [
                {
                    "name": "Jakub Onderka",
                    "email": "jakub.onderka@gmail.com",
                    "homepage": "http://www.acci.cz"
                }
            ],
            "time": "2014-04-08T15:00:19+00:00"
        },
        {
            "name": "jakub-onderka/php-console-highlighter",
            "version": "v0.3.2",
            "source": {
                "type": "git",
                "url": "https://github.com/JakubOnderka/PHP-Console-Highlighter.git",
                "reference": "7daa75df45242c8d5b75a22c00a201e7954e4fb5"
            },
            "dist": {
                "type": "zip",
                "url": "https://api.github.com/repos/JakubOnderka/PHP-Console-Highlighter/zipball/7daa75df45242c8d5b75a22c00a201e7954e4fb5",
                "reference": "7daa75df45242c8d5b75a22c00a201e7954e4fb5",
                "shasum": ""
            },
            "require": {
                "jakub-onderka/php-console-color": "~0.1",
                "php": ">=5.3.0"
            },
            "require-dev": {
                "jakub-onderka/php-code-style": "~1.0",
                "jakub-onderka/php-parallel-lint": "~0.5",
                "jakub-onderka/php-var-dump-check": "~0.1",
                "phpunit/phpunit": "~4.0",
                "squizlabs/php_codesniffer": "~1.5"
            },
            "type": "library",
            "autoload": {
                "psr-0": {
                    "JakubOnderka\\PhpConsoleHighlighter": "src/"
                }
            },
            "notification-url": "https://packagist.org/downloads/",
            "license": [
                "MIT"
            ],
            "authors": [
                {
                    "name": "Jakub Onderka",
                    "email": "acci@acci.cz",
                    "homepage": "http://www.acci.cz/"
                }
            ],
            "time": "2015-04-20T18:58:01+00:00"
        },
        {
            "name": "nikic/php-parser",
            "version": "v3.0.5",
            "source": {
                "type": "git",
                "url": "https://github.com/nikic/PHP-Parser.git",
                "reference": "2b9e2f71b722f7c53918ab0c25f7646c2013f17d"
            },
            "dist": {
                "type": "zip",
                "url": "https://api.github.com/repos/nikic/PHP-Parser/zipball/2b9e2f71b722f7c53918ab0c25f7646c2013f17d",
                "reference": "2b9e2f71b722f7c53918ab0c25f7646c2013f17d",
                "shasum": ""
            },
            "require": {
                "ext-tokenizer": "*",
                "php": ">=5.5"
            },
            "require-dev": {
                "phpunit/phpunit": "~4.0|~5.0"
            },
            "bin": [
                "bin/php-parse"
            ],
            "type": "library",
            "extra": {
                "branch-alias": {
                    "dev-master": "3.0-dev"
                }
            },
            "autoload": {
                "psr-4": {
                    "PhpParser\\": "lib/PhpParser"
                }
            },
            "notification-url": "https://packagist.org/downloads/",
            "license": [
                "BSD-3-Clause"
            ],
            "authors": [
                {
                    "name": "Nikita Popov"
                }
            ],
            "description": "A PHP parser written in PHP",
            "keywords": [
                "parser",
                "php"
            ],
<<<<<<< HEAD
            "time": "2016-12-06T11:30:35+00:00"
=======
            "time": "2017-03-05T18:23:57+00:00"
>>>>>>> 568df278
        },
        {
            "name": "pear/console_table",
            "version": "v1.3.0",
            "source": {
                "type": "git",
                "url": "https://github.com/pear/Console_Table.git",
                "reference": "64100b9ee81852f4fa17823e55d0b385a544f976"
            },
            "dist": {
                "type": "zip",
                "url": "https://api.github.com/repos/pear/Console_Table/zipball/64100b9ee81852f4fa17823e55d0b385a544f976",
                "reference": "64100b9ee81852f4fa17823e55d0b385a544f976",
                "shasum": ""
            },
            "require": {
                "php": ">=5.2.0"
            },
            "suggest": {
                "pear/Console_Color2": ">=0.1.2"
            },
            "type": "library",
            "autoload": {
                "classmap": [
                    "Table.php"
                ]
            },
            "notification-url": "https://packagist.org/downloads/",
            "license": [
                "BSD-2-Clause"
            ],
            "authors": [
                {
                    "name": "Jan Schneider",
                    "homepage": "http://pear.php.net/user/yunosh"
                },
                {
                    "name": "Tal Peer",
                    "homepage": "http://pear.php.net/user/tal"
                },
                {
                    "name": "Xavier Noguer",
                    "homepage": "http://pear.php.net/user/xnoguer"
                },
                {
                    "name": "Richard Heyes",
                    "homepage": "http://pear.php.net/user/richard"
                }
            ],
            "description": "Library that makes it easy to build console style tables.",
            "homepage": "http://pear.php.net/package/Console_Table/",
            "keywords": [
                "console"
            ],
            "time": "2016-01-21T16:14:31+00:00"
        },
        {
            "name": "phpdocumentor/reflection-common",
            "version": "1.0",
            "source": {
                "type": "git",
                "url": "https://github.com/phpDocumentor/ReflectionCommon.git",
                "reference": "144c307535e82c8fdcaacbcfc1d6d8eeb896687c"
            },
            "dist": {
                "type": "zip",
                "url": "https://api.github.com/repos/phpDocumentor/ReflectionCommon/zipball/144c307535e82c8fdcaacbcfc1d6d8eeb896687c",
                "reference": "144c307535e82c8fdcaacbcfc1d6d8eeb896687c",
                "shasum": ""
            },
            "require": {
                "php": ">=5.5"
            },
            "require-dev": {
                "phpunit/phpunit": "^4.6"
            },
            "type": "library",
            "extra": {
                "branch-alias": {
                    "dev-master": "1.0.x-dev"
                }
            },
            "autoload": {
                "psr-4": {
                    "phpDocumentor\\Reflection\\": [
                        "src"
                    ]
                }
            },
            "notification-url": "https://packagist.org/downloads/",
            "license": [
                "MIT"
            ],
            "authors": [
                {
                    "name": "Jaap van Otterdijk",
                    "email": "opensource@ijaap.nl"
                }
            ],
            "description": "Common reflection classes used by phpdocumentor to reflect the code structure",
            "homepage": "http://www.phpdoc.org",
            "keywords": [
                "FQSEN",
                "phpDocumentor",
                "phpdoc",
                "reflection",
                "static analysis"
            ],
            "time": "2015-12-27T11:43:31+00:00"
        },
        {
            "name": "phpdocumentor/reflection-docblock",
            "version": "3.1.1",
            "source": {
                "type": "git",
                "url": "https://github.com/phpDocumentor/ReflectionDocBlock.git",
                "reference": "8331b5efe816ae05461b7ca1e721c01b46bafb3e"
            },
            "dist": {
                "type": "zip",
                "url": "https://api.github.com/repos/phpDocumentor/ReflectionDocBlock/zipball/8331b5efe816ae05461b7ca1e721c01b46bafb3e",
                "reference": "8331b5efe816ae05461b7ca1e721c01b46bafb3e",
                "shasum": ""
            },
            "require": {
                "php": ">=5.5",
                "phpdocumentor/reflection-common": "^1.0@dev",
                "phpdocumentor/type-resolver": "^0.2.0",
                "webmozart/assert": "^1.0"
            },
            "require-dev": {
                "mockery/mockery": "^0.9.4",
                "phpunit/phpunit": "^4.4"
            },
            "type": "library",
            "autoload": {
                "psr-4": {
                    "phpDocumentor\\Reflection\\": [
                        "src/"
                    ]
                }
            },
            "notification-url": "https://packagist.org/downloads/",
            "license": [
                "MIT"
            ],
            "authors": [
                {
                    "name": "Mike van Riel",
                    "email": "me@mikevanriel.com"
                }
            ],
            "description": "With this component, a library can provide support for annotations via DocBlocks or otherwise retrieve information that is embedded in a DocBlock.",
            "time": "2016-09-30T07:12:33+00:00"
        },
        {
            "name": "phpdocumentor/type-resolver",
            "version": "0.2.1",
            "source": {
                "type": "git",
                "url": "https://github.com/phpDocumentor/TypeResolver.git",
                "reference": "e224fb2ea2fba6d3ad6fdaef91cd09a172155ccb"
            },
            "dist": {
                "type": "zip",
                "url": "https://api.github.com/repos/phpDocumentor/TypeResolver/zipball/e224fb2ea2fba6d3ad6fdaef91cd09a172155ccb",
                "reference": "e224fb2ea2fba6d3ad6fdaef91cd09a172155ccb",
                "shasum": ""
            },
            "require": {
                "php": ">=5.5",
                "phpdocumentor/reflection-common": "^1.0"
            },
            "require-dev": {
                "mockery/mockery": "^0.9.4",
                "phpunit/phpunit": "^5.2||^4.8.24"
            },
            "type": "library",
            "extra": {
                "branch-alias": {
                    "dev-master": "1.0.x-dev"
                }
            },
            "autoload": {
                "psr-4": {
                    "phpDocumentor\\Reflection\\": [
                        "src/"
                    ]
                }
            },
            "notification-url": "https://packagist.org/downloads/",
            "license": [
                "MIT"
            ],
            "authors": [
                {
                    "name": "Mike van Riel",
                    "email": "me@mikevanriel.com"
                }
            ],
            "time": "2016-11-25T06:54:22+00:00"
        },
        {
            "name": "phpspec/prophecy",
            "version": "v1.7.0",
            "source": {
                "type": "git",
                "url": "https://github.com/phpspec/prophecy.git",
                "reference": "93d39f1f7f9326d746203c7c056f300f7f126073"
            },
            "dist": {
                "type": "zip",
                "url": "https://api.github.com/repos/phpspec/prophecy/zipball/93d39f1f7f9326d746203c7c056f300f7f126073",
                "reference": "93d39f1f7f9326d746203c7c056f300f7f126073",
                "shasum": ""
            },
            "require": {
                "doctrine/instantiator": "^1.0.2",
                "php": "^5.3|^7.0",
                "phpdocumentor/reflection-docblock": "^2.0|^3.0.2",
                "sebastian/comparator": "^1.1|^2.0",
                "sebastian/recursion-context": "^1.0|^2.0|^3.0"
            },
            "require-dev": {
                "phpspec/phpspec": "^2.5|^3.2",
                "phpunit/phpunit": "^4.8 || ^5.6.5"
            },
            "type": "library",
            "extra": {
                "branch-alias": {
                    "dev-master": "1.6.x-dev"
                }
            },
            "autoload": {
                "psr-0": {
                    "Prophecy\\": "src/"
                }
            },
            "notification-url": "https://packagist.org/downloads/",
            "license": [
                "MIT"
            ],
            "authors": [
                {
                    "name": "Konstantin Kudryashov",
                    "email": "ever.zet@gmail.com",
                    "homepage": "http://everzet.com"
                },
                {
                    "name": "Marcello Duarte",
                    "email": "marcello.duarte@gmail.com"
                }
            ],
            "description": "Highly opinionated mocking framework for PHP 5.3+",
            "homepage": "https://github.com/phpspec/prophecy",
            "keywords": [
                "Double",
                "Dummy",
                "fake",
                "mock",
                "spy",
                "stub"
            ],
<<<<<<< HEAD
            "time": "2016-11-21T14:58:47+00:00"
=======
            "time": "2017-03-02T20:05:34+00:00"
>>>>>>> 568df278
        },
        {
            "name": "phpunit/php-code-coverage",
            "version": "2.2.4",
            "source": {
                "type": "git",
                "url": "https://github.com/sebastianbergmann/php-code-coverage.git",
                "reference": "eabf68b476ac7d0f73793aada060f1c1a9bf8979"
            },
            "dist": {
                "type": "zip",
                "url": "https://api.github.com/repos/sebastianbergmann/php-code-coverage/zipball/eabf68b476ac7d0f73793aada060f1c1a9bf8979",
                "reference": "eabf68b476ac7d0f73793aada060f1c1a9bf8979",
                "shasum": ""
            },
            "require": {
                "php": ">=5.3.3",
                "phpunit/php-file-iterator": "~1.3",
                "phpunit/php-text-template": "~1.2",
                "phpunit/php-token-stream": "~1.3",
                "sebastian/environment": "^1.3.2",
                "sebastian/version": "~1.0"
            },
            "require-dev": {
                "ext-xdebug": ">=2.1.4",
                "phpunit/phpunit": "~4"
            },
            "suggest": {
                "ext-dom": "*",
                "ext-xdebug": ">=2.2.1",
                "ext-xmlwriter": "*"
            },
            "type": "library",
            "extra": {
                "branch-alias": {
                    "dev-master": "2.2.x-dev"
                }
            },
            "autoload": {
                "classmap": [
                    "src/"
                ]
            },
            "notification-url": "https://packagist.org/downloads/",
            "license": [
                "BSD-3-Clause"
            ],
            "authors": [
                {
                    "name": "Sebastian Bergmann",
                    "email": "sb@sebastian-bergmann.de",
                    "role": "lead"
                }
            ],
            "description": "Library that provides collection, processing, and rendering functionality for PHP code coverage information.",
            "homepage": "https://github.com/sebastianbergmann/php-code-coverage",
            "keywords": [
                "coverage",
                "testing",
                "xunit"
            ],
            "time": "2015-10-06T15:47:00+00:00"
        },
        {
            "name": "phpunit/php-file-iterator",
            "version": "1.4.2",
            "source": {
                "type": "git",
                "url": "https://github.com/sebastianbergmann/php-file-iterator.git",
                "reference": "3cc8f69b3028d0f96a9078e6295d86e9bf019be5"
            },
            "dist": {
                "type": "zip",
                "url": "https://api.github.com/repos/sebastianbergmann/php-file-iterator/zipball/3cc8f69b3028d0f96a9078e6295d86e9bf019be5",
                "reference": "3cc8f69b3028d0f96a9078e6295d86e9bf019be5",
                "shasum": ""
            },
            "require": {
                "php": ">=5.3.3"
            },
            "type": "library",
            "extra": {
                "branch-alias": {
                    "dev-master": "1.4.x-dev"
                }
            },
            "autoload": {
                "classmap": [
                    "src/"
                ]
            },
            "notification-url": "https://packagist.org/downloads/",
            "license": [
                "BSD-3-Clause"
            ],
            "authors": [
                {
                    "name": "Sebastian Bergmann",
                    "email": "sb@sebastian-bergmann.de",
                    "role": "lead"
                }
            ],
            "description": "FilterIterator implementation that filters files based on a list of suffixes.",
            "homepage": "https://github.com/sebastianbergmann/php-file-iterator/",
            "keywords": [
                "filesystem",
                "iterator"
            ],
            "time": "2016-10-03T07:40:28+00:00"
        },
        {
            "name": "phpunit/php-text-template",
            "version": "1.2.1",
            "source": {
                "type": "git",
                "url": "https://github.com/sebastianbergmann/php-text-template.git",
                "reference": "31f8b717e51d9a2afca6c9f046f5d69fc27c8686"
            },
            "dist": {
                "type": "zip",
                "url": "https://api.github.com/repos/sebastianbergmann/php-text-template/zipball/31f8b717e51d9a2afca6c9f046f5d69fc27c8686",
                "reference": "31f8b717e51d9a2afca6c9f046f5d69fc27c8686",
                "shasum": ""
            },
            "require": {
                "php": ">=5.3.3"
            },
            "type": "library",
            "autoload": {
                "classmap": [
                    "src/"
                ]
            },
            "notification-url": "https://packagist.org/downloads/",
            "license": [
                "BSD-3-Clause"
            ],
            "authors": [
                {
                    "name": "Sebastian Bergmann",
                    "email": "sebastian@phpunit.de",
                    "role": "lead"
                }
            ],
            "description": "Simple template engine.",
            "homepage": "https://github.com/sebastianbergmann/php-text-template/",
            "keywords": [
                "template"
            ],
            "time": "2015-06-21T13:50:34+00:00"
        },
        {
            "name": "phpunit/php-timer",
            "version": "1.0.9",
            "source": {
                "type": "git",
                "url": "https://github.com/sebastianbergmann/php-timer.git",
                "reference": "3dcf38ca72b158baf0bc245e9184d3fdffa9c46f"
            },
            "dist": {
                "type": "zip",
                "url": "https://api.github.com/repos/sebastianbergmann/php-timer/zipball/3dcf38ca72b158baf0bc245e9184d3fdffa9c46f",
                "reference": "3dcf38ca72b158baf0bc245e9184d3fdffa9c46f",
                "shasum": ""
            },
            "require": {
                "php": "^5.3.3 || ^7.0"
            },
            "require-dev": {
                "phpunit/phpunit": "^4.8.35 || ^5.7 || ^6.0"
            },
            "type": "library",
            "extra": {
                "branch-alias": {
                    "dev-master": "1.0-dev"
                }
            },
            "autoload": {
                "classmap": [
                    "src/"
                ]
            },
            "notification-url": "https://packagist.org/downloads/",
            "license": [
                "BSD-3-Clause"
            ],
            "authors": [
                {
                    "name": "Sebastian Bergmann",
                    "email": "sb@sebastian-bergmann.de",
                    "role": "lead"
                }
            ],
            "description": "Utility class for timing",
            "homepage": "https://github.com/sebastianbergmann/php-timer/",
            "keywords": [
                "timer"
            ],
<<<<<<< HEAD
            "time": "2016-05-12T18:03:57+00:00"
=======
            "time": "2017-02-26T11:10:40+00:00"
>>>>>>> 568df278
        },
        {
            "name": "phpunit/php-token-stream",
            "version": "1.4.11",
            "source": {
                "type": "git",
                "url": "https://github.com/sebastianbergmann/php-token-stream.git",
                "reference": "e03f8f67534427a787e21a385a67ec3ca6978ea7"
            },
            "dist": {
                "type": "zip",
                "url": "https://api.github.com/repos/sebastianbergmann/php-token-stream/zipball/e03f8f67534427a787e21a385a67ec3ca6978ea7",
                "reference": "e03f8f67534427a787e21a385a67ec3ca6978ea7",
                "shasum": ""
            },
            "require": {
                "ext-tokenizer": "*",
                "php": ">=5.3.3"
            },
            "require-dev": {
                "phpunit/phpunit": "~4.2"
            },
            "type": "library",
            "extra": {
                "branch-alias": {
                    "dev-master": "1.4-dev"
                }
            },
            "autoload": {
                "classmap": [
                    "src/"
                ]
            },
            "notification-url": "https://packagist.org/downloads/",
            "license": [
                "BSD-3-Clause"
            ],
            "authors": [
                {
                    "name": "Sebastian Bergmann",
                    "email": "sebastian@phpunit.de"
                }
            ],
            "description": "Wrapper around PHP's tokenizer extension.",
            "homepage": "https://github.com/sebastianbergmann/php-token-stream/",
            "keywords": [
                "tokenizer"
            ],
<<<<<<< HEAD
            "time": "2016-11-15T14:06:22+00:00"
=======
            "time": "2017-02-27T10:12:30+00:00"
>>>>>>> 568df278
        },
        {
            "name": "phpunit/phpunit",
            "version": "4.7.7",
            "source": {
                "type": "git",
                "url": "https://github.com/sebastianbergmann/phpunit.git",
                "reference": "9b97f9d807b862c2de2a36e86690000801c85724"
            },
            "dist": {
                "type": "zip",
                "url": "https://api.github.com/repos/sebastianbergmann/phpunit/zipball/9b97f9d807b862c2de2a36e86690000801c85724",
                "reference": "9b97f9d807b862c2de2a36e86690000801c85724",
                "shasum": ""
            },
            "require": {
                "ext-dom": "*",
                "ext-json": "*",
                "ext-pcre": "*",
                "ext-reflection": "*",
                "ext-spl": "*",
                "php": ">=5.3.3",
                "phpspec/prophecy": "~1.3,>=1.3.1",
                "phpunit/php-code-coverage": "~2.1",
                "phpunit/php-file-iterator": "~1.4",
                "phpunit/php-text-template": "~1.2",
                "phpunit/php-timer": ">=1.0.6",
                "phpunit/phpunit-mock-objects": "~2.3",
                "sebastian/comparator": "~1.1",
                "sebastian/diff": "~1.2",
                "sebastian/environment": "~1.2",
                "sebastian/exporter": "~1.2",
                "sebastian/global-state": "~1.0",
                "sebastian/version": "~1.0",
                "symfony/yaml": "~2.1|~3.0"
            },
            "suggest": {
                "phpunit/php-invoker": "~1.1"
            },
            "bin": [
                "phpunit"
            ],
            "type": "library",
            "extra": {
                "branch-alias": {
                    "dev-master": "4.7.x-dev"
                }
            },
            "autoload": {
                "classmap": [
                    "src/"
                ]
            },
            "notification-url": "https://packagist.org/downloads/",
            "license": [
                "BSD-3-Clause"
            ],
            "authors": [
                {
                    "name": "Sebastian Bergmann",
                    "email": "sebastian@phpunit.de",
                    "role": "lead"
                }
            ],
            "description": "The PHP Unit Testing framework.",
            "homepage": "https://phpunit.de/",
            "keywords": [
                "phpunit",
                "testing",
                "xunit"
            ],
            "time": "2015-07-13T11:28:34+00:00"
        },
        {
            "name": "phpunit/phpunit-mock-objects",
            "version": "2.3.8",
            "source": {
                "type": "git",
                "url": "https://github.com/sebastianbergmann/phpunit-mock-objects.git",
                "reference": "ac8e7a3db35738d56ee9a76e78a4e03d97628983"
            },
            "dist": {
                "type": "zip",
                "url": "https://api.github.com/repos/sebastianbergmann/phpunit-mock-objects/zipball/ac8e7a3db35738d56ee9a76e78a4e03d97628983",
                "reference": "ac8e7a3db35738d56ee9a76e78a4e03d97628983",
                "shasum": ""
            },
            "require": {
                "doctrine/instantiator": "^1.0.2",
                "php": ">=5.3.3",
                "phpunit/php-text-template": "~1.2",
                "sebastian/exporter": "~1.2"
            },
            "require-dev": {
                "phpunit/phpunit": "~4.4"
            },
            "suggest": {
                "ext-soap": "*"
            },
            "type": "library",
            "extra": {
                "branch-alias": {
                    "dev-master": "2.3.x-dev"
                }
            },
            "autoload": {
                "classmap": [
                    "src/"
                ]
            },
            "notification-url": "https://packagist.org/downloads/",
            "license": [
                "BSD-3-Clause"
            ],
            "authors": [
                {
                    "name": "Sebastian Bergmann",
                    "email": "sb@sebastian-bergmann.de",
                    "role": "lead"
                }
            ],
            "description": "Mock Object library for PHPUnit",
            "homepage": "https://github.com/sebastianbergmann/phpunit-mock-objects/",
            "keywords": [
                "mock",
                "xunit"
            ],
            "time": "2015-10-02T06:51:40+00:00"
        },
        {
            "name": "psy/psysh",
            "version": "v0.8.3",
            "source": {
                "type": "git",
                "url": "https://github.com/bobthecow/psysh.git",
                "reference": "1dd4bbbc64d71e7ec075ffe82b42d9e096dc8d5e"
            },
            "dist": {
                "type": "zip",
                "url": "https://api.github.com/repos/bobthecow/psysh/zipball/1dd4bbbc64d71e7ec075ffe82b42d9e096dc8d5e",
                "reference": "1dd4bbbc64d71e7ec075ffe82b42d9e096dc8d5e",
                "shasum": ""
            },
            "require": {
                "dnoegel/php-xdg-base-dir": "0.1",
                "jakub-onderka/php-console-highlighter": "0.3.*",
                "nikic/php-parser": "~1.3|~2.0|~3.0",
                "php": ">=5.3.9",
                "symfony/console": "~2.3.10|^2.4.2|~3.0",
                "symfony/var-dumper": "~2.7|~3.0"
            },
            "require-dev": {
                "friendsofphp/php-cs-fixer": "~1.11",
                "hoa/console": "~3.16|~1.14",
                "phpunit/phpunit": "~4.4|~5.0",
                "symfony/finder": "~2.1|~3.0"
            },
            "suggest": {
                "ext-pcntl": "Enabling the PCNTL extension makes PsySH a lot happier :)",
                "ext-pdo-sqlite": "The doc command requires SQLite to work.",
                "ext-posix": "If you have PCNTL, you'll want the POSIX extension as well.",
                "ext-readline": "Enables support for arrow-key history navigation, and showing and manipulating command history.",
                "hoa/console": "A pure PHP readline implementation. You'll want this if your PHP install doesn't already support readline or libedit."
            },
            "bin": [
                "bin/psysh"
            ],
            "type": "library",
            "extra": {
                "branch-alias": {
                    "dev-develop": "0.9.x-dev"
                }
            },
            "autoload": {
                "files": [
                    "src/Psy/functions.php"
                ],
                "psr-4": {
                    "Psy\\": "src/Psy/"
                }
            },
            "notification-url": "https://packagist.org/downloads/",
            "license": [
                "MIT"
            ],
            "authors": [
                {
                    "name": "Justin Hileman",
                    "email": "justin@justinhileman.info",
                    "homepage": "http://justinhileman.com"
                }
            ],
            "description": "An interactive shell for modern PHP.",
            "homepage": "http://psysh.org",
            "keywords": [
                "REPL",
                "console",
                "interactive",
                "shell"
            ],
<<<<<<< HEAD
            "time": "2016-12-07T17:15:07+00:00"
=======
            "time": "2017-03-19T21:40:44+00:00"
>>>>>>> 568df278
        },
        {
            "name": "sebastian/comparator",
            "version": "1.2.4",
            "source": {
                "type": "git",
                "url": "https://github.com/sebastianbergmann/comparator.git",
                "reference": "2b7424b55f5047b47ac6e5ccb20b2aea4011d9be"
            },
            "dist": {
                "type": "zip",
                "url": "https://api.github.com/repos/sebastianbergmann/comparator/zipball/2b7424b55f5047b47ac6e5ccb20b2aea4011d9be",
                "reference": "2b7424b55f5047b47ac6e5ccb20b2aea4011d9be",
                "shasum": ""
            },
            "require": {
                "php": ">=5.3.3",
                "sebastian/diff": "~1.2",
                "sebastian/exporter": "~1.2 || ~2.0"
            },
            "require-dev": {
                "phpunit/phpunit": "~4.4"
            },
            "type": "library",
            "extra": {
                "branch-alias": {
                    "dev-master": "1.2.x-dev"
                }
            },
            "autoload": {
                "classmap": [
                    "src/"
                ]
            },
            "notification-url": "https://packagist.org/downloads/",
            "license": [
                "BSD-3-Clause"
            ],
            "authors": [
                {
                    "name": "Jeff Welch",
                    "email": "whatthejeff@gmail.com"
                },
                {
                    "name": "Volker Dusch",
                    "email": "github@wallbash.com"
                },
                {
                    "name": "Bernhard Schussek",
                    "email": "bschussek@2bepublished.at"
                },
                {
                    "name": "Sebastian Bergmann",
                    "email": "sebastian@phpunit.de"
                }
            ],
            "description": "Provides the functionality to compare PHP values for equality",
            "homepage": "http://www.github.com/sebastianbergmann/comparator",
            "keywords": [
                "comparator",
                "compare",
                "equality"
            ],
<<<<<<< HEAD
            "time": "2016-11-19T09:18:40+00:00"
=======
            "time": "2017-01-29T09:50:25+00:00"
>>>>>>> 568df278
        },
        {
            "name": "sebastian/diff",
            "version": "1.4.1",
            "source": {
                "type": "git",
                "url": "https://github.com/sebastianbergmann/diff.git",
                "reference": "13edfd8706462032c2f52b4b862974dd46b71c9e"
            },
            "dist": {
                "type": "zip",
                "url": "https://api.github.com/repos/sebastianbergmann/diff/zipball/13edfd8706462032c2f52b4b862974dd46b71c9e",
                "reference": "13edfd8706462032c2f52b4b862974dd46b71c9e",
                "shasum": ""
            },
            "require": {
                "php": ">=5.3.3"
            },
            "require-dev": {
                "phpunit/phpunit": "~4.8"
            },
            "type": "library",
            "extra": {
                "branch-alias": {
                    "dev-master": "1.4-dev"
                }
            },
            "autoload": {
                "classmap": [
                    "src/"
                ]
            },
            "notification-url": "https://packagist.org/downloads/",
            "license": [
                "BSD-3-Clause"
            ],
            "authors": [
                {
                    "name": "Kore Nordmann",
                    "email": "mail@kore-nordmann.de"
                },
                {
                    "name": "Sebastian Bergmann",
                    "email": "sebastian@phpunit.de"
                }
            ],
            "description": "Diff implementation",
            "homepage": "https://github.com/sebastianbergmann/diff",
            "keywords": [
                "diff"
            ],
            "time": "2015-12-08T07:14:41+00:00"
        },
        {
            "name": "sebastian/environment",
            "version": "1.3.8",
            "source": {
                "type": "git",
                "url": "https://github.com/sebastianbergmann/environment.git",
                "reference": "be2c607e43ce4c89ecd60e75c6a85c126e754aea"
            },
            "dist": {
                "type": "zip",
                "url": "https://api.github.com/repos/sebastianbergmann/environment/zipball/be2c607e43ce4c89ecd60e75c6a85c126e754aea",
                "reference": "be2c607e43ce4c89ecd60e75c6a85c126e754aea",
                "shasum": ""
            },
            "require": {
                "php": "^5.3.3 || ^7.0"
            },
            "require-dev": {
                "phpunit/phpunit": "^4.8 || ^5.0"
            },
            "type": "library",
            "extra": {
                "branch-alias": {
                    "dev-master": "1.3.x-dev"
                }
            },
            "autoload": {
                "classmap": [
                    "src/"
                ]
            },
            "notification-url": "https://packagist.org/downloads/",
            "license": [
                "BSD-3-Clause"
            ],
            "authors": [
                {
                    "name": "Sebastian Bergmann",
                    "email": "sebastian@phpunit.de"
                }
            ],
            "description": "Provides functionality to handle HHVM/PHP environments",
            "homepage": "http://www.github.com/sebastianbergmann/environment",
            "keywords": [
                "Xdebug",
                "environment",
                "hhvm"
            ],
            "time": "2016-08-18T05:49:44+00:00"
        },
        {
            "name": "sebastian/exporter",
            "version": "1.2.2",
            "source": {
                "type": "git",
                "url": "https://github.com/sebastianbergmann/exporter.git",
                "reference": "42c4c2eec485ee3e159ec9884f95b431287edde4"
            },
            "dist": {
                "type": "zip",
                "url": "https://api.github.com/repos/sebastianbergmann/exporter/zipball/42c4c2eec485ee3e159ec9884f95b431287edde4",
                "reference": "42c4c2eec485ee3e159ec9884f95b431287edde4",
                "shasum": ""
            },
            "require": {
                "php": ">=5.3.3",
                "sebastian/recursion-context": "~1.0"
            },
            "require-dev": {
                "ext-mbstring": "*",
                "phpunit/phpunit": "~4.4"
            },
            "type": "library",
            "extra": {
                "branch-alias": {
                    "dev-master": "1.3.x-dev"
                }
            },
            "autoload": {
                "classmap": [
                    "src/"
                ]
            },
            "notification-url": "https://packagist.org/downloads/",
            "license": [
                "BSD-3-Clause"
            ],
            "authors": [
                {
                    "name": "Jeff Welch",
                    "email": "whatthejeff@gmail.com"
                },
                {
                    "name": "Volker Dusch",
                    "email": "github@wallbash.com"
                },
                {
                    "name": "Bernhard Schussek",
                    "email": "bschussek@2bepublished.at"
                },
                {
                    "name": "Sebastian Bergmann",
                    "email": "sebastian@phpunit.de"
                },
                {
                    "name": "Adam Harvey",
                    "email": "aharvey@php.net"
                }
            ],
            "description": "Provides the functionality to export PHP variables for visualization",
            "homepage": "http://www.github.com/sebastianbergmann/exporter",
            "keywords": [
                "export",
                "exporter"
            ],
            "time": "2016-06-17T09:04:28+00:00"
        },
        {
            "name": "sebastian/global-state",
            "version": "1.1.1",
            "source": {
                "type": "git",
                "url": "https://github.com/sebastianbergmann/global-state.git",
                "reference": "bc37d50fea7d017d3d340f230811c9f1d7280af4"
            },
            "dist": {
                "type": "zip",
                "url": "https://api.github.com/repos/sebastianbergmann/global-state/zipball/bc37d50fea7d017d3d340f230811c9f1d7280af4",
                "reference": "bc37d50fea7d017d3d340f230811c9f1d7280af4",
                "shasum": ""
            },
            "require": {
                "php": ">=5.3.3"
            },
            "require-dev": {
                "phpunit/phpunit": "~4.2"
            },
            "suggest": {
                "ext-uopz": "*"
            },
            "type": "library",
            "extra": {
                "branch-alias": {
                    "dev-master": "1.0-dev"
                }
            },
            "autoload": {
                "classmap": [
                    "src/"
                ]
            },
            "notification-url": "https://packagist.org/downloads/",
            "license": [
                "BSD-3-Clause"
            ],
            "authors": [
                {
                    "name": "Sebastian Bergmann",
                    "email": "sebastian@phpunit.de"
                }
            ],
            "description": "Snapshotting of global state",
            "homepage": "http://www.github.com/sebastianbergmann/global-state",
            "keywords": [
                "global state"
            ],
            "time": "2015-10-12T03:26:01+00:00"
        },
        {
            "name": "sebastian/recursion-context",
            "version": "1.0.5",
            "source": {
                "type": "git",
                "url": "https://github.com/sebastianbergmann/recursion-context.git",
                "reference": "b19cc3298482a335a95f3016d2f8a6950f0fbcd7"
            },
            "dist": {
                "type": "zip",
                "url": "https://api.github.com/repos/sebastianbergmann/recursion-context/zipball/b19cc3298482a335a95f3016d2f8a6950f0fbcd7",
                "reference": "b19cc3298482a335a95f3016d2f8a6950f0fbcd7",
                "shasum": ""
            },
            "require": {
                "php": ">=5.3.3"
            },
            "require-dev": {
                "phpunit/phpunit": "~4.4"
            },
            "type": "library",
            "extra": {
                "branch-alias": {
                    "dev-master": "1.0.x-dev"
                }
            },
            "autoload": {
                "classmap": [
                    "src/"
                ]
            },
            "notification-url": "https://packagist.org/downloads/",
            "license": [
                "BSD-3-Clause"
            ],
            "authors": [
                {
                    "name": "Jeff Welch",
                    "email": "whatthejeff@gmail.com"
                },
                {
                    "name": "Sebastian Bergmann",
                    "email": "sebastian@phpunit.de"
                },
                {
                    "name": "Adam Harvey",
                    "email": "aharvey@php.net"
                }
            ],
            "description": "Provides functionality to recursively process PHP variables",
            "homepage": "http://www.github.com/sebastianbergmann/recursion-context",
<<<<<<< HEAD
            "time": "2015-11-11T19:50:13+00:00"
=======
            "time": "2016-10-03T07:41:43+00:00"
>>>>>>> 568df278
        },
        {
            "name": "sebastian/version",
            "version": "1.0.6",
            "source": {
                "type": "git",
                "url": "https://github.com/sebastianbergmann/version.git",
                "reference": "58b3a85e7999757d6ad81c787a1fbf5ff6c628c6"
            },
            "dist": {
                "type": "zip",
                "url": "https://api.github.com/repos/sebastianbergmann/version/zipball/58b3a85e7999757d6ad81c787a1fbf5ff6c628c6",
                "reference": "58b3a85e7999757d6ad81c787a1fbf5ff6c628c6",
                "shasum": ""
            },
            "type": "library",
            "autoload": {
                "classmap": [
                    "src/"
                ]
            },
            "notification-url": "https://packagist.org/downloads/",
            "license": [
                "BSD-3-Clause"
            ],
            "authors": [
                {
                    "name": "Sebastian Bergmann",
                    "email": "sebastian@phpunit.de",
                    "role": "lead"
                }
            ],
            "description": "Library that helps with managing the version number of Git-hosted PHP projects",
            "homepage": "https://github.com/sebastianbergmann/version",
            "time": "2015-06-21T13:59:46+00:00"
        },
        {
            "name": "sensiolabs/security-checker",
            "version": "v3.0.5",
            "source": {
                "type": "git",
                "url": "https://github.com/sensiolabs/security-checker.git",
                "reference": "462f4d089e641deef4759ac1117387c9bfd62764"
            },
            "dist": {
                "type": "zip",
                "url": "https://api.github.com/repos/sensiolabs/security-checker/zipball/462f4d089e641deef4759ac1117387c9bfd62764",
                "reference": "462f4d089e641deef4759ac1117387c9bfd62764",
                "shasum": ""
            },
            "require": {
                "symfony/console": "~2.0|~3.0"
            },
            "bin": [
                "security-checker"
            ],
            "type": "library",
            "extra": {
                "branch-alias": {
                    "dev-master": "3.0-dev"
                }
            },
            "autoload": {
                "psr-0": {
                    "SensioLabs\\Security": ""
                }
            },
            "notification-url": "https://packagist.org/downloads/",
            "license": [
                "MIT"
            ],
            "authors": [
                {
                    "name": "Fabien Potencier",
                    "email": "fabien.potencier@gmail.com"
                }
            ],
            "description": "A security checker for your composer.lock",
<<<<<<< HEAD
            "time": "2015-11-07T08:07:40+00:00"
=======
            "time": "2017-03-09T17:41:10+00:00"
>>>>>>> 568df278
        },
        {
            "name": "symfony/var-dumper",
            "version": "v3.2.4",
            "source": {
                "type": "git",
                "url": "https://github.com/symfony/var-dumper.git",
                "reference": "cb50260b674ee1c2d4ab49f2395a42e0b4681e20"
            },
            "dist": {
                "type": "zip",
                "url": "https://api.github.com/repos/symfony/var-dumper/zipball/cb50260b674ee1c2d4ab49f2395a42e0b4681e20",
                "reference": "cb50260b674ee1c2d4ab49f2395a42e0b4681e20",
                "shasum": ""
            },
            "require": {
                "php": ">=5.5.9",
                "symfony/polyfill-mbstring": "~1.0"
            },
            "require-dev": {
                "twig/twig": "~1.20|~2.0"
            },
            "suggest": {
                "ext-symfony_debug": ""
            },
            "type": "library",
            "extra": {
                "branch-alias": {
                    "dev-master": "3.2-dev"
                }
            },
            "autoload": {
                "files": [
                    "Resources/functions/dump.php"
                ],
                "psr-4": {
                    "Symfony\\Component\\VarDumper\\": ""
                },
                "exclude-from-classmap": [
                    "/Tests/"
                ]
            },
            "notification-url": "https://packagist.org/downloads/",
            "license": [
                "MIT"
            ],
            "authors": [
                {
                    "name": "Nicolas Grekas",
                    "email": "p@tchwork.com"
                },
                {
                    "name": "Symfony Community",
                    "homepage": "https://symfony.com/contributors"
                }
            ],
            "description": "Symfony mechanism for exploring and dumping PHP variables",
            "homepage": "https://symfony.com",
            "keywords": [
                "debug",
                "dump"
            ],
<<<<<<< HEAD
            "time": "2016-12-11T14:34:22+00:00"
=======
            "time": "2017-02-16T22:46:52+00:00"
>>>>>>> 568df278
        },
        {
            "name": "webmozart/assert",
            "version": "1.2.0",
            "source": {
                "type": "git",
                "url": "https://github.com/webmozart/assert.git",
                "reference": "2db61e59ff05fe5126d152bd0655c9ea113e550f"
            },
            "dist": {
                "type": "zip",
                "url": "https://api.github.com/repos/webmozart/assert/zipball/2db61e59ff05fe5126d152bd0655c9ea113e550f",
                "reference": "2db61e59ff05fe5126d152bd0655c9ea113e550f",
                "shasum": ""
            },
            "require": {
                "php": "^5.3.3 || ^7.0"
            },
            "require-dev": {
                "phpunit/phpunit": "^4.6",
                "sebastian/version": "^1.0.1"
            },
            "type": "library",
            "extra": {
                "branch-alias": {
                    "dev-master": "1.3-dev"
                }
            },
            "autoload": {
                "psr-4": {
                    "Webmozart\\Assert\\": "src/"
                }
            },
            "notification-url": "https://packagist.org/downloads/",
            "license": [
                "MIT"
            ],
            "authors": [
                {
                    "name": "Bernhard Schussek",
                    "email": "bschussek@gmail.com"
                }
            ],
            "description": "Assertions to validate method input/output with nice error messages.",
            "keywords": [
                "assert",
                "check",
                "validate"
            ],
            "time": "2016-11-23T20:04:58+00:00"
        }
    ],
    "aliases": [],
    "minimum-stability": "stable",
    "stability-flags": [],
    "prefer-stable": false,
    "prefer-lowest": false,
    "platform": {
        "php": ">=5.5.9"
    },
    "platform-dev": []
}<|MERGE_RESOLUTION|>--- conflicted
+++ resolved
@@ -4,11 +4,7 @@
         "Read more about it at https://getcomposer.org/doc/01-basic-usage.md#composer-lock-the-lock-file",
         "This file is @generated automatically"
     ],
-<<<<<<< HEAD
-    "content-hash": "dce394771eb575aee941f1efdd755978",
-=======
-    "content-hash": "5e12bd35449c6bbfe017f04b0a9d398f",
->>>>>>> 568df278
+    "content-hash": "6550df3cbf0cf877c6efe875bda80368",
     "packages": [
         {
             "name": "cocur/slugify",
@@ -637,11 +633,7 @@
                 }
             ],
             "description": "Platform.sh API client",
-<<<<<<< HEAD
-            "time": "2017-01-18T18:06:16+00:00"
-=======
             "time": "2017-02-21T14:42:11+00:00"
->>>>>>> 568df278
         },
         {
             "name": "platformsh/console-form",
@@ -765,15 +757,11 @@
                 }
             ],
             "description": "A lightweight implementation of CommonJS Promises/A for PHP",
-<<<<<<< HEAD
-            "time": "2016-05-03T17:50:52+00:00"
-=======
             "keywords": [
                 "promise",
                 "promises"
             ],
             "time": "2016-12-22T14:09:01+00:00"
->>>>>>> 568df278
         },
         {
             "name": "stecman/symfony-console-completion",
@@ -874,11 +862,7 @@
             ],
             "description": "Symfony Config Component",
             "homepage": "https://symfony.com",
-<<<<<<< HEAD
-            "time": "2016-12-09T07:45:17+00:00"
-=======
             "time": "2017-03-01T18:18:25+00:00"
->>>>>>> 568df278
         },
         {
             "name": "symfony/console",
@@ -941,11 +925,7 @@
             ],
             "description": "Symfony Console Component",
             "homepage": "https://symfony.com",
-<<<<<<< HEAD
-            "time": "2016-12-11T14:34:22+00:00"
-=======
             "time": "2017-02-16T14:07:22+00:00"
->>>>>>> 568df278
         },
         {
             "name": "symfony/debug",
@@ -1002,11 +982,7 @@
             ],
             "description": "Symfony Debug Component",
             "homepage": "https://symfony.com",
-<<<<<<< HEAD
-            "time": "2016-11-16T22:18:16+00:00"
-=======
             "time": "2017-02-18T17:28:00+00:00"
->>>>>>> 568df278
         },
         {
             "name": "symfony/dependency-injection",
@@ -1069,11 +1045,7 @@
             ],
             "description": "Symfony DependencyInjection Component",
             "homepage": "https://symfony.com",
-<<<<<<< HEAD
-            "time": "2016-12-08T15:27:33+00:00"
-=======
             "time": "2017-03-05T00:06:55+00:00"
->>>>>>> 568df278
         },
         {
             "name": "symfony/event-dispatcher",
@@ -1133,11 +1105,7 @@
             ],
             "description": "Symfony EventDispatcher Component",
             "homepage": "https://symfony.com",
-<<<<<<< HEAD
-            "time": "2016-10-13T06:29:04+00:00"
-=======
             "time": "2017-02-21T09:12:04+00:00"
->>>>>>> 568df278
         },
         {
             "name": "symfony/filesystem",
@@ -1186,11 +1154,7 @@
             ],
             "description": "Symfony Filesystem Component",
             "homepage": "https://symfony.com",
-<<<<<<< HEAD
-            "time": "2016-11-24T00:46:43+00:00"
-=======
             "time": "2017-03-06T19:30:27+00:00"
->>>>>>> 568df278
         },
         {
             "name": "symfony/finder",
@@ -1239,11 +1203,7 @@
             ],
             "description": "Symfony Finder Component",
             "homepage": "https://symfony.com",
-<<<<<<< HEAD
-            "time": "2016-12-13T09:39:43+00:00"
-=======
             "time": "2017-02-21T09:12:04+00:00"
->>>>>>> 568df278
         },
         {
             "name": "symfony/polyfill-mbstring",
@@ -1351,11 +1311,7 @@
             ],
             "description": "Symfony Process Component",
             "homepage": "https://symfony.com",
-<<<<<<< HEAD
-            "time": "2016-11-24T10:40:28+00:00"
-=======
             "time": "2017-02-16T14:07:22+00:00"
->>>>>>> 568df278
         },
         {
             "name": "symfony/yaml",
@@ -1410,11 +1366,7 @@
             ],
             "description": "Symfony Yaml Component",
             "homepage": "https://symfony.com",
-<<<<<<< HEAD
-            "time": "2016-12-10T10:07:06+00:00"
-=======
             "time": "2017-03-07T16:47:02+00:00"
->>>>>>> 568df278
         }
     ],
     "packages-dev": [
@@ -1739,11 +1691,7 @@
                 "parser",
                 "php"
             ],
-<<<<<<< HEAD
-            "time": "2016-12-06T11:30:35+00:00"
-=======
             "time": "2017-03-05T18:23:57+00:00"
->>>>>>> 568df278
         },
         {
             "name": "pear/console_table",
@@ -2007,11 +1955,7 @@
                 "spy",
                 "stub"
             ],
-<<<<<<< HEAD
-            "time": "2016-11-21T14:58:47+00:00"
-=======
             "time": "2017-03-02T20:05:34+00:00"
->>>>>>> 568df278
         },
         {
             "name": "phpunit/php-code-coverage",
@@ -2210,11 +2154,7 @@
             "keywords": [
                 "timer"
             ],
-<<<<<<< HEAD
-            "time": "2016-05-12T18:03:57+00:00"
-=======
             "time": "2017-02-26T11:10:40+00:00"
->>>>>>> 568df278
         },
         {
             "name": "phpunit/php-token-stream",
@@ -2263,11 +2203,7 @@
             "keywords": [
                 "tokenizer"
             ],
-<<<<<<< HEAD
-            "time": "2016-11-15T14:06:22+00:00"
-=======
             "time": "2017-02-27T10:12:30+00:00"
->>>>>>> 568df278
         },
         {
             "name": "phpunit/phpunit",
@@ -2468,11 +2404,7 @@
                 "interactive",
                 "shell"
             ],
-<<<<<<< HEAD
-            "time": "2016-12-07T17:15:07+00:00"
-=======
             "time": "2017-03-19T21:40:44+00:00"
->>>>>>> 568df278
         },
         {
             "name": "sebastian/comparator",
@@ -2536,11 +2468,7 @@
                 "compare",
                 "equality"
             ],
-<<<<<<< HEAD
-            "time": "2016-11-19T09:18:40+00:00"
-=======
             "time": "2017-01-29T09:50:25+00:00"
->>>>>>> 568df278
         },
         {
             "name": "sebastian/diff",
@@ -2813,11 +2741,7 @@
             ],
             "description": "Provides functionality to recursively process PHP variables",
             "homepage": "http://www.github.com/sebastianbergmann/recursion-context",
-<<<<<<< HEAD
-            "time": "2015-11-11T19:50:13+00:00"
-=======
             "time": "2016-10-03T07:41:43+00:00"
->>>>>>> 568df278
         },
         {
             "name": "sebastian/version",
@@ -2896,11 +2820,7 @@
                 }
             ],
             "description": "A security checker for your composer.lock",
-<<<<<<< HEAD
-            "time": "2015-11-07T08:07:40+00:00"
-=======
             "time": "2017-03-09T17:41:10+00:00"
->>>>>>> 568df278
         },
         {
             "name": "symfony/var-dumper",
@@ -2963,11 +2883,7 @@
                 "debug",
                 "dump"
             ],
-<<<<<<< HEAD
-            "time": "2016-12-11T14:34:22+00:00"
-=======
             "time": "2017-02-16T22:46:52+00:00"
->>>>>>> 568df278
         },
         {
             "name": "webmozart/assert",

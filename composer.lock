{
    "_readme": [
        "This file locks the dependencies of your project to a known state",
        "Read more about it at https://getcomposer.org/doc/01-basic-usage.md#composer-lock-the-lock-file",
        "This file is @generated automatically"
    ],
<<<<<<< HEAD
    "content-hash": "8c48718b87f2225470c5669b28192eca",
=======
    "content-hash": "74c0af5321e8db7fd50eadd0f54f1e74",
>>>>>>> 02171624
    "packages": [
        {
            "name": "cocur/slugify",
            "version": "v2.5",
            "source": {
                "type": "git",
                "url": "https://github.com/cocur/slugify.git",
                "reference": "e8167e9a3236044afebd6e8ab13ebeb3ec9ca145"
            },
            "dist": {
                "type": "zip",
                "url": "https://api.github.com/repos/cocur/slugify/zipball/e8167e9a3236044afebd6e8ab13ebeb3ec9ca145",
                "reference": "e8167e9a3236044afebd6e8ab13ebeb3ec9ca145",
                "shasum": ""
            },
            "require": {
                "php": ">=5.5.9"
            },
            "require-dev": {
                "laravel/framework": "~5.1",
                "latte/latte": "~2.2",
                "league/container": "^2.2.0",
                "mikey179/vfsstream": "~1.6",
                "mockery/mockery": "~0.9",
                "nette/di": "~2.2",
                "phpunit/phpunit": "~4.8|~5.2",
                "pimple/pimple": "~1.1",
                "plumphp/plum": "~0.1",
                "silex/silex": "~1.3",
                "symfony/config": "~2.4|~3.0",
                "symfony/dependency-injection": "~2.4|~3.0",
                "symfony/http-kernel": "~2.4|~3.0",
                "twig/twig": "~1.26|~2.0",
                "zendframework/zend-modulemanager": "~2.2",
                "zendframework/zend-servicemanager": "~2.2",
                "zendframework/zend-view": "~2.2"
            },
            "type": "library",
            "autoload": {
                "psr-4": {
                    "Cocur\\Slugify\\": "src"
                }
            },
            "notification-url": "https://packagist.org/downloads/",
            "license": [
                "MIT"
            ],
            "authors": [
                {
                    "name": "Ivo Bathke",
                    "email": "ivo.bathke@gmail.com"
                },
                {
                    "name": "Florian Eckerstorfer",
                    "email": "florian@eckerstorfer.co",
                    "homepage": "https://florian.ec"
                }
            ],
            "description": "Converts a string into a slug.",
            "keywords": [
                "slug",
                "slugify"
            ],
            "time": "2017-03-23T21:52:55+00:00"
        },
        {
            "name": "commerceguys/guzzle-oauth2-plugin",
            "version": "v2.1.1",
            "source": {
                "type": "git",
                "url": "https://github.com/commerceguys/guzzle-oauth2-plugin.git",
                "reference": "f7ed19171c3c5accfb6f0b3d1209eb5815ef8148"
            },
            "dist": {
                "type": "zip",
                "url": "https://api.github.com/repos/commerceguys/guzzle-oauth2-plugin/zipball/f7ed19171c3c5accfb6f0b3d1209eb5815ef8148",
                "reference": "f7ed19171c3c5accfb6f0b3d1209eb5815ef8148",
                "shasum": ""
            },
            "require": {
                "firebase/php-jwt": "~2.0",
                "guzzlehttp/guzzle": "~5.0"
            },
            "require-dev": {
                "phpunit/phpunit": "~4.5"
            },
            "type": "library",
            "extra": {
                "patches_applied": {
                    "Make it possible to get the access token without triggering a refresh": "https://github.com/pjcdawkins/guzzle-oauth2-plugin/commit/d2d720015813185d1ad4fa12884cab9bac6a8b25.patch"
                }
            },
            "autoload": {
                "psr-4": {
                    "CommerceGuys\\Guzzle\\Oauth2\\": "src"
                }
            },
            "notification-url": "https://packagist.org/downloads/",
            "license": [
                "MIT"
            ],
            "authors": [
                {
                    "name": "Bojan Zivanovic"
                },
                {
                    "name": "Damien Tournoud"
                },
                {
                    "name": "Patrick Dawkins"
                }
            ],
            "description": "An OAuth2 plugin (subscriber) for Guzzle",
            "time": "2015-12-12T23:27:25+00:00"
        },
        {
            "name": "composer/ca-bundle",
            "version": "1.1.0",
            "source": {
                "type": "git",
                "url": "https://github.com/composer/ca-bundle.git",
                "reference": "943b2c4fcad1ef178d16a713c2468bf7e579c288"
            },
            "dist": {
                "type": "zip",
                "url": "https://api.github.com/repos/composer/ca-bundle/zipball/943b2c4fcad1ef178d16a713c2468bf7e579c288",
                "reference": "943b2c4fcad1ef178d16a713c2468bf7e579c288",
                "shasum": ""
            },
            "require": {
                "ext-openssl": "*",
                "ext-pcre": "*",
                "php": "^5.3.2 || ^7.0"
            },
            "require-dev": {
                "phpunit/phpunit": "^4.8.35",
                "psr/log": "^1.0",
                "symfony/process": "^2.5 || ^3.0 || ^4.0"
            },
            "type": "library",
            "extra": {
                "branch-alias": {
                    "dev-master": "1.x-dev"
                }
            },
            "autoload": {
                "psr-4": {
                    "Composer\\CaBundle\\": "src"
                }
            },
            "notification-url": "https://packagist.org/downloads/",
            "license": [
                "MIT"
            ],
            "authors": [
                {
                    "name": "Jordi Boggiano",
                    "email": "j.boggiano@seld.be",
                    "homepage": "http://seld.be"
                }
            ],
            "description": "Lets you find a path to the system CA bundle, and includes a fallback to the Mozilla CA bundle.",
            "keywords": [
                "cabundle",
                "cacert",
                "certificate",
                "ssl",
                "tls"
            ],
            "time": "2017-11-29T09:37:33+00:00"
        },
        {
            "name": "cweagans/composer-patches",
            "version": "1.6.4",
            "source": {
                "type": "git",
                "url": "https://github.com/cweagans/composer-patches.git",
                "reference": "462e65061606dc6149349535d4322241515d1b16"
            },
            "dist": {
                "type": "zip",
                "url": "https://api.github.com/repos/cweagans/composer-patches/zipball/462e65061606dc6149349535d4322241515d1b16",
                "reference": "462e65061606dc6149349535d4322241515d1b16",
                "shasum": ""
            },
            "require": {
                "composer-plugin-api": "^1.0",
                "php": ">=5.3.0"
            },
            "require-dev": {
                "composer/composer": "~1.0",
                "phpunit/phpunit": "~4.6"
            },
            "type": "composer-plugin",
            "extra": {
                "class": "cweagans\\Composer\\Patches"
            },
            "autoload": {
                "psr-4": {
                    "cweagans\\Composer\\": "src"
                }
            },
            "notification-url": "https://packagist.org/downloads/",
            "license": [
                "BSD-2-Clause"
            ],
            "authors": [
                {
                    "name": "Cameron Eagans",
                    "email": "me@cweagans.net"
                }
            ],
            "description": "Provides a way to patch Composer packages.",
            "time": "2017-12-07T16:16:31+00:00"
        },
        {
            "name": "doctrine/cache",
            "version": "v1.6.2",
            "source": {
                "type": "git",
                "url": "https://github.com/doctrine/cache.git",
                "reference": "eb152c5100571c7a45470ff2a35095ab3f3b900b"
            },
            "dist": {
                "type": "zip",
                "url": "https://api.github.com/repos/doctrine/cache/zipball/eb152c5100571c7a45470ff2a35095ab3f3b900b",
                "reference": "eb152c5100571c7a45470ff2a35095ab3f3b900b",
                "shasum": ""
            },
            "require": {
                "php": "~5.5|~7.0"
            },
            "conflict": {
                "doctrine/common": ">2.2,<2.4"
            },
            "require-dev": {
                "phpunit/phpunit": "~4.8|~5.0",
                "predis/predis": "~1.0",
                "satooshi/php-coveralls": "~0.6"
            },
            "type": "library",
            "extra": {
                "branch-alias": {
                    "dev-master": "1.6.x-dev"
                }
            },
            "autoload": {
                "psr-4": {
                    "Doctrine\\Common\\Cache\\": "lib/Doctrine/Common/Cache"
                }
            },
            "notification-url": "https://packagist.org/downloads/",
            "license": [
                "MIT"
            ],
            "authors": [
                {
                    "name": "Roman Borschel",
                    "email": "roman@code-factory.org"
                },
                {
                    "name": "Benjamin Eberlei",
                    "email": "kontakt@beberlei.de"
                },
                {
                    "name": "Guilherme Blanco",
                    "email": "guilhermeblanco@gmail.com"
                },
                {
                    "name": "Jonathan Wage",
                    "email": "jonwage@gmail.com"
                },
                {
                    "name": "Johannes Schmitt",
                    "email": "schmittjoh@gmail.com"
                }
            ],
            "description": "Caching library offering an object-oriented API for many cache backends",
            "homepage": "http://www.doctrine-project.org",
            "keywords": [
                "cache",
                "caching"
            ],
            "time": "2017-07-22T12:49:21+00:00"
        },
        {
            "name": "firebase/php-jwt",
            "version": "v2.2.0",
            "source": {
                "type": "git",
                "url": "https://github.com/firebase/php-jwt.git",
                "reference": "e0a75bfb6413f22092c99b70f310ccb2cca3efa5"
            },
            "dist": {
                "type": "zip",
                "url": "https://api.github.com/repos/firebase/php-jwt/zipball/e0a75bfb6413f22092c99b70f310ccb2cca3efa5",
                "reference": "e0a75bfb6413f22092c99b70f310ccb2cca3efa5",
                "shasum": ""
            },
            "require": {
                "php": ">=5.2.0"
            },
            "type": "library",
            "autoload": {
                "classmap": [
                    "Authentication/",
                    "Exceptions/"
                ]
            },
            "notification-url": "https://packagist.org/downloads/",
            "license": [
                "BSD-3-Clause"
            ],
            "authors": [
                {
                    "name": "Neuman Vong",
                    "email": "neuman+pear@twilio.com",
                    "role": "Developer"
                },
                {
                    "name": "Anant Narayanan",
                    "email": "anant@php.net",
                    "role": "Developer"
                }
            ],
            "description": "A simple library to encode and decode JSON Web Tokens (JWT) in PHP. Should conform to the current spec.",
            "homepage": "https://github.com/firebase/php-jwt",
            "time": "2015-06-22T23:26:39+00:00"
        },
        {
            "name": "guzzlehttp/cache-subscriber",
            "version": "0.1.0",
            "source": {
                "type": "git",
                "url": "https://github.com/guzzle/cache-subscriber.git",
                "reference": "ecb903f6e11b5ca9f2cdbc460e2e68deea9e8858"
            },
            "dist": {
                "type": "zip",
                "url": "https://api.github.com/repos/guzzle/cache-subscriber/zipball/ecb903f6e11b5ca9f2cdbc460e2e68deea9e8858",
                "reference": "ecb903f6e11b5ca9f2cdbc460e2e68deea9e8858",
                "shasum": ""
            },
            "require": {
                "doctrine/cache": "~1.3",
                "guzzlehttp/guzzle": "~5.0",
                "php": ">=5.4.0"
            },
            "require-dev": {
                "phpunit/phpunit": "~4.0"
            },
            "type": "library",
            "extra": {
                "branch-alias": {
                    "dev-master": "0.1-dev"
                }
            },
            "autoload": {
                "psr-4": {
                    "GuzzleHttp\\Subscriber\\Cache\\": "src"
                }
            },
            "notification-url": "https://packagist.org/downloads/",
            "license": [
                "MIT"
            ],
            "authors": [
                {
                    "name": "Michael Dowling",
                    "email": "mtdowling@gmail.com",
                    "homepage": "https://github.com/mtdowling"
                }
            ],
            "description": "Guzzle HTTP cache subscriber",
            "homepage": "http://guzzlephp.org/",
            "keywords": [
                "Guzzle",
                "cache"
            ],
            "time": "2014-10-29T21:06:25+00:00"
        },
        {
            "name": "guzzlehttp/guzzle",
            "version": "5.3.2",
            "source": {
                "type": "git",
                "url": "https://github.com/guzzle/guzzle.git",
                "reference": "f9acb4761844317e626a32259205bec1f1bc60d2"
            },
            "dist": {
                "type": "zip",
                "url": "https://api.github.com/repos/guzzle/guzzle/zipball/f9acb4761844317e626a32259205bec1f1bc60d2",
                "reference": "f9acb4761844317e626a32259205bec1f1bc60d2",
                "shasum": ""
            },
            "require": {
                "guzzlehttp/ringphp": "^1.1",
                "php": ">=5.4.0",
                "react/promise": "^2.2"
            },
            "require-dev": {
                "ext-curl": "*",
                "phpunit/phpunit": "^4.0"
            },
            "type": "library",
            "autoload": {
                "psr-4": {
                    "GuzzleHttp\\": "src/"
                }
            },
            "notification-url": "https://packagist.org/downloads/",
            "license": [
                "MIT"
            ],
            "authors": [
                {
                    "name": "Michael Dowling",
                    "email": "mtdowling@gmail.com",
                    "homepage": "https://github.com/mtdowling"
                }
            ],
            "description": "Guzzle is a PHP HTTP client library and framework for building RESTful web service clients",
            "homepage": "http://guzzlephp.org/",
            "keywords": [
                "client",
                "curl",
                "framework",
                "http",
                "http client",
                "rest",
                "web service"
            ],
            "time": "2018-01-15T07:18:01+00:00"
        },
        {
            "name": "guzzlehttp/ringphp",
            "version": "1.1.0",
            "source": {
                "type": "git",
                "url": "https://github.com/guzzle/RingPHP.git",
                "reference": "dbbb91d7f6c191e5e405e900e3102ac7f261bc0b"
            },
            "dist": {
                "type": "zip",
                "url": "https://api.github.com/repos/guzzle/RingPHP/zipball/dbbb91d7f6c191e5e405e900e3102ac7f261bc0b",
                "reference": "dbbb91d7f6c191e5e405e900e3102ac7f261bc0b",
                "shasum": ""
            },
            "require": {
                "guzzlehttp/streams": "~3.0",
                "php": ">=5.4.0",
                "react/promise": "~2.0"
            },
            "require-dev": {
                "ext-curl": "*",
                "phpunit/phpunit": "~4.0"
            },
            "suggest": {
                "ext-curl": "Guzzle will use specific adapters if cURL is present"
            },
            "type": "library",
            "extra": {
                "branch-alias": {
                    "dev-master": "1.1-dev"
                }
            },
            "autoload": {
                "psr-4": {
                    "GuzzleHttp\\Ring\\": "src/"
                }
            },
            "notification-url": "https://packagist.org/downloads/",
            "license": [
                "MIT"
            ],
            "authors": [
                {
                    "name": "Michael Dowling",
                    "email": "mtdowling@gmail.com",
                    "homepage": "https://github.com/mtdowling"
                }
            ],
            "description": "Provides a simple API and specification that abstracts away the details of HTTP into a single PHP function.",
            "time": "2015-05-20T03:37:09+00:00"
        },
        {
            "name": "guzzlehttp/streams",
            "version": "3.0.0",
            "source": {
                "type": "git",
                "url": "https://github.com/guzzle/streams.git",
                "reference": "47aaa48e27dae43d39fc1cea0ccf0d84ac1a2ba5"
            },
            "dist": {
                "type": "zip",
                "url": "https://api.github.com/repos/guzzle/streams/zipball/47aaa48e27dae43d39fc1cea0ccf0d84ac1a2ba5",
                "reference": "47aaa48e27dae43d39fc1cea0ccf0d84ac1a2ba5",
                "shasum": ""
            },
            "require": {
                "php": ">=5.4.0"
            },
            "require-dev": {
                "phpunit/phpunit": "~4.0"
            },
            "type": "library",
            "extra": {
                "branch-alias": {
                    "dev-master": "3.0-dev"
                }
            },
            "autoload": {
                "psr-4": {
                    "GuzzleHttp\\Stream\\": "src/"
                }
            },
            "notification-url": "https://packagist.org/downloads/",
            "license": [
                "MIT"
            ],
            "authors": [
                {
                    "name": "Michael Dowling",
                    "email": "mtdowling@gmail.com",
                    "homepage": "https://github.com/mtdowling"
                }
            ],
            "description": "Provides a simple abstraction over streams of data",
            "homepage": "http://guzzlephp.org/",
            "keywords": [
                "Guzzle",
                "stream"
            ],
            "time": "2014-10-12T19:18:40+00:00"
        },
        {
            "name": "padraic/humbug_get_contents",
            "version": "1.1.2",
            "source": {
                "type": "git",
                "url": "https://github.com/humbug/file_get_contents.git",
                "reference": "dcb086060c9dd6b2f51d8f7a895500307110b7a7"
            },
            "dist": {
                "type": "zip",
                "url": "https://api.github.com/repos/humbug/file_get_contents/zipball/dcb086060c9dd6b2f51d8f7a895500307110b7a7",
                "reference": "dcb086060c9dd6b2f51d8f7a895500307110b7a7",
                "shasum": ""
            },
            "require": {
                "composer/ca-bundle": "^1.0",
                "ext-openssl": "*",
                "php": "^5.3 || ^7.0 || ^7.1 || ^7.2"
            },
            "require-dev": {
                "bamarni/composer-bin-plugin": "^1.1",
                "mikey179/vfsstream": "^1.6",
                "phpunit/phpunit": "^4.8 || ^5.7 || ^6.5"
            },
            "type": "library",
            "extra": {
                "bamarni-bin": {
                    "bin-links": false
                },
                "branch-alias": {
                    "dev-master": "2.0-dev"
                }
            },
            "autoload": {
                "psr-4": {
                    "Humbug\\": "src/"
                },
                "files": [
                    "src/function.php",
                    "src/functions.php"
                ]
            },
            "notification-url": "https://packagist.org/downloads/",
            "license": [
                "BSD-3-Clause"
            ],
            "authors": [
                {
                    "name": "Pádraic Brady",
                    "email": "padraic.brady@gmail.com",
                    "homepage": "http://blog.astrumfutura.com"
                },
                {
                    "name": "Théo Fidry",
                    "email": "theo.fidry@gmail.com"
                }
            ],
            "description": "Secure wrapper for accessing HTTPS resources with file_get_contents for PHP 5.3+",
            "homepage": "https://github.com/padraic/file_get_contents",
            "keywords": [
                "download",
                "file_get_contents",
                "http",
                "https",
                "ssl",
                "tls"
            ],
            "time": "2018-02-12T18:47:17+00:00"
        },
        {
            "name": "padraic/phar-updater",
            "version": "v1.0.5",
            "source": {
                "type": "git",
                "url": "https://github.com/humbug/phar-updater.git",
                "reference": "fb9d3b1551a99466f0a74cd264f4c95a8621ac7a"
            },
            "dist": {
                "type": "zip",
                "url": "https://api.github.com/repos/humbug/phar-updater/zipball/fb9d3b1551a99466f0a74cd264f4c95a8621ac7a",
                "reference": "fb9d3b1551a99466f0a74cd264f4c95a8621ac7a",
                "shasum": ""
            },
            "require": {
                "padraic/humbug_get_contents": "^1.0",
                "php": ">=5.3.3"
            },
            "require-dev": {
                "phpunit/phpunit": "~4.0"
            },
            "type": "library",
            "extra": {
                "branch-alias": {
                    "dev-master": "1.0-dev"
                }
            },
            "autoload": {
                "psr-4": {
                    "Humbug\\SelfUpdate\\": "src/"
                }
            },
            "notification-url": "https://packagist.org/downloads/",
            "license": [
                "BSD-3-Clause"
            ],
            "authors": [
                {
                    "name": "Padraic Brady",
                    "email": "padraic.brady@gmail.com",
                    "homepage": "http://blog.astrumfutura.com"
                }
            ],
            "description": "A thing to make PHAR self-updating easy and secure.",
            "keywords": [
                "humbug",
                "phar",
                "self-update",
                "update"
            ],
            "time": "2018-02-20T01:18:59+00:00"
        },
        {
            "name": "paragonie/random_compat",
            "version": "v2.0.11",
            "source": {
                "type": "git",
                "url": "https://github.com/paragonie/random_compat.git",
                "reference": "5da4d3c796c275c55f057af5a643ae297d96b4d8"
            },
            "dist": {
                "type": "zip",
                "url": "https://api.github.com/repos/paragonie/random_compat/zipball/5da4d3c796c275c55f057af5a643ae297d96b4d8",
                "reference": "5da4d3c796c275c55f057af5a643ae297d96b4d8",
                "shasum": ""
            },
            "require": {
                "php": ">=5.2.0"
            },
            "require-dev": {
                "phpunit/phpunit": "4.*|5.*"
            },
            "suggest": {
                "ext-libsodium": "Provides a modern crypto API that can be used to generate random bytes."
            },
            "type": "library",
            "autoload": {
                "files": [
                    "lib/random.php"
                ]
            },
            "notification-url": "https://packagist.org/downloads/",
            "license": [
                "MIT"
            ],
            "authors": [
                {
                    "name": "Paragon Initiative Enterprises",
                    "email": "security@paragonie.com",
                    "homepage": "https://paragonie.com"
                }
            ],
            "description": "PHP 5.x polyfill for random_bytes() and random_int() from PHP 7",
            "keywords": [
                "csprng",
                "pseudorandom",
                "random"
            ],
            "time": "2017-09-27T21:40:39+00:00"
        },
        {
            "name": "platformsh/client",
            "version": "v0.19.0",
            "source": {
                "type": "git",
                "url": "https://github.com/platformsh/platformsh-client-php.git",
                "reference": "e5baf70609b6fe47fac22e8f6cee364112d548f0"
            },
            "dist": {
                "type": "zip",
                "url": "https://api.github.com/repos/platformsh/platformsh-client-php/zipball/e5baf70609b6fe47fac22e8f6cee364112d548f0",
                "reference": "e5baf70609b6fe47fac22e8f6cee364112d548f0",
                "shasum": ""
            },
            "require": {
                "cocur/slugify": "^2.0 || ~1.0",
                "commerceguys/guzzle-oauth2-plugin": "~2.0",
                "cweagans/composer-patches": "~1.0",
                "guzzlehttp/cache-subscriber": "~0.1",
                "guzzlehttp/guzzle": "~5.3"
            },
            "require-dev": {
                "phpunit/phpunit": "~4.5"
            },
            "type": "library",
            "extra": {
                "patches": {
                    "commerceguys/guzzle-oauth2-plugin": {
                        "Make it possible to get the access token without triggering a refresh": "https://github.com/pjcdawkins/guzzle-oauth2-plugin/commit/d2d720015813185d1ad4fa12884cab9bac6a8b25.patch"
                    }
                }
            },
            "autoload": {
                "psr-4": {
                    "Platformsh\\Client\\": "src"
                }
            },
            "notification-url": "https://packagist.org/downloads/",
            "license": [
                "MIT"
            ],
            "authors": [
                {
                    "name": "Patrick Dawkins"
                }
            ],
            "description": "Platform.sh API client",
            "time": "2018-05-16T13:05:28+00:00"
        },
        {
            "name": "platformsh/console-form",
            "version": "v0.0.20",
            "source": {
                "type": "git",
                "url": "https://github.com/platformsh/console-form.git",
                "reference": "8fb1a45fb3acb05826a411dddd45c7b86def80f3"
            },
            "dist": {
                "type": "zip",
                "url": "https://api.github.com/repos/platformsh/console-form/zipball/8fb1a45fb3acb05826a411dddd45c7b86def80f3",
                "reference": "8fb1a45fb3acb05826a411dddd45c7b86def80f3",
                "shasum": ""
            },
            "require": {
                "php": ">=5.5.9",
                "symfony/console": "^3.0 || ^2.6"
            },
            "require-dev": {
                "phpunit/phpunit": "^5.0"
            },
            "type": "library",
            "autoload": {
                "psr-4": {
                    "Platformsh\\ConsoleForm\\": "src"
                }
            },
            "notification-url": "https://packagist.org/downloads/",
            "license": [
                "MIT"
            ],
            "authors": [
                {
                    "name": "Patrick Dawkins"
                }
            ],
            "description": "A lightweight Symfony Console form system.",
            "time": "2018-03-20T19:18:47+00:00"
        },
        {
            "name": "psr/container",
            "version": "1.0.0",
            "source": {
                "type": "git",
                "url": "https://github.com/php-fig/container.git",
                "reference": "b7ce3b176482dbbc1245ebf52b181af44c2cf55f"
            },
            "dist": {
                "type": "zip",
                "url": "https://api.github.com/repos/php-fig/container/zipball/b7ce3b176482dbbc1245ebf52b181af44c2cf55f",
                "reference": "b7ce3b176482dbbc1245ebf52b181af44c2cf55f",
                "shasum": ""
            },
            "require": {
                "php": ">=5.3.0"
            },
            "type": "library",
            "extra": {
                "branch-alias": {
                    "dev-master": "1.0.x-dev"
                }
            },
            "autoload": {
                "psr-4": {
                    "Psr\\Container\\": "src/"
                }
            },
            "notification-url": "https://packagist.org/downloads/",
            "license": [
                "MIT"
            ],
            "authors": [
                {
                    "name": "PHP-FIG",
                    "homepage": "http://www.php-fig.org/"
                }
            ],
            "description": "Common Container Interface (PHP FIG PSR-11)",
            "homepage": "https://github.com/php-fig/container",
            "keywords": [
                "PSR-11",
                "container",
                "container-interface",
                "container-interop",
                "psr"
            ],
            "time": "2017-02-14T16:28:37+00:00"
        },
        {
            "name": "psr/log",
            "version": "1.0.2",
            "source": {
                "type": "git",
                "url": "https://github.com/php-fig/log.git",
                "reference": "4ebe3a8bf773a19edfe0a84b6585ba3d401b724d"
            },
            "dist": {
                "type": "zip",
                "url": "https://api.github.com/repos/php-fig/log/zipball/4ebe3a8bf773a19edfe0a84b6585ba3d401b724d",
                "reference": "4ebe3a8bf773a19edfe0a84b6585ba3d401b724d",
                "shasum": ""
            },
            "require": {
                "php": ">=5.3.0"
            },
            "type": "library",
            "extra": {
                "branch-alias": {
                    "dev-master": "1.0.x-dev"
                }
            },
            "autoload": {
                "psr-4": {
                    "Psr\\Log\\": "Psr/Log/"
                }
            },
            "notification-url": "https://packagist.org/downloads/",
            "license": [
                "MIT"
            ],
            "authors": [
                {
                    "name": "PHP-FIG",
                    "homepage": "http://www.php-fig.org/"
                }
            ],
            "description": "Common interface for logging libraries",
            "homepage": "https://github.com/php-fig/log",
            "keywords": [
                "log",
                "psr",
                "psr-3"
            ],
            "time": "2016-10-10T12:19:37+00:00"
        },
        {
            "name": "react/promise",
            "version": "v2.5.1",
            "source": {
                "type": "git",
                "url": "https://github.com/reactphp/promise.git",
                "reference": "62785ae604c8d69725d693eb370e1d67e94c4053"
            },
            "dist": {
                "type": "zip",
                "url": "https://api.github.com/repos/reactphp/promise/zipball/62785ae604c8d69725d693eb370e1d67e94c4053",
                "reference": "62785ae604c8d69725d693eb370e1d67e94c4053",
                "shasum": ""
            },
            "require": {
                "php": ">=5.4.0"
            },
            "require-dev": {
                "phpunit/phpunit": "~4.8"
            },
            "type": "library",
            "autoload": {
                "psr-4": {
                    "React\\Promise\\": "src/"
                },
                "files": [
                    "src/functions_include.php"
                ]
            },
            "notification-url": "https://packagist.org/downloads/",
            "license": [
                "MIT"
            ],
            "authors": [
                {
                    "name": "Jan Sorgalla",
                    "email": "jsorgalla@gmail.com"
                }
            ],
            "description": "A lightweight implementation of CommonJS Promises/A for PHP",
            "keywords": [
                "promise",
                "promises"
            ],
            "time": "2017-03-25T12:08:31+00:00"
        },
        {
            "name": "stecman/symfony-console-completion",
            "version": "0.7.0",
            "source": {
                "type": "git",
                "url": "https://github.com/stecman/symfony-console-completion.git",
                "reference": "5461d43e53092b3d3b9dbd9d999f2054730f4bbb"
            },
            "dist": {
                "type": "zip",
                "url": "https://api.github.com/repos/stecman/symfony-console-completion/zipball/5461d43e53092b3d3b9dbd9d999f2054730f4bbb",
                "reference": "5461d43e53092b3d3b9dbd9d999f2054730f4bbb",
                "shasum": ""
            },
            "require": {
                "php": ">=5.3.2",
                "symfony/console": "~2.3 || ~3.0"
            },
            "require-dev": {
                "phpunit/phpunit": "~4.4"
            },
            "type": "library",
            "extra": {
                "branch-alias": {
                    "dev-master": "0.6.x-dev"
                }
            },
            "autoload": {
                "psr-4": {
                    "Stecman\\Component\\Symfony\\Console\\BashCompletion\\": "src/"
                }
            },
            "notification-url": "https://packagist.org/downloads/",
            "license": [
                "MIT"
            ],
            "authors": [
                {
                    "name": "Stephen Holdaway",
                    "email": "stephen@stecman.co.nz"
                }
            ],
            "description": "Automatic BASH completion for Symfony Console Component based applications.",
            "time": "2016-02-24T05:08:54+00:00"
        },
        {
            "name": "symfony/config",
            "version": "v3.4.6",
            "source": {
                "type": "git",
                "url": "https://github.com/symfony/config.git",
                "reference": "05e10567b529476a006b00746c5f538f1636810e"
            },
            "dist": {
                "type": "zip",
                "url": "https://api.github.com/repos/symfony/config/zipball/05e10567b529476a006b00746c5f538f1636810e",
                "reference": "05e10567b529476a006b00746c5f538f1636810e",
                "shasum": ""
            },
            "require": {
                "php": "^5.5.9|>=7.0.8",
                "symfony/filesystem": "~2.8|~3.0|~4.0"
            },
            "conflict": {
                "symfony/dependency-injection": "<3.3",
                "symfony/finder": "<3.3"
            },
            "require-dev": {
                "symfony/dependency-injection": "~3.3|~4.0",
                "symfony/event-dispatcher": "~3.3|~4.0",
                "symfony/finder": "~3.3|~4.0",
                "symfony/yaml": "~3.0|~4.0"
            },
            "suggest": {
                "symfony/yaml": "To use the yaml reference dumper"
            },
            "type": "library",
            "extra": {
                "branch-alias": {
                    "dev-master": "3.4-dev"
                }
            },
            "autoload": {
                "psr-4": {
                    "Symfony\\Component\\Config\\": ""
                },
                "exclude-from-classmap": [
                    "/Tests/"
                ]
            },
            "notification-url": "https://packagist.org/downloads/",
            "license": [
                "MIT"
            ],
            "authors": [
                {
                    "name": "Fabien Potencier",
                    "email": "fabien@symfony.com"
                },
                {
                    "name": "Symfony Community",
                    "homepage": "https://symfony.com/contributors"
                }
            ],
            "description": "Symfony Config Component",
            "homepage": "https://symfony.com",
            "time": "2018-02-14T10:03:57+00:00"
        },
        {
            "name": "symfony/console",
            "version": "v3.4.6",
            "source": {
                "type": "git",
                "url": "https://github.com/symfony/console.git",
                "reference": "067339e9b8ec30d5f19f5950208893ff026b94f7"
            },
            "dist": {
                "type": "zip",
                "url": "https://api.github.com/repos/symfony/console/zipball/067339e9b8ec30d5f19f5950208893ff026b94f7",
                "reference": "067339e9b8ec30d5f19f5950208893ff026b94f7",
                "shasum": ""
            },
            "require": {
                "php": "^5.5.9|>=7.0.8",
                "symfony/debug": "~2.8|~3.0|~4.0",
                "symfony/polyfill-mbstring": "~1.0"
            },
            "conflict": {
                "symfony/dependency-injection": "<3.4",
                "symfony/process": "<3.3"
            },
            "require-dev": {
                "psr/log": "~1.0",
                "symfony/config": "~3.3|~4.0",
                "symfony/dependency-injection": "~3.4|~4.0",
                "symfony/event-dispatcher": "~2.8|~3.0|~4.0",
                "symfony/lock": "~3.4|~4.0",
                "symfony/process": "~3.3|~4.0"
            },
            "suggest": {
                "psr/log": "For using the console logger",
                "symfony/event-dispatcher": "",
                "symfony/lock": "",
                "symfony/process": ""
            },
            "type": "library",
            "extra": {
                "branch-alias": {
                    "dev-master": "3.4-dev"
                }
            },
            "autoload": {
                "psr-4": {
                    "Symfony\\Component\\Console\\": ""
                },
                "exclude-from-classmap": [
                    "/Tests/"
                ]
            },
            "notification-url": "https://packagist.org/downloads/",
            "license": [
                "MIT"
            ],
            "authors": [
                {
                    "name": "Fabien Potencier",
                    "email": "fabien@symfony.com"
                },
                {
                    "name": "Symfony Community",
                    "homepage": "https://symfony.com/contributors"
                }
            ],
            "description": "Symfony Console Component",
            "homepage": "https://symfony.com",
            "time": "2018-02-26T15:46:28+00:00"
        },
        {
            "name": "symfony/debug",
            "version": "v3.4.6",
            "source": {
                "type": "git",
                "url": "https://github.com/symfony/debug.git",
                "reference": "9b1071f86e79e1999b3d3675d2e0e7684268b9bc"
            },
            "dist": {
                "type": "zip",
                "url": "https://api.github.com/repos/symfony/debug/zipball/9b1071f86e79e1999b3d3675d2e0e7684268b9bc",
                "reference": "9b1071f86e79e1999b3d3675d2e0e7684268b9bc",
                "shasum": ""
            },
            "require": {
                "php": "^5.5.9|>=7.0.8",
                "psr/log": "~1.0"
            },
            "conflict": {
                "symfony/http-kernel": ">=2.3,<2.3.24|~2.4.0|>=2.5,<2.5.9|>=2.6,<2.6.2"
            },
            "require-dev": {
                "symfony/http-kernel": "~2.8|~3.0|~4.0"
            },
            "type": "library",
            "extra": {
                "branch-alias": {
                    "dev-master": "3.4-dev"
                }
            },
            "autoload": {
                "psr-4": {
                    "Symfony\\Component\\Debug\\": ""
                },
                "exclude-from-classmap": [
                    "/Tests/"
                ]
            },
            "notification-url": "https://packagist.org/downloads/",
            "license": [
                "MIT"
            ],
            "authors": [
                {
                    "name": "Fabien Potencier",
                    "email": "fabien@symfony.com"
                },
                {
                    "name": "Symfony Community",
                    "homepage": "https://symfony.com/contributors"
                }
            ],
            "description": "Symfony Debug Component",
            "homepage": "https://symfony.com",
            "time": "2018-02-28T21:49:22+00:00"
        },
        {
            "name": "symfony/dependency-injection",
            "version": "v3.4.6",
            "source": {
                "type": "git",
                "url": "https://github.com/symfony/dependency-injection.git",
                "reference": "12e901abc1cb0d637a0e5abe9923471361d96b07"
            },
            "dist": {
                "type": "zip",
                "url": "https://api.github.com/repos/symfony/dependency-injection/zipball/12e901abc1cb0d637a0e5abe9923471361d96b07",
                "reference": "12e901abc1cb0d637a0e5abe9923471361d96b07",
                "shasum": ""
            },
            "require": {
                "php": "^5.5.9|>=7.0.8",
                "psr/container": "^1.0"
            },
            "conflict": {
                "symfony/config": "<3.3.7",
                "symfony/finder": "<3.3",
                "symfony/proxy-manager-bridge": "<3.4",
                "symfony/yaml": "<3.4"
            },
            "provide": {
                "psr/container-implementation": "1.0"
            },
            "require-dev": {
                "symfony/config": "~3.3|~4.0",
                "symfony/expression-language": "~2.8|~3.0|~4.0",
                "symfony/yaml": "~3.4|~4.0"
            },
            "suggest": {
                "symfony/config": "",
                "symfony/expression-language": "For using expressions in service container configuration",
                "symfony/finder": "For using double-star glob patterns or when GLOB_BRACE portability is required",
                "symfony/proxy-manager-bridge": "Generate service proxies to lazy load them",
                "symfony/yaml": ""
            },
            "type": "library",
            "extra": {
                "branch-alias": {
                    "dev-master": "3.4-dev"
                }
            },
            "autoload": {
                "psr-4": {
                    "Symfony\\Component\\DependencyInjection\\": ""
                },
                "exclude-from-classmap": [
                    "/Tests/"
                ]
            },
            "notification-url": "https://packagist.org/downloads/",
            "license": [
                "MIT"
            ],
            "authors": [
                {
                    "name": "Fabien Potencier",
                    "email": "fabien@symfony.com"
                },
                {
                    "name": "Symfony Community",
                    "homepage": "https://symfony.com/contributors"
                }
            ],
            "description": "Symfony DependencyInjection Component",
            "homepage": "https://symfony.com",
            "time": "2018-03-04T03:54:53+00:00"
        },
        {
            "name": "symfony/event-dispatcher",
            "version": "v3.4.6",
            "source": {
                "type": "git",
                "url": "https://github.com/symfony/event-dispatcher.git",
                "reference": "58990682ac3fdc1f563b7e705452921372aad11d"
            },
            "dist": {
                "type": "zip",
                "url": "https://api.github.com/repos/symfony/event-dispatcher/zipball/58990682ac3fdc1f563b7e705452921372aad11d",
                "reference": "58990682ac3fdc1f563b7e705452921372aad11d",
                "shasum": ""
            },
            "require": {
                "php": "^5.5.9|>=7.0.8"
            },
            "conflict": {
                "symfony/dependency-injection": "<3.3"
            },
            "require-dev": {
                "psr/log": "~1.0",
                "symfony/config": "~2.8|~3.0|~4.0",
                "symfony/dependency-injection": "~3.3|~4.0",
                "symfony/expression-language": "~2.8|~3.0|~4.0",
                "symfony/stopwatch": "~2.8|~3.0|~4.0"
            },
            "suggest": {
                "symfony/dependency-injection": "",
                "symfony/http-kernel": ""
            },
            "type": "library",
            "extra": {
                "branch-alias": {
                    "dev-master": "3.4-dev"
                }
            },
            "autoload": {
                "psr-4": {
                    "Symfony\\Component\\EventDispatcher\\": ""
                },
                "exclude-from-classmap": [
                    "/Tests/"
                ]
            },
            "notification-url": "https://packagist.org/downloads/",
            "license": [
                "MIT"
            ],
            "authors": [
                {
                    "name": "Fabien Potencier",
                    "email": "fabien@symfony.com"
                },
                {
                    "name": "Symfony Community",
                    "homepage": "https://symfony.com/contributors"
                }
            ],
            "description": "Symfony EventDispatcher Component",
            "homepage": "https://symfony.com",
            "time": "2018-02-14T10:03:57+00:00"
        },
        {
            "name": "symfony/filesystem",
            "version": "v3.4.6",
            "source": {
                "type": "git",
                "url": "https://github.com/symfony/filesystem.git",
                "reference": "253a4490b528597aa14d2bf5aeded6f5e5e4a541"
            },
            "dist": {
                "type": "zip",
                "url": "https://api.github.com/repos/symfony/filesystem/zipball/253a4490b528597aa14d2bf5aeded6f5e5e4a541",
                "reference": "253a4490b528597aa14d2bf5aeded6f5e5e4a541",
                "shasum": ""
            },
            "require": {
                "php": "^5.5.9|>=7.0.8"
            },
            "type": "library",
            "extra": {
                "branch-alias": {
                    "dev-master": "3.4-dev"
                }
            },
            "autoload": {
                "psr-4": {
                    "Symfony\\Component\\Filesystem\\": ""
                },
                "exclude-from-classmap": [
                    "/Tests/"
                ]
            },
            "notification-url": "https://packagist.org/downloads/",
            "license": [
                "MIT"
            ],
            "authors": [
                {
                    "name": "Fabien Potencier",
                    "email": "fabien@symfony.com"
                },
                {
                    "name": "Symfony Community",
                    "homepage": "https://symfony.com/contributors"
                }
            ],
            "description": "Symfony Filesystem Component",
            "homepage": "https://symfony.com",
            "time": "2018-02-22T10:48:49+00:00"
        },
        {
            "name": "symfony/finder",
            "version": "v3.4.6",
            "source": {
                "type": "git",
                "url": "https://github.com/symfony/finder.git",
                "reference": "a479817ce0a9e4adfd7d39c6407c95d97c254625"
            },
            "dist": {
                "type": "zip",
                "url": "https://api.github.com/repos/symfony/finder/zipball/a479817ce0a9e4adfd7d39c6407c95d97c254625",
                "reference": "a479817ce0a9e4adfd7d39c6407c95d97c254625",
                "shasum": ""
            },
            "require": {
                "php": "^5.5.9|>=7.0.8"
            },
            "type": "library",
            "extra": {
                "branch-alias": {
                    "dev-master": "3.4-dev"
                }
            },
            "autoload": {
                "psr-4": {
                    "Symfony\\Component\\Finder\\": ""
                },
                "exclude-from-classmap": [
                    "/Tests/"
                ]
            },
            "notification-url": "https://packagist.org/downloads/",
            "license": [
                "MIT"
            ],
            "authors": [
                {
                    "name": "Fabien Potencier",
                    "email": "fabien@symfony.com"
                },
                {
                    "name": "Symfony Community",
                    "homepage": "https://symfony.com/contributors"
                }
            ],
            "description": "Symfony Finder Component",
            "homepage": "https://symfony.com",
            "time": "2018-03-05T18:28:11+00:00"
        },
        {
            "name": "symfony/polyfill-mbstring",
            "version": "v1.7.0",
            "source": {
                "type": "git",
                "url": "https://github.com/symfony/polyfill-mbstring.git",
                "reference": "78be803ce01e55d3491c1397cf1c64beb9c1b63b"
            },
            "dist": {
                "type": "zip",
                "url": "https://api.github.com/repos/symfony/polyfill-mbstring/zipball/78be803ce01e55d3491c1397cf1c64beb9c1b63b",
                "reference": "78be803ce01e55d3491c1397cf1c64beb9c1b63b",
                "shasum": ""
            },
            "require": {
                "php": ">=5.3.3"
            },
            "suggest": {
                "ext-mbstring": "For best performance"
            },
            "type": "library",
            "extra": {
                "branch-alias": {
                    "dev-master": "1.7-dev"
                }
            },
            "autoload": {
                "psr-4": {
                    "Symfony\\Polyfill\\Mbstring\\": ""
                },
                "files": [
                    "bootstrap.php"
                ]
            },
            "notification-url": "https://packagist.org/downloads/",
            "license": [
                "MIT"
            ],
            "authors": [
                {
                    "name": "Nicolas Grekas",
                    "email": "p@tchwork.com"
                },
                {
                    "name": "Symfony Community",
                    "homepage": "https://symfony.com/contributors"
                }
            ],
            "description": "Symfony polyfill for the Mbstring extension",
            "homepage": "https://symfony.com",
            "keywords": [
                "compatibility",
                "mbstring",
                "polyfill",
                "portable",
                "shim"
            ],
            "time": "2018-01-30T19:27:44+00:00"
        },
        {
            "name": "symfony/process",
            "version": "v3.4.6",
            "source": {
                "type": "git",
                "url": "https://github.com/symfony/process.git",
                "reference": "cc4aea21f619116aaf1c58016a944e4821c8e8af"
            },
            "dist": {
                "type": "zip",
                "url": "https://api.github.com/repos/symfony/process/zipball/cc4aea21f619116aaf1c58016a944e4821c8e8af",
                "reference": "cc4aea21f619116aaf1c58016a944e4821c8e8af",
                "shasum": ""
            },
            "require": {
                "php": "^5.5.9|>=7.0.8"
            },
            "type": "library",
            "extra": {
                "branch-alias": {
                    "dev-master": "3.4-dev"
                }
            },
            "autoload": {
                "psr-4": {
                    "Symfony\\Component\\Process\\": ""
                },
                "exclude-from-classmap": [
                    "/Tests/"
                ]
            },
            "notification-url": "https://packagist.org/downloads/",
            "license": [
                "MIT"
            ],
            "authors": [
                {
                    "name": "Fabien Potencier",
                    "email": "fabien@symfony.com"
                },
                {
                    "name": "Symfony Community",
                    "homepage": "https://symfony.com/contributors"
                }
            ],
            "description": "Symfony Process Component",
            "homepage": "https://symfony.com",
            "time": "2018-02-12T17:55:00+00:00"
        },
        {
            "name": "symfony/yaml",
            "version": "v3.4.6",
            "source": {
                "type": "git",
                "url": "https://github.com/symfony/yaml.git",
                "reference": "6af42631dcf89e9c616242c900d6c52bd53bd1bb"
            },
            "dist": {
                "type": "zip",
                "url": "https://api.github.com/repos/symfony/yaml/zipball/6af42631dcf89e9c616242c900d6c52bd53bd1bb",
                "reference": "6af42631dcf89e9c616242c900d6c52bd53bd1bb",
                "shasum": ""
            },
            "require": {
                "php": "^5.5.9|>=7.0.8"
            },
            "conflict": {
                "symfony/console": "<3.4"
            },
            "require-dev": {
                "symfony/console": "~3.4|~4.0"
            },
            "suggest": {
                "symfony/console": "For validating YAML files using the lint command"
            },
            "type": "library",
            "extra": {
                "branch-alias": {
                    "dev-master": "3.4-dev"
                }
            },
            "autoload": {
                "psr-4": {
                    "Symfony\\Component\\Yaml\\": ""
                },
                "exclude-from-classmap": [
                    "/Tests/"
                ]
            },
            "notification-url": "https://packagist.org/downloads/",
            "license": [
                "MIT"
            ],
            "authors": [
                {
                    "name": "Fabien Potencier",
                    "email": "fabien@symfony.com"
                },
                {
                    "name": "Symfony Community",
                    "homepage": "https://symfony.com/contributors"
                }
            ],
            "description": "Symfony Yaml Component",
            "homepage": "https://symfony.com",
            "time": "2018-02-16T09:50:28+00:00"
        }
    ],
    "packages-dev": [
        {
            "name": "consolidation/annotated-command",
            "version": "2.8.3",
            "source": {
                "type": "git",
                "url": "https://github.com/consolidation/annotated-command.git",
                "reference": "8f8f5da2ca06fbd3a85f7d551c49f844b7c59437"
            },
            "dist": {
                "type": "zip",
                "url": "https://api.github.com/repos/consolidation/annotated-command/zipball/8f8f5da2ca06fbd3a85f7d551c49f844b7c59437",
                "reference": "8f8f5da2ca06fbd3a85f7d551c49f844b7c59437",
                "shasum": ""
            },
            "require": {
                "consolidation/output-formatters": "^3.1.12",
                "php": ">=5.4.0",
                "psr/log": "^1",
                "symfony/console": "^2.8|^3|^4",
                "symfony/event-dispatcher": "^2.5|^3|^4",
                "symfony/finder": "^2.5|^3|^4"
            },
            "require-dev": {
                "greg-1-anderson/composer-test-scenarios": "^1",
                "phpunit/phpunit": "^4.8",
                "satooshi/php-coveralls": "^1.0.2 | dev-master",
                "squizlabs/php_codesniffer": "^2.7"
            },
            "type": "library",
            "extra": {
                "branch-alias": {
                    "dev-master": "2.x-dev"
                }
            },
            "autoload": {
                "psr-4": {
                    "Consolidation\\AnnotatedCommand\\": "src"
                }
            },
            "notification-url": "https://packagist.org/downloads/",
            "license": [
                "MIT"
            ],
            "authors": [
                {
                    "name": "Greg Anderson",
                    "email": "greg.1.anderson@greenknowe.org"
                }
            ],
            "description": "Initialize Symfony Console commands from annotated command class methods.",
            "time": "2018-02-23T16:32:04+00:00"
        },
        {
            "name": "consolidation/output-formatters",
            "version": "3.2.0",
            "source": {
                "type": "git",
                "url": "https://github.com/consolidation/output-formatters.git",
                "reference": "da889e4bce19f145ca4ec5b1725a946f4eb625a9"
            },
            "dist": {
                "type": "zip",
                "url": "https://api.github.com/repos/consolidation/output-formatters/zipball/da889e4bce19f145ca4ec5b1725a946f4eb625a9",
                "reference": "da889e4bce19f145ca4ec5b1725a946f4eb625a9",
                "shasum": ""
            },
            "require": {
                "php": ">=5.4.0",
                "symfony/console": "^2.8|^3|^4",
                "symfony/finder": "^2.5|^3|^4"
            },
            "require-dev": {
                "g-1-a/composer-test-scenarios": "^2",
                "phpunit/phpunit": "^5.7.27",
                "satooshi/php-coveralls": "^2",
                "squizlabs/php_codesniffer": "^2.7",
                "symfony/console": "3.2.3",
                "symfony/var-dumper": "^2.8|^3|^4",
                "victorjonsson/markdowndocs": "^1.3"
            },
            "suggest": {
                "symfony/var-dumper": "For using the var_dump formatter"
            },
            "type": "library",
            "extra": {
                "branch-alias": {
                    "dev-master": "3.x-dev"
                }
            },
            "autoload": {
                "psr-4": {
                    "Consolidation\\OutputFormatters\\": "src"
                }
            },
            "notification-url": "https://packagist.org/downloads/",
            "license": [
                "MIT"
            ],
            "authors": [
                {
                    "name": "Greg Anderson",
                    "email": "greg.1.anderson@greenknowe.org"
                }
            ],
            "description": "Format text by applying transformations provided by plug-in formatters.",
            "time": "2018-03-20T15:18:32+00:00"
        },
        {
            "name": "dnoegel/php-xdg-base-dir",
            "version": "0.1",
            "source": {
                "type": "git",
                "url": "https://github.com/dnoegel/php-xdg-base-dir.git",
                "reference": "265b8593498b997dc2d31e75b89f053b5cc9621a"
            },
            "dist": {
                "type": "zip",
                "url": "https://api.github.com/repos/dnoegel/php-xdg-base-dir/zipball/265b8593498b997dc2d31e75b89f053b5cc9621a",
                "reference": "265b8593498b997dc2d31e75b89f053b5cc9621a",
                "shasum": ""
            },
            "require": {
                "php": ">=5.3.2"
            },
            "require-dev": {
                "phpunit/phpunit": "@stable"
            },
            "type": "project",
            "autoload": {
                "psr-4": {
                    "XdgBaseDir\\": "src/"
                }
            },
            "notification-url": "https://packagist.org/downloads/",
            "license": [
                "MIT"
            ],
            "description": "implementation of xdg base directory specification for php",
            "time": "2014-10-24T07:27:01+00:00"
        },
        {
            "name": "doctrine/instantiator",
            "version": "1.0.5",
            "source": {
                "type": "git",
                "url": "https://github.com/doctrine/instantiator.git",
                "reference": "8e884e78f9f0eb1329e445619e04456e64d8051d"
            },
            "dist": {
                "type": "zip",
                "url": "https://api.github.com/repos/doctrine/instantiator/zipball/8e884e78f9f0eb1329e445619e04456e64d8051d",
                "reference": "8e884e78f9f0eb1329e445619e04456e64d8051d",
                "shasum": ""
            },
            "require": {
                "php": ">=5.3,<8.0-DEV"
            },
            "require-dev": {
                "athletic/athletic": "~0.1.8",
                "ext-pdo": "*",
                "ext-phar": "*",
                "phpunit/phpunit": "~4.0",
                "squizlabs/php_codesniffer": "~2.0"
            },
            "type": "library",
            "extra": {
                "branch-alias": {
                    "dev-master": "1.0.x-dev"
                }
            },
            "autoload": {
                "psr-4": {
                    "Doctrine\\Instantiator\\": "src/Doctrine/Instantiator/"
                }
            },
            "notification-url": "https://packagist.org/downloads/",
            "license": [
                "MIT"
            ],
            "authors": [
                {
                    "name": "Marco Pivetta",
                    "email": "ocramius@gmail.com",
                    "homepage": "http://ocramius.github.com/"
                }
            ],
            "description": "A small, lightweight utility to instantiate objects in PHP without invoking their constructors",
            "homepage": "https://github.com/doctrine/instantiator",
            "keywords": [
                "constructor",
                "instantiate"
            ],
            "time": "2015-06-14T21:17:01+00:00"
        },
        {
            "name": "drush/drush",
            "version": "8.1.16",
            "source": {
                "type": "git",
                "url": "https://github.com/drush-ops/drush.git",
                "reference": "bbaff2dc725a5f3eb22006c5de3dc92a2de54b08"
            },
            "dist": {
                "type": "zip",
                "url": "https://api.github.com/repos/drush-ops/drush/zipball/bbaff2dc725a5f3eb22006c5de3dc92a2de54b08",
                "reference": "bbaff2dc725a5f3eb22006c5de3dc92a2de54b08",
                "shasum": ""
            },
            "require": {
                "consolidation/annotated-command": "^2.8.1",
                "consolidation/output-formatters": "~3",
                "pear/console_table": "~1.3.1",
                "php": ">=5.4.5",
                "psr/log": "~1.0",
                "psy/psysh": "~0.6",
                "symfony/console": "~2.7|^3",
                "symfony/event-dispatcher": "~2.7|^3",
                "symfony/finder": "~2.7|^3",
                "symfony/var-dumper": "~2.7|^3",
                "symfony/yaml": "~2.3|^3",
                "webmozart/path-util": "~2"
            },
            "require-dev": {
                "phpunit/phpunit": "4.*",
                "symfony/console": "~2.7",
                "symfony/event-dispatcher": "~2.7",
                "symfony/finder": "~2.7",
                "symfony/process": "2.7.*",
                "symfony/var-dumper": "~2.7",
                "symfony/yaml": "~2.3"
            },
            "suggest": {
                "drush/config-extra": "Provides configuration workflow commands, such as config-merge.",
                "ext-pcntl": "*"
            },
            "bin": [
                "drush",
                "drush.launcher",
                "drush.php",
                "drush.complete.sh"
            ],
            "type": "library",
            "extra": {
                "branch-alias": {
                    "dev-master": "8.0.x-dev"
                }
            },
            "autoload": {
                "psr-0": {
                    "Drush": "lib/",
                    "Consolidation": "lib/"
                }
            },
            "notification-url": "https://packagist.org/downloads/",
            "license": [
                "GPL-2.0-or-later"
            ],
            "authors": [
                {
                    "name": "Moshe Weitzman",
                    "email": "weitzman@tejasa.com"
                },
                {
                    "name": "Owen Barton",
                    "email": "drupal@owenbarton.com"
                },
                {
                    "name": "Mark Sonnabaum",
                    "email": "marksonnabaum@gmail.com"
                },
                {
                    "name": "Antoine Beaupré",
                    "email": "anarcat@koumbit.org"
                },
                {
                    "name": "Greg Anderson",
                    "email": "greg.1.anderson@greenknowe.org"
                },
                {
                    "name": "Jonathan Araña Cruz",
                    "email": "jonhattan@faita.net"
                },
                {
                    "name": "Jonathan Hedstrom",
                    "email": "jhedstrom@gmail.com"
                },
                {
                    "name": "Christopher Gervais",
                    "email": "chris@ergonlogic.com"
                },
                {
                    "name": "Dave Reid",
                    "email": "dave@davereid.net"
                },
                {
                    "name": "Damian Lee",
                    "email": "damiankloip@googlemail.com"
                }
            ],
            "description": "Drush is a command line shell and scripting interface for Drupal, a veritable Swiss Army knife designed to make life easier for those of us who spend some of our working hours hacking away at the command prompt.",
            "homepage": "http://www.drush.org",
            "time": "2018-02-06T21:18:48+00:00"
        },
        {
            "name": "jakub-onderka/php-console-color",
            "version": "0.1",
            "source": {
                "type": "git",
                "url": "https://github.com/JakubOnderka/PHP-Console-Color.git",
                "reference": "e0b393dacf7703fc36a4efc3df1435485197e6c1"
            },
            "dist": {
                "type": "zip",
                "url": "https://api.github.com/repos/JakubOnderka/PHP-Console-Color/zipball/e0b393dacf7703fc36a4efc3df1435485197e6c1",
                "reference": "e0b393dacf7703fc36a4efc3df1435485197e6c1",
                "shasum": ""
            },
            "require": {
                "php": ">=5.3.2"
            },
            "require-dev": {
                "jakub-onderka/php-code-style": "1.0",
                "jakub-onderka/php-parallel-lint": "0.*",
                "jakub-onderka/php-var-dump-check": "0.*",
                "phpunit/phpunit": "3.7.*",
                "squizlabs/php_codesniffer": "1.*"
            },
            "type": "library",
            "autoload": {
                "psr-0": {
                    "JakubOnderka\\PhpConsoleColor": "src/"
                }
            },
            "notification-url": "https://packagist.org/downloads/",
            "license": [
                "BSD-2-Clause"
            ],
            "authors": [
                {
                    "name": "Jakub Onderka",
                    "email": "jakub.onderka@gmail.com",
                    "homepage": "http://www.acci.cz"
                }
            ],
            "time": "2014-04-08T15:00:19+00:00"
        },
        {
            "name": "jakub-onderka/php-console-highlighter",
            "version": "v0.3.2",
            "source": {
                "type": "git",
                "url": "https://github.com/JakubOnderka/PHP-Console-Highlighter.git",
                "reference": "7daa75df45242c8d5b75a22c00a201e7954e4fb5"
            },
            "dist": {
                "type": "zip",
                "url": "https://api.github.com/repos/JakubOnderka/PHP-Console-Highlighter/zipball/7daa75df45242c8d5b75a22c00a201e7954e4fb5",
                "reference": "7daa75df45242c8d5b75a22c00a201e7954e4fb5",
                "shasum": ""
            },
            "require": {
                "jakub-onderka/php-console-color": "~0.1",
                "php": ">=5.3.0"
            },
            "require-dev": {
                "jakub-onderka/php-code-style": "~1.0",
                "jakub-onderka/php-parallel-lint": "~0.5",
                "jakub-onderka/php-var-dump-check": "~0.1",
                "phpunit/phpunit": "~4.0",
                "squizlabs/php_codesniffer": "~1.5"
            },
            "type": "library",
            "autoload": {
                "psr-0": {
                    "JakubOnderka\\PhpConsoleHighlighter": "src/"
                }
            },
            "notification-url": "https://packagist.org/downloads/",
            "license": [
                "MIT"
            ],
            "authors": [
                {
                    "name": "Jakub Onderka",
                    "email": "acci@acci.cz",
                    "homepage": "http://www.acci.cz/"
                }
            ],
            "time": "2015-04-20T18:58:01+00:00"
        },
        {
            "name": "nikic/php-parser",
            "version": "v3.1.5",
            "source": {
                "type": "git",
                "url": "https://github.com/nikic/PHP-Parser.git",
                "reference": "bb87e28e7d7b8d9a7fda231d37457c9210faf6ce"
            },
            "dist": {
                "type": "zip",
                "url": "https://api.github.com/repos/nikic/PHP-Parser/zipball/bb87e28e7d7b8d9a7fda231d37457c9210faf6ce",
                "reference": "bb87e28e7d7b8d9a7fda231d37457c9210faf6ce",
                "shasum": ""
            },
            "require": {
                "ext-tokenizer": "*",
                "php": ">=5.5"
            },
            "require-dev": {
                "phpunit/phpunit": "~4.0|~5.0"
            },
            "bin": [
                "bin/php-parse"
            ],
            "type": "library",
            "extra": {
                "branch-alias": {
                    "dev-master": "3.0-dev"
                }
            },
            "autoload": {
                "psr-4": {
                    "PhpParser\\": "lib/PhpParser"
                }
            },
            "notification-url": "https://packagist.org/downloads/",
            "license": [
                "BSD-3-Clause"
            ],
            "authors": [
                {
                    "name": "Nikita Popov"
                }
            ],
            "description": "A PHP parser written in PHP",
            "keywords": [
                "parser",
                "php"
            ],
            "time": "2018-02-28T20:30:58+00:00"
        },
        {
            "name": "pear/console_table",
            "version": "v1.3.1",
            "source": {
                "type": "git",
                "url": "https://github.com/pear/Console_Table.git",
                "reference": "1930c11897ca61fd24b95f2f785e99e0f36dcdea"
            },
            "dist": {
                "type": "zip",
                "url": "https://api.github.com/repos/pear/Console_Table/zipball/1930c11897ca61fd24b95f2f785e99e0f36dcdea",
                "reference": "1930c11897ca61fd24b95f2f785e99e0f36dcdea",
                "shasum": ""
            },
            "require": {
                "php": ">=5.2.0"
            },
            "suggest": {
                "pear/Console_Color2": ">=0.1.2"
            },
            "type": "library",
            "autoload": {
                "classmap": [
                    "Table.php"
                ]
            },
            "notification-url": "https://packagist.org/downloads/",
            "license": [
                "BSD-2-Clause"
            ],
            "authors": [
                {
                    "name": "Jan Schneider",
                    "homepage": "http://pear.php.net/user/yunosh"
                },
                {
                    "name": "Tal Peer",
                    "homepage": "http://pear.php.net/user/tal"
                },
                {
                    "name": "Xavier Noguer",
                    "homepage": "http://pear.php.net/user/xnoguer"
                },
                {
                    "name": "Richard Heyes",
                    "homepage": "http://pear.php.net/user/richard"
                }
            ],
            "description": "Library that makes it easy to build console style tables.",
            "homepage": "http://pear.php.net/package/Console_Table/",
            "keywords": [
                "console"
            ],
            "time": "2018-01-25T20:47:17+00:00"
        },
        {
            "name": "phpdocumentor/reflection-common",
            "version": "1.0.1",
            "source": {
                "type": "git",
                "url": "https://github.com/phpDocumentor/ReflectionCommon.git",
                "reference": "21bdeb5f65d7ebf9f43b1b25d404f87deab5bfb6"
            },
            "dist": {
                "type": "zip",
                "url": "https://api.github.com/repos/phpDocumentor/ReflectionCommon/zipball/21bdeb5f65d7ebf9f43b1b25d404f87deab5bfb6",
                "reference": "21bdeb5f65d7ebf9f43b1b25d404f87deab5bfb6",
                "shasum": ""
            },
            "require": {
                "php": ">=5.5"
            },
            "require-dev": {
                "phpunit/phpunit": "^4.6"
            },
            "type": "library",
            "extra": {
                "branch-alias": {
                    "dev-master": "1.0.x-dev"
                }
            },
            "autoload": {
                "psr-4": {
                    "phpDocumentor\\Reflection\\": [
                        "src"
                    ]
                }
            },
            "notification-url": "https://packagist.org/downloads/",
            "license": [
                "MIT"
            ],
            "authors": [
                {
                    "name": "Jaap van Otterdijk",
                    "email": "opensource@ijaap.nl"
                }
            ],
            "description": "Common reflection classes used by phpdocumentor to reflect the code structure",
            "homepage": "http://www.phpdoc.org",
            "keywords": [
                "FQSEN",
                "phpDocumentor",
                "phpdoc",
                "reflection",
                "static analysis"
            ],
            "time": "2017-09-11T18:02:19+00:00"
        },
        {
            "name": "phpdocumentor/reflection-docblock",
            "version": "3.2.2",
            "source": {
                "type": "git",
                "url": "https://github.com/phpDocumentor/ReflectionDocBlock.git",
                "reference": "4aada1f93c72c35e22fb1383b47fee43b8f1d157"
            },
            "dist": {
                "type": "zip",
                "url": "https://api.github.com/repos/phpDocumentor/ReflectionDocBlock/zipball/4aada1f93c72c35e22fb1383b47fee43b8f1d157",
                "reference": "4aada1f93c72c35e22fb1383b47fee43b8f1d157",
                "shasum": ""
            },
            "require": {
                "php": ">=5.5",
                "phpdocumentor/reflection-common": "^1.0@dev",
                "phpdocumentor/type-resolver": "^0.3.0",
                "webmozart/assert": "^1.0"
            },
            "require-dev": {
                "mockery/mockery": "^0.9.4",
                "phpunit/phpunit": "^4.4"
            },
            "type": "library",
            "autoload": {
                "psr-4": {
                    "phpDocumentor\\Reflection\\": [
                        "src/"
                    ]
                }
            },
            "notification-url": "https://packagist.org/downloads/",
            "license": [
                "MIT"
            ],
            "authors": [
                {
                    "name": "Mike van Riel",
                    "email": "me@mikevanriel.com"
                }
            ],
            "description": "With this component, a library can provide support for annotations via DocBlocks or otherwise retrieve information that is embedded in a DocBlock.",
            "time": "2017-08-08T06:39:58+00:00"
        },
        {
            "name": "phpdocumentor/type-resolver",
            "version": "0.3.0",
            "source": {
                "type": "git",
                "url": "https://github.com/phpDocumentor/TypeResolver.git",
                "reference": "fb3933512008d8162b3cdf9e18dba9309b7c3773"
            },
            "dist": {
                "type": "zip",
                "url": "https://api.github.com/repos/phpDocumentor/TypeResolver/zipball/fb3933512008d8162b3cdf9e18dba9309b7c3773",
                "reference": "fb3933512008d8162b3cdf9e18dba9309b7c3773",
                "shasum": ""
            },
            "require": {
                "php": "^5.5 || ^7.0",
                "phpdocumentor/reflection-common": "^1.0"
            },
            "require-dev": {
                "mockery/mockery": "^0.9.4",
                "phpunit/phpunit": "^5.2||^4.8.24"
            },
            "type": "library",
            "extra": {
                "branch-alias": {
                    "dev-master": "1.0.x-dev"
                }
            },
            "autoload": {
                "psr-4": {
                    "phpDocumentor\\Reflection\\": [
                        "src/"
                    ]
                }
            },
            "notification-url": "https://packagist.org/downloads/",
            "license": [
                "MIT"
            ],
            "authors": [
                {
                    "name": "Mike van Riel",
                    "email": "me@mikevanriel.com"
                }
            ],
            "time": "2017-06-03T08:32:36+00:00"
        },
        {
            "name": "phpspec/prophecy",
            "version": "1.7.5",
            "source": {
                "type": "git",
                "url": "https://github.com/phpspec/prophecy.git",
                "reference": "dfd6be44111a7c41c2e884a336cc4f461b3b2401"
            },
            "dist": {
                "type": "zip",
                "url": "https://api.github.com/repos/phpspec/prophecy/zipball/dfd6be44111a7c41c2e884a336cc4f461b3b2401",
                "reference": "dfd6be44111a7c41c2e884a336cc4f461b3b2401",
                "shasum": ""
            },
            "require": {
                "doctrine/instantiator": "^1.0.2",
                "php": "^5.3|^7.0",
                "phpdocumentor/reflection-docblock": "^2.0|^3.0.2|^4.0",
                "sebastian/comparator": "^1.1|^2.0",
                "sebastian/recursion-context": "^1.0|^2.0|^3.0"
            },
            "require-dev": {
                "phpspec/phpspec": "^2.5|^3.2",
                "phpunit/phpunit": "^4.8.35 || ^5.7 || ^6.5"
            },
            "type": "library",
            "extra": {
                "branch-alias": {
                    "dev-master": "1.7.x-dev"
                }
            },
            "autoload": {
                "psr-0": {
                    "Prophecy\\": "src/"
                }
            },
            "notification-url": "https://packagist.org/downloads/",
            "license": [
                "MIT"
            ],
            "authors": [
                {
                    "name": "Konstantin Kudryashov",
                    "email": "ever.zet@gmail.com",
                    "homepage": "http://everzet.com"
                },
                {
                    "name": "Marcello Duarte",
                    "email": "marcello.duarte@gmail.com"
                }
            ],
            "description": "Highly opinionated mocking framework for PHP 5.3+",
            "homepage": "https://github.com/phpspec/prophecy",
            "keywords": [
                "Double",
                "Dummy",
                "fake",
                "mock",
                "spy",
                "stub"
            ],
            "time": "2018-02-19T10:16:54+00:00"
        },
        {
            "name": "phpunit/php-code-coverage",
            "version": "2.2.4",
            "source": {
                "type": "git",
                "url": "https://github.com/sebastianbergmann/php-code-coverage.git",
                "reference": "eabf68b476ac7d0f73793aada060f1c1a9bf8979"
            },
            "dist": {
                "type": "zip",
                "url": "https://api.github.com/repos/sebastianbergmann/php-code-coverage/zipball/eabf68b476ac7d0f73793aada060f1c1a9bf8979",
                "reference": "eabf68b476ac7d0f73793aada060f1c1a9bf8979",
                "shasum": ""
            },
            "require": {
                "php": ">=5.3.3",
                "phpunit/php-file-iterator": "~1.3",
                "phpunit/php-text-template": "~1.2",
                "phpunit/php-token-stream": "~1.3",
                "sebastian/environment": "^1.3.2",
                "sebastian/version": "~1.0"
            },
            "require-dev": {
                "ext-xdebug": ">=2.1.4",
                "phpunit/phpunit": "~4"
            },
            "suggest": {
                "ext-dom": "*",
                "ext-xdebug": ">=2.2.1",
                "ext-xmlwriter": "*"
            },
            "type": "library",
            "extra": {
                "branch-alias": {
                    "dev-master": "2.2.x-dev"
                }
            },
            "autoload": {
                "classmap": [
                    "src/"
                ]
            },
            "notification-url": "https://packagist.org/downloads/",
            "license": [
                "BSD-3-Clause"
            ],
            "authors": [
                {
                    "name": "Sebastian Bergmann",
                    "email": "sb@sebastian-bergmann.de",
                    "role": "lead"
                }
            ],
            "description": "Library that provides collection, processing, and rendering functionality for PHP code coverage information.",
            "homepage": "https://github.com/sebastianbergmann/php-code-coverage",
            "keywords": [
                "coverage",
                "testing",
                "xunit"
            ],
            "time": "2015-10-06T15:47:00+00:00"
        },
        {
            "name": "phpunit/php-file-iterator",
            "version": "1.4.5",
            "source": {
                "type": "git",
                "url": "https://github.com/sebastianbergmann/php-file-iterator.git",
                "reference": "730b01bc3e867237eaac355e06a36b85dd93a8b4"
            },
            "dist": {
                "type": "zip",
                "url": "https://api.github.com/repos/sebastianbergmann/php-file-iterator/zipball/730b01bc3e867237eaac355e06a36b85dd93a8b4",
                "reference": "730b01bc3e867237eaac355e06a36b85dd93a8b4",
                "shasum": ""
            },
            "require": {
                "php": ">=5.3.3"
            },
            "type": "library",
            "extra": {
                "branch-alias": {
                    "dev-master": "1.4.x-dev"
                }
            },
            "autoload": {
                "classmap": [
                    "src/"
                ]
            },
            "notification-url": "https://packagist.org/downloads/",
            "license": [
                "BSD-3-Clause"
            ],
            "authors": [
                {
                    "name": "Sebastian Bergmann",
                    "email": "sb@sebastian-bergmann.de",
                    "role": "lead"
                }
            ],
            "description": "FilterIterator implementation that filters files based on a list of suffixes.",
            "homepage": "https://github.com/sebastianbergmann/php-file-iterator/",
            "keywords": [
                "filesystem",
                "iterator"
            ],
            "time": "2017-11-27T13:52:08+00:00"
        },
        {
            "name": "phpunit/php-text-template",
            "version": "1.2.1",
            "source": {
                "type": "git",
                "url": "https://github.com/sebastianbergmann/php-text-template.git",
                "reference": "31f8b717e51d9a2afca6c9f046f5d69fc27c8686"
            },
            "dist": {
                "type": "zip",
                "url": "https://api.github.com/repos/sebastianbergmann/php-text-template/zipball/31f8b717e51d9a2afca6c9f046f5d69fc27c8686",
                "reference": "31f8b717e51d9a2afca6c9f046f5d69fc27c8686",
                "shasum": ""
            },
            "require": {
                "php": ">=5.3.3"
            },
            "type": "library",
            "autoload": {
                "classmap": [
                    "src/"
                ]
            },
            "notification-url": "https://packagist.org/downloads/",
            "license": [
                "BSD-3-Clause"
            ],
            "authors": [
                {
                    "name": "Sebastian Bergmann",
                    "email": "sebastian@phpunit.de",
                    "role": "lead"
                }
            ],
            "description": "Simple template engine.",
            "homepage": "https://github.com/sebastianbergmann/php-text-template/",
            "keywords": [
                "template"
            ],
            "time": "2015-06-21T13:50:34+00:00"
        },
        {
            "name": "phpunit/php-timer",
            "version": "1.0.9",
            "source": {
                "type": "git",
                "url": "https://github.com/sebastianbergmann/php-timer.git",
                "reference": "3dcf38ca72b158baf0bc245e9184d3fdffa9c46f"
            },
            "dist": {
                "type": "zip",
                "url": "https://api.github.com/repos/sebastianbergmann/php-timer/zipball/3dcf38ca72b158baf0bc245e9184d3fdffa9c46f",
                "reference": "3dcf38ca72b158baf0bc245e9184d3fdffa9c46f",
                "shasum": ""
            },
            "require": {
                "php": "^5.3.3 || ^7.0"
            },
            "require-dev": {
                "phpunit/phpunit": "^4.8.35 || ^5.7 || ^6.0"
            },
            "type": "library",
            "extra": {
                "branch-alias": {
                    "dev-master": "1.0-dev"
                }
            },
            "autoload": {
                "classmap": [
                    "src/"
                ]
            },
            "notification-url": "https://packagist.org/downloads/",
            "license": [
                "BSD-3-Clause"
            ],
            "authors": [
                {
                    "name": "Sebastian Bergmann",
                    "email": "sb@sebastian-bergmann.de",
                    "role": "lead"
                }
            ],
            "description": "Utility class for timing",
            "homepage": "https://github.com/sebastianbergmann/php-timer/",
            "keywords": [
                "timer"
            ],
            "time": "2017-02-26T11:10:40+00:00"
        },
        {
            "name": "phpunit/php-token-stream",
            "version": "1.4.12",
            "source": {
                "type": "git",
                "url": "https://github.com/sebastianbergmann/php-token-stream.git",
                "reference": "1ce90ba27c42e4e44e6d8458241466380b51fa16"
            },
            "dist": {
                "type": "zip",
                "url": "https://api.github.com/repos/sebastianbergmann/php-token-stream/zipball/1ce90ba27c42e4e44e6d8458241466380b51fa16",
                "reference": "1ce90ba27c42e4e44e6d8458241466380b51fa16",
                "shasum": ""
            },
            "require": {
                "ext-tokenizer": "*",
                "php": ">=5.3.3"
            },
            "require-dev": {
                "phpunit/phpunit": "~4.2"
            },
            "type": "library",
            "extra": {
                "branch-alias": {
                    "dev-master": "1.4-dev"
                }
            },
            "autoload": {
                "classmap": [
                    "src/"
                ]
            },
            "notification-url": "https://packagist.org/downloads/",
            "license": [
                "BSD-3-Clause"
            ],
            "authors": [
                {
                    "name": "Sebastian Bergmann",
                    "email": "sebastian@phpunit.de"
                }
            ],
            "description": "Wrapper around PHP's tokenizer extension.",
            "homepage": "https://github.com/sebastianbergmann/php-token-stream/",
            "keywords": [
                "tokenizer"
            ],
            "time": "2017-12-04T08:55:13+00:00"
        },
        {
            "name": "phpunit/phpunit",
            "version": "4.8.36",
            "source": {
                "type": "git",
                "url": "https://github.com/sebastianbergmann/phpunit.git",
                "reference": "46023de9a91eec7dfb06cc56cb4e260017298517"
            },
            "dist": {
                "type": "zip",
                "url": "https://api.github.com/repos/sebastianbergmann/phpunit/zipball/46023de9a91eec7dfb06cc56cb4e260017298517",
                "reference": "46023de9a91eec7dfb06cc56cb4e260017298517",
                "shasum": ""
            },
            "require": {
                "ext-dom": "*",
                "ext-json": "*",
                "ext-pcre": "*",
                "ext-reflection": "*",
                "ext-spl": "*",
                "php": ">=5.3.3",
                "phpspec/prophecy": "^1.3.1",
                "phpunit/php-code-coverage": "~2.1",
                "phpunit/php-file-iterator": "~1.4",
                "phpunit/php-text-template": "~1.2",
                "phpunit/php-timer": "^1.0.6",
                "phpunit/phpunit-mock-objects": "~2.3",
                "sebastian/comparator": "~1.2.2",
                "sebastian/diff": "~1.2",
                "sebastian/environment": "~1.3",
                "sebastian/exporter": "~1.2",
                "sebastian/global-state": "~1.0",
                "sebastian/version": "~1.0",
                "symfony/yaml": "~2.1|~3.0"
            },
            "suggest": {
                "phpunit/php-invoker": "~1.1"
            },
            "bin": [
                "phpunit"
            ],
            "type": "library",
            "extra": {
                "branch-alias": {
                    "dev-master": "4.8.x-dev"
                }
            },
            "autoload": {
                "classmap": [
                    "src/"
                ]
            },
            "notification-url": "https://packagist.org/downloads/",
            "license": [
                "BSD-3-Clause"
            ],
            "authors": [
                {
                    "name": "Sebastian Bergmann",
                    "email": "sebastian@phpunit.de",
                    "role": "lead"
                }
            ],
            "description": "The PHP Unit Testing framework.",
            "homepage": "https://phpunit.de/",
            "keywords": [
                "phpunit",
                "testing",
                "xunit"
            ],
            "time": "2017-06-21T08:07:12+00:00"
        },
        {
            "name": "phpunit/phpunit-mock-objects",
            "version": "2.3.8",
            "source": {
                "type": "git",
                "url": "https://github.com/sebastianbergmann/phpunit-mock-objects.git",
                "reference": "ac8e7a3db35738d56ee9a76e78a4e03d97628983"
            },
            "dist": {
                "type": "zip",
                "url": "https://api.github.com/repos/sebastianbergmann/phpunit-mock-objects/zipball/ac8e7a3db35738d56ee9a76e78a4e03d97628983",
                "reference": "ac8e7a3db35738d56ee9a76e78a4e03d97628983",
                "shasum": ""
            },
            "require": {
                "doctrine/instantiator": "^1.0.2",
                "php": ">=5.3.3",
                "phpunit/php-text-template": "~1.2",
                "sebastian/exporter": "~1.2"
            },
            "require-dev": {
                "phpunit/phpunit": "~4.4"
            },
            "suggest": {
                "ext-soap": "*"
            },
            "type": "library",
            "extra": {
                "branch-alias": {
                    "dev-master": "2.3.x-dev"
                }
            },
            "autoload": {
                "classmap": [
                    "src/"
                ]
            },
            "notification-url": "https://packagist.org/downloads/",
            "license": [
                "BSD-3-Clause"
            ],
            "authors": [
                {
                    "name": "Sebastian Bergmann",
                    "email": "sb@sebastian-bergmann.de",
                    "role": "lead"
                }
            ],
            "description": "Mock Object library for PHPUnit",
            "homepage": "https://github.com/sebastianbergmann/phpunit-mock-objects/",
            "keywords": [
                "mock",
                "xunit"
            ],
            "time": "2015-10-02T06:51:40+00:00"
        },
        {
            "name": "psy/psysh",
            "version": "v0.8.17",
            "source": {
                "type": "git",
                "url": "https://github.com/bobthecow/psysh.git",
                "reference": "5069b70e8c4ea492c2b5939b6eddc78bfe41cfec"
            },
            "dist": {
                "type": "zip",
                "url": "https://api.github.com/repos/bobthecow/psysh/zipball/5069b70e8c4ea492c2b5939b6eddc78bfe41cfec",
                "reference": "5069b70e8c4ea492c2b5939b6eddc78bfe41cfec",
                "shasum": ""
            },
            "require": {
                "dnoegel/php-xdg-base-dir": "0.1",
                "jakub-onderka/php-console-highlighter": "0.3.*",
                "nikic/php-parser": "~1.3|~2.0|~3.0",
                "php": ">=5.3.9",
                "symfony/console": "~2.3.10|^2.4.2|~3.0|~4.0",
                "symfony/var-dumper": "~2.7|~3.0|~4.0"
            },
            "require-dev": {
                "hoa/console": "~3.16|~1.14",
                "phpunit/phpunit": "^4.8.35|^5.4.3",
                "symfony/finder": "~2.1|~3.0|~4.0"
            },
            "suggest": {
                "ext-pcntl": "Enabling the PCNTL extension makes PsySH a lot happier :)",
                "ext-pdo-sqlite": "The doc command requires SQLite to work.",
                "ext-posix": "If you have PCNTL, you'll want the POSIX extension as well.",
                "ext-readline": "Enables support for arrow-key history navigation, and showing and manipulating command history.",
                "hoa/console": "A pure PHP readline implementation. You'll want this if your PHP install doesn't already support readline or libedit."
            },
            "bin": [
                "bin/psysh"
            ],
            "type": "library",
            "extra": {
                "branch-alias": {
                    "dev-develop": "0.8.x-dev"
                }
            },
            "autoload": {
                "files": [
                    "src/Psy/functions.php"
                ],
                "psr-4": {
                    "Psy\\": "src/Psy/"
                }
            },
            "notification-url": "https://packagist.org/downloads/",
            "license": [
                "MIT"
            ],
            "authors": [
                {
                    "name": "Justin Hileman",
                    "email": "justin@justinhileman.info",
                    "homepage": "http://justinhileman.com"
                }
            ],
            "description": "An interactive shell for modern PHP.",
            "homepage": "http://psysh.org",
            "keywords": [
                "REPL",
                "console",
                "interactive",
                "shell"
            ],
            "time": "2017-12-28T16:14:16+00:00"
        },
        {
            "name": "sebastian/comparator",
            "version": "1.2.4",
            "source": {
                "type": "git",
                "url": "https://github.com/sebastianbergmann/comparator.git",
                "reference": "2b7424b55f5047b47ac6e5ccb20b2aea4011d9be"
            },
            "dist": {
                "type": "zip",
                "url": "https://api.github.com/repos/sebastianbergmann/comparator/zipball/2b7424b55f5047b47ac6e5ccb20b2aea4011d9be",
                "reference": "2b7424b55f5047b47ac6e5ccb20b2aea4011d9be",
                "shasum": ""
            },
            "require": {
                "php": ">=5.3.3",
                "sebastian/diff": "~1.2",
                "sebastian/exporter": "~1.2 || ~2.0"
            },
            "require-dev": {
                "phpunit/phpunit": "~4.4"
            },
            "type": "library",
            "extra": {
                "branch-alias": {
                    "dev-master": "1.2.x-dev"
                }
            },
            "autoload": {
                "classmap": [
                    "src/"
                ]
            },
            "notification-url": "https://packagist.org/downloads/",
            "license": [
                "BSD-3-Clause"
            ],
            "authors": [
                {
                    "name": "Jeff Welch",
                    "email": "whatthejeff@gmail.com"
                },
                {
                    "name": "Volker Dusch",
                    "email": "github@wallbash.com"
                },
                {
                    "name": "Bernhard Schussek",
                    "email": "bschussek@2bepublished.at"
                },
                {
                    "name": "Sebastian Bergmann",
                    "email": "sebastian@phpunit.de"
                }
            ],
            "description": "Provides the functionality to compare PHP values for equality",
            "homepage": "http://www.github.com/sebastianbergmann/comparator",
            "keywords": [
                "comparator",
                "compare",
                "equality"
            ],
            "time": "2017-01-29T09:50:25+00:00"
        },
        {
            "name": "sebastian/diff",
            "version": "1.4.3",
            "source": {
                "type": "git",
                "url": "https://github.com/sebastianbergmann/diff.git",
                "reference": "7f066a26a962dbe58ddea9f72a4e82874a3975a4"
            },
            "dist": {
                "type": "zip",
                "url": "https://api.github.com/repos/sebastianbergmann/diff/zipball/7f066a26a962dbe58ddea9f72a4e82874a3975a4",
                "reference": "7f066a26a962dbe58ddea9f72a4e82874a3975a4",
                "shasum": ""
            },
            "require": {
                "php": "^5.3.3 || ^7.0"
            },
            "require-dev": {
                "phpunit/phpunit": "^4.8.35 || ^5.7 || ^6.0"
            },
            "type": "library",
            "extra": {
                "branch-alias": {
                    "dev-master": "1.4-dev"
                }
            },
            "autoload": {
                "classmap": [
                    "src/"
                ]
            },
            "notification-url": "https://packagist.org/downloads/",
            "license": [
                "BSD-3-Clause"
            ],
            "authors": [
                {
                    "name": "Kore Nordmann",
                    "email": "mail@kore-nordmann.de"
                },
                {
                    "name": "Sebastian Bergmann",
                    "email": "sebastian@phpunit.de"
                }
            ],
            "description": "Diff implementation",
            "homepage": "https://github.com/sebastianbergmann/diff",
            "keywords": [
                "diff"
            ],
            "time": "2017-05-22T07:24:03+00:00"
        },
        {
            "name": "sebastian/environment",
            "version": "1.3.8",
            "source": {
                "type": "git",
                "url": "https://github.com/sebastianbergmann/environment.git",
                "reference": "be2c607e43ce4c89ecd60e75c6a85c126e754aea"
            },
            "dist": {
                "type": "zip",
                "url": "https://api.github.com/repos/sebastianbergmann/environment/zipball/be2c607e43ce4c89ecd60e75c6a85c126e754aea",
                "reference": "be2c607e43ce4c89ecd60e75c6a85c126e754aea",
                "shasum": ""
            },
            "require": {
                "php": "^5.3.3 || ^7.0"
            },
            "require-dev": {
                "phpunit/phpunit": "^4.8 || ^5.0"
            },
            "type": "library",
            "extra": {
                "branch-alias": {
                    "dev-master": "1.3.x-dev"
                }
            },
            "autoload": {
                "classmap": [
                    "src/"
                ]
            },
            "notification-url": "https://packagist.org/downloads/",
            "license": [
                "BSD-3-Clause"
            ],
            "authors": [
                {
                    "name": "Sebastian Bergmann",
                    "email": "sebastian@phpunit.de"
                }
            ],
            "description": "Provides functionality to handle HHVM/PHP environments",
            "homepage": "http://www.github.com/sebastianbergmann/environment",
            "keywords": [
                "Xdebug",
                "environment",
                "hhvm"
            ],
            "time": "2016-08-18T05:49:44+00:00"
        },
        {
            "name": "sebastian/exporter",
            "version": "1.2.2",
            "source": {
                "type": "git",
                "url": "https://github.com/sebastianbergmann/exporter.git",
                "reference": "42c4c2eec485ee3e159ec9884f95b431287edde4"
            },
            "dist": {
                "type": "zip",
                "url": "https://api.github.com/repos/sebastianbergmann/exporter/zipball/42c4c2eec485ee3e159ec9884f95b431287edde4",
                "reference": "42c4c2eec485ee3e159ec9884f95b431287edde4",
                "shasum": ""
            },
            "require": {
                "php": ">=5.3.3",
                "sebastian/recursion-context": "~1.0"
            },
            "require-dev": {
                "ext-mbstring": "*",
                "phpunit/phpunit": "~4.4"
            },
            "type": "library",
            "extra": {
                "branch-alias": {
                    "dev-master": "1.3.x-dev"
                }
            },
            "autoload": {
                "classmap": [
                    "src/"
                ]
            },
            "notification-url": "https://packagist.org/downloads/",
            "license": [
                "BSD-3-Clause"
            ],
            "authors": [
                {
                    "name": "Jeff Welch",
                    "email": "whatthejeff@gmail.com"
                },
                {
                    "name": "Volker Dusch",
                    "email": "github@wallbash.com"
                },
                {
                    "name": "Bernhard Schussek",
                    "email": "bschussek@2bepublished.at"
                },
                {
                    "name": "Sebastian Bergmann",
                    "email": "sebastian@phpunit.de"
                },
                {
                    "name": "Adam Harvey",
                    "email": "aharvey@php.net"
                }
            ],
            "description": "Provides the functionality to export PHP variables for visualization",
            "homepage": "http://www.github.com/sebastianbergmann/exporter",
            "keywords": [
                "export",
                "exporter"
            ],
            "time": "2016-06-17T09:04:28+00:00"
        },
        {
            "name": "sebastian/global-state",
            "version": "1.1.1",
            "source": {
                "type": "git",
                "url": "https://github.com/sebastianbergmann/global-state.git",
                "reference": "bc37d50fea7d017d3d340f230811c9f1d7280af4"
            },
            "dist": {
                "type": "zip",
                "url": "https://api.github.com/repos/sebastianbergmann/global-state/zipball/bc37d50fea7d017d3d340f230811c9f1d7280af4",
                "reference": "bc37d50fea7d017d3d340f230811c9f1d7280af4",
                "shasum": ""
            },
            "require": {
                "php": ">=5.3.3"
            },
            "require-dev": {
                "phpunit/phpunit": "~4.2"
            },
            "suggest": {
                "ext-uopz": "*"
            },
            "type": "library",
            "extra": {
                "branch-alias": {
                    "dev-master": "1.0-dev"
                }
            },
            "autoload": {
                "classmap": [
                    "src/"
                ]
            },
            "notification-url": "https://packagist.org/downloads/",
            "license": [
                "BSD-3-Clause"
            ],
            "authors": [
                {
                    "name": "Sebastian Bergmann",
                    "email": "sebastian@phpunit.de"
                }
            ],
            "description": "Snapshotting of global state",
            "homepage": "http://www.github.com/sebastianbergmann/global-state",
            "keywords": [
                "global state"
            ],
            "time": "2015-10-12T03:26:01+00:00"
        },
        {
            "name": "sebastian/recursion-context",
            "version": "1.0.5",
            "source": {
                "type": "git",
                "url": "https://github.com/sebastianbergmann/recursion-context.git",
                "reference": "b19cc3298482a335a95f3016d2f8a6950f0fbcd7"
            },
            "dist": {
                "type": "zip",
                "url": "https://api.github.com/repos/sebastianbergmann/recursion-context/zipball/b19cc3298482a335a95f3016d2f8a6950f0fbcd7",
                "reference": "b19cc3298482a335a95f3016d2f8a6950f0fbcd7",
                "shasum": ""
            },
            "require": {
                "php": ">=5.3.3"
            },
            "require-dev": {
                "phpunit/phpunit": "~4.4"
            },
            "type": "library",
            "extra": {
                "branch-alias": {
                    "dev-master": "1.0.x-dev"
                }
            },
            "autoload": {
                "classmap": [
                    "src/"
                ]
            },
            "notification-url": "https://packagist.org/downloads/",
            "license": [
                "BSD-3-Clause"
            ],
            "authors": [
                {
                    "name": "Jeff Welch",
                    "email": "whatthejeff@gmail.com"
                },
                {
                    "name": "Sebastian Bergmann",
                    "email": "sebastian@phpunit.de"
                },
                {
                    "name": "Adam Harvey",
                    "email": "aharvey@php.net"
                }
            ],
            "description": "Provides functionality to recursively process PHP variables",
            "homepage": "http://www.github.com/sebastianbergmann/recursion-context",
            "time": "2016-10-03T07:41:43+00:00"
        },
        {
            "name": "sebastian/version",
            "version": "1.0.6",
            "source": {
                "type": "git",
                "url": "https://github.com/sebastianbergmann/version.git",
                "reference": "58b3a85e7999757d6ad81c787a1fbf5ff6c628c6"
            },
            "dist": {
                "type": "zip",
                "url": "https://api.github.com/repos/sebastianbergmann/version/zipball/58b3a85e7999757d6ad81c787a1fbf5ff6c628c6",
                "reference": "58b3a85e7999757d6ad81c787a1fbf5ff6c628c6",
                "shasum": ""
            },
            "type": "library",
            "autoload": {
                "classmap": [
                    "src/"
                ]
            },
            "notification-url": "https://packagist.org/downloads/",
            "license": [
                "BSD-3-Clause"
            ],
            "authors": [
                {
                    "name": "Sebastian Bergmann",
                    "email": "sebastian@phpunit.de",
                    "role": "lead"
                }
            ],
            "description": "Library that helps with managing the version number of Git-hosted PHP projects",
            "homepage": "https://github.com/sebastianbergmann/version",
            "time": "2015-06-21T13:59:46+00:00"
        },
        {
            "name": "symfony/var-dumper",
            "version": "v3.2.4",
            "source": {
                "type": "git",
                "url": "https://github.com/symfony/var-dumper.git",
                "reference": "cb50260b674ee1c2d4ab49f2395a42e0b4681e20"
            },
            "dist": {
                "type": "zip",
                "url": "https://api.github.com/repos/symfony/var-dumper/zipball/cb50260b674ee1c2d4ab49f2395a42e0b4681e20",
                "reference": "cb50260b674ee1c2d4ab49f2395a42e0b4681e20",
                "shasum": ""
            },
            "require": {
                "php": ">=5.5.9",
                "symfony/polyfill-mbstring": "~1.0"
            },
            "require-dev": {
                "twig/twig": "~1.20|~2.0"
            },
            "suggest": {
                "ext-symfony_debug": ""
            },
            "type": "library",
            "extra": {
                "branch-alias": {
                    "dev-master": "3.2-dev"
                }
            },
            "autoload": {
                "files": [
                    "Resources/functions/dump.php"
                ],
                "psr-4": {
                    "Symfony\\Component\\VarDumper\\": ""
                },
                "exclude-from-classmap": [
                    "/Tests/"
                ]
            },
            "notification-url": "https://packagist.org/downloads/",
            "license": [
                "MIT"
            ],
            "authors": [
                {
                    "name": "Nicolas Grekas",
                    "email": "p@tchwork.com"
                },
                {
                    "name": "Symfony Community",
                    "homepage": "https://symfony.com/contributors"
                }
            ],
            "description": "Symfony mechanism for exploring and dumping PHP variables",
            "homepage": "https://symfony.com",
            "keywords": [
                "debug",
                "dump"
            ],
            "time": "2017-02-16T22:46:52+00:00"
        },
        {
            "name": "webmozart/assert",
            "version": "1.3.0",
            "source": {
                "type": "git",
                "url": "https://github.com/webmozart/assert.git",
                "reference": "0df1908962e7a3071564e857d86874dad1ef204a"
            },
            "dist": {
                "type": "zip",
                "url": "https://api.github.com/repos/webmozart/assert/zipball/0df1908962e7a3071564e857d86874dad1ef204a",
                "reference": "0df1908962e7a3071564e857d86874dad1ef204a",
                "shasum": ""
            },
            "require": {
                "php": "^5.3.3 || ^7.0"
            },
            "require-dev": {
                "phpunit/phpunit": "^4.6",
                "sebastian/version": "^1.0.1"
            },
            "type": "library",
            "extra": {
                "branch-alias": {
                    "dev-master": "1.3-dev"
                }
            },
            "autoload": {
                "psr-4": {
                    "Webmozart\\Assert\\": "src/"
                }
            },
            "notification-url": "https://packagist.org/downloads/",
            "license": [
                "MIT"
            ],
            "authors": [
                {
                    "name": "Bernhard Schussek",
                    "email": "bschussek@gmail.com"
                }
            ],
            "description": "Assertions to validate method input/output with nice error messages.",
            "keywords": [
                "assert",
                "check",
                "validate"
            ],
            "time": "2018-01-29T19:49:41+00:00"
        },
        {
            "name": "webmozart/path-util",
            "version": "2.3.0",
            "source": {
                "type": "git",
                "url": "https://github.com/webmozart/path-util.git",
                "reference": "d939f7edc24c9a1bb9c0dee5cb05d8e859490725"
            },
            "dist": {
                "type": "zip",
                "url": "https://api.github.com/repos/webmozart/path-util/zipball/d939f7edc24c9a1bb9c0dee5cb05d8e859490725",
                "reference": "d939f7edc24c9a1bb9c0dee5cb05d8e859490725",
                "shasum": ""
            },
            "require": {
                "php": ">=5.3.3",
                "webmozart/assert": "~1.0"
            },
            "require-dev": {
                "phpunit/phpunit": "^4.6",
                "sebastian/version": "^1.0.1"
            },
            "type": "library",
            "extra": {
                "branch-alias": {
                    "dev-master": "2.3-dev"
                }
            },
            "autoload": {
                "psr-4": {
                    "Webmozart\\PathUtil\\": "src/"
                }
            },
            "notification-url": "https://packagist.org/downloads/",
            "license": [
                "MIT"
            ],
            "authors": [
                {
                    "name": "Bernhard Schussek",
                    "email": "bschussek@gmail.com"
                }
            ],
            "description": "A robust cross-platform utility for normalizing, comparing and modifying file paths.",
            "time": "2015-12-17T08:42:14+00:00"
        }
    ],
    "aliases": [],
    "minimum-stability": "stable",
    "stability-flags": [],
    "prefer-stable": false,
    "prefer-lowest": false,
    "platform": {
        "php": ">=5.5.9"
    },
    "platform-dev": [],
    "platform-overrides": {
        "php": "5.5.9"
    }
}<|MERGE_RESOLUTION|>--- conflicted
+++ resolved
@@ -4,11 +4,7 @@
         "Read more about it at https://getcomposer.org/doc/01-basic-usage.md#composer-lock-the-lock-file",
         "This file is @generated automatically"
     ],
-<<<<<<< HEAD
-    "content-hash": "8c48718b87f2225470c5669b28192eca",
-=======
-    "content-hash": "74c0af5321e8db7fd50eadd0f54f1e74",
->>>>>>> 02171624
+    "content-hash": "f2103981a23a02c587ba8b64e581b5d3",
     "packages": [
         {
             "name": "cocur/slugify",

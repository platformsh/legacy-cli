--- conflicted
+++ resolved
@@ -4,11 +4,7 @@
         "Read more about it at https://getcomposer.org/doc/01-basic-usage.md#composer-lock-the-lock-file",
         "This file is @generated automatically"
     ],
-<<<<<<< HEAD
-    "content-hash": "ea716d564811c1b43d3cfce261763e0c",
-=======
     "content-hash": "a2e75cbf8fc0447fd95e5c91aa368330",
->>>>>>> 3eda7ef5
     "packages": [
         {
             "name": "cocur/slugify",

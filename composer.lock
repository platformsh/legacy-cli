--- conflicted
+++ resolved
@@ -4,13 +4,8 @@
         "Read more about it at https://getcomposer.org/doc/01-basic-usage.md#composer-lock-the-lock-file",
         "This file is @generated automatically"
     ],
-<<<<<<< HEAD
-    "hash": "95c4fc122a91932e88e8a7d1fd29fc38",
-    "content-hash": "a23717a4361cffb8030739b86e00f59b",
-=======
-    "hash": "94d4beae9dd14d7fd18b134d899b81fa",
-    "content-hash": "587574aca57a458dafcbdf7a8f240a1a",
->>>>>>> 5e38cbbb
+    "hash": "2008220d20424000fee5e654c209259f",
+    "content-hash": "9c4356106c5ca3653c25a3623f321f39",
     "packages": [
         {
             "name": "cocur/slugify",

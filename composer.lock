{
    "_readme": [
        "This file locks the dependencies of your project to a known state",
        "Read more about it at https://getcomposer.org/doc/01-basic-usage.md#composer-lock-the-lock-file",
        "This file is @generated automatically"
    ],
<<<<<<< HEAD
    "content-hash": "6b9c3b6a1fb53206a9365427b5cb5527",
=======
    "content-hash": "5cd770732384ef14b287e70ef359e3e8",
>>>>>>> 42af8256
    "packages": [
        {
            "name": "cocur/slugify",
            "version": "v2.5",
            "source": {
                "type": "git",
                "url": "https://github.com/cocur/slugify.git",
                "reference": "e8167e9a3236044afebd6e8ab13ebeb3ec9ca145"
            },
            "dist": {
                "type": "zip",
                "url": "https://api.github.com/repos/cocur/slugify/zipball/e8167e9a3236044afebd6e8ab13ebeb3ec9ca145",
                "reference": "e8167e9a3236044afebd6e8ab13ebeb3ec9ca145",
                "shasum": ""
            },
            "require": {
                "php": ">=5.5.9"
            },
            "require-dev": {
                "laravel/framework": "~5.1",
                "latte/latte": "~2.2",
                "league/container": "^2.2.0",
                "mikey179/vfsstream": "~1.6",
                "mockery/mockery": "~0.9",
                "nette/di": "~2.2",
                "phpunit/phpunit": "~4.8|~5.2",
                "pimple/pimple": "~1.1",
                "plumphp/plum": "~0.1",
                "silex/silex": "~1.3",
                "symfony/config": "~2.4|~3.0",
                "symfony/dependency-injection": "~2.4|~3.0",
                "symfony/http-kernel": "~2.4|~3.0",
                "twig/twig": "~1.26|~2.0",
                "zendframework/zend-modulemanager": "~2.2",
                "zendframework/zend-servicemanager": "~2.2",
                "zendframework/zend-view": "~2.2"
            },
            "type": "library",
            "autoload": {
                "psr-4": {
                    "Cocur\\Slugify\\": "src"
                }
            },
            "notification-url": "https://packagist.org/downloads/",
            "license": [
                "MIT"
            ],
            "authors": [
                {
                    "name": "Ivo Bathke",
                    "email": "ivo.bathke@gmail.com"
                },
                {
                    "name": "Florian Eckerstorfer",
                    "email": "florian@eckerstorfer.co",
                    "homepage": "https://florian.ec"
                }
            ],
            "description": "Converts a string into a slug.",
            "keywords": [
                "slug",
                "slugify"
            ],
            "time": "2017-03-23T21:52:55+00:00"
        },
        {
            "name": "commerceguys/guzzle-oauth2-plugin",
            "version": "v2.1.1",
            "source": {
                "type": "git",
                "url": "https://github.com/commerceguys/guzzle-oauth2-plugin.git",
                "reference": "f7ed19171c3c5accfb6f0b3d1209eb5815ef8148"
            },
            "dist": {
                "type": "zip",
                "url": "https://api.github.com/repos/commerceguys/guzzle-oauth2-plugin/zipball/f7ed19171c3c5accfb6f0b3d1209eb5815ef8148",
                "reference": "f7ed19171c3c5accfb6f0b3d1209eb5815ef8148",
                "shasum": ""
            },
            "require": {
                "firebase/php-jwt": "~2.0",
                "guzzlehttp/guzzle": "~5.0"
            },
            "require-dev": {
                "phpunit/phpunit": "~4.5"
            },
            "type": "library",
            "extra": {
                "patches_applied": {
                    "Make it possible to get the access token without triggering a refresh": "https://github.com/pjcdawkins/guzzle-oauth2-plugin/commit/d2d720015813185d1ad4fa12884cab9bac6a8b25.patch"
                }
            },
            "autoload": {
                "psr-4": {
                    "CommerceGuys\\Guzzle\\Oauth2\\": "src"
                }
            },
            "notification-url": "https://packagist.org/downloads/",
            "license": [
                "MIT"
            ],
            "authors": [
                {
                    "name": "Bojan Zivanovic"
                },
                {
                    "name": "Damien Tournoud"
                },
                {
                    "name": "Patrick Dawkins"
                }
            ],
            "description": "An OAuth2 plugin (subscriber) for Guzzle",
            "time": "2015-12-12T23:27:25+00:00"
        },
        {
            "name": "cweagans/composer-patches",
            "version": "1.6.2",
            "source": {
                "type": "git",
                "url": "https://github.com/cweagans/composer-patches.git",
                "reference": "014e968ca2ce4342476b3f2f6779b274fff8ae9e"
            },
            "dist": {
                "type": "zip",
                "url": "https://api.github.com/repos/cweagans/composer-patches/zipball/014e968ca2ce4342476b3f2f6779b274fff8ae9e",
                "reference": "014e968ca2ce4342476b3f2f6779b274fff8ae9e",
                "shasum": ""
            },
            "require": {
                "composer-plugin-api": "^1.0",
                "php": ">=5.3.0"
            },
            "require-dev": {
                "composer/composer": "~1.0",
                "phpunit/phpunit": "~4.6"
            },
            "type": "composer-plugin",
            "extra": {
                "class": "cweagans\\Composer\\Patches"
            },
            "autoload": {
                "psr-4": {
                    "cweagans\\Composer\\": "src"
                }
            },
            "notification-url": "https://packagist.org/downloads/",
            "license": [
                "BSD-2-Clause"
            ],
            "authors": [
                {
                    "name": "Cameron Eagans",
                    "email": "me@cweagans.net"
                }
            ],
            "description": "Provides a way to patch Composer packages.",
            "time": "2017-08-30T16:41:23+00:00"
        },
        {
            "name": "doctrine/cache",
            "version": "v1.6.2",
            "source": {
                "type": "git",
                "url": "https://github.com/doctrine/cache.git",
                "reference": "eb152c5100571c7a45470ff2a35095ab3f3b900b"
            },
            "dist": {
                "type": "zip",
                "url": "https://api.github.com/repos/doctrine/cache/zipball/eb152c5100571c7a45470ff2a35095ab3f3b900b",
                "reference": "eb152c5100571c7a45470ff2a35095ab3f3b900b",
                "shasum": ""
            },
            "require": {
                "php": "~5.5|~7.0"
            },
            "conflict": {
                "doctrine/common": ">2.2,<2.4"
            },
            "require-dev": {
                "phpunit/phpunit": "~4.8|~5.0",
                "predis/predis": "~1.0",
                "satooshi/php-coveralls": "~0.6"
            },
            "type": "library",
            "extra": {
                "branch-alias": {
                    "dev-master": "1.6.x-dev"
                }
            },
            "autoload": {
                "psr-4": {
                    "Doctrine\\Common\\Cache\\": "lib/Doctrine/Common/Cache"
                }
            },
            "notification-url": "https://packagist.org/downloads/",
            "license": [
                "MIT"
            ],
            "authors": [
                {
                    "name": "Roman Borschel",
                    "email": "roman@code-factory.org"
                },
                {
                    "name": "Benjamin Eberlei",
                    "email": "kontakt@beberlei.de"
                },
                {
                    "name": "Guilherme Blanco",
                    "email": "guilhermeblanco@gmail.com"
                },
                {
                    "name": "Jonathan Wage",
                    "email": "jonwage@gmail.com"
                },
                {
                    "name": "Johannes Schmitt",
                    "email": "schmittjoh@gmail.com"
                }
            ],
            "description": "Caching library offering an object-oriented API for many cache backends",
            "homepage": "http://www.doctrine-project.org",
            "keywords": [
                "cache",
                "caching"
            ],
            "time": "2017-07-22T12:49:21+00:00"
        },
        {
            "name": "firebase/php-jwt",
            "version": "v2.2.0",
            "source": {
                "type": "git",
                "url": "https://github.com/firebase/php-jwt.git",
                "reference": "e0a75bfb6413f22092c99b70f310ccb2cca3efa5"
            },
            "dist": {
                "type": "zip",
                "url": "https://api.github.com/repos/firebase/php-jwt/zipball/e0a75bfb6413f22092c99b70f310ccb2cca3efa5",
                "reference": "e0a75bfb6413f22092c99b70f310ccb2cca3efa5",
                "shasum": ""
            },
            "require": {
                "php": ">=5.2.0"
            },
            "type": "library",
            "autoload": {
                "classmap": [
                    "Authentication/",
                    "Exceptions/"
                ]
            },
            "notification-url": "https://packagist.org/downloads/",
            "license": [
                "BSD-3-Clause"
            ],
            "authors": [
                {
                    "name": "Neuman Vong",
                    "email": "neuman+pear@twilio.com",
                    "role": "Developer"
                },
                {
                    "name": "Anant Narayanan",
                    "email": "anant@php.net",
                    "role": "Developer"
                }
            ],
            "description": "A simple library to encode and decode JSON Web Tokens (JWT) in PHP. Should conform to the current spec.",
            "homepage": "https://github.com/firebase/php-jwt",
            "time": "2015-06-22T23:26:39+00:00"
        },
        {
            "name": "guzzlehttp/cache-subscriber",
            "version": "0.1.0",
            "source": {
                "type": "git",
                "url": "https://github.com/guzzle/cache-subscriber.git",
                "reference": "ecb903f6e11b5ca9f2cdbc460e2e68deea9e8858"
            },
            "dist": {
                "type": "zip",
                "url": "https://api.github.com/repos/guzzle/cache-subscriber/zipball/ecb903f6e11b5ca9f2cdbc460e2e68deea9e8858",
                "reference": "ecb903f6e11b5ca9f2cdbc460e2e68deea9e8858",
                "shasum": ""
            },
            "require": {
                "doctrine/cache": "~1.3",
                "guzzlehttp/guzzle": "~5.0",
                "php": ">=5.4.0"
            },
            "require-dev": {
                "phpunit/phpunit": "~4.0"
            },
            "type": "library",
            "extra": {
                "branch-alias": {
                    "dev-master": "0.1-dev"
                }
            },
            "autoload": {
                "psr-4": {
                    "GuzzleHttp\\Subscriber\\Cache\\": "src"
                }
            },
            "notification-url": "https://packagist.org/downloads/",
            "license": [
                "MIT"
            ],
            "authors": [
                {
                    "name": "Michael Dowling",
                    "email": "mtdowling@gmail.com",
                    "homepage": "https://github.com/mtdowling"
                }
            ],
            "description": "Guzzle HTTP cache subscriber",
            "homepage": "http://guzzlephp.org/",
            "keywords": [
                "Guzzle",
                "cache"
            ],
            "time": "2014-10-29T21:06:25+00:00"
        },
        {
            "name": "guzzlehttp/guzzle",
            "version": "5.3.1",
            "source": {
                "type": "git",
                "url": "https://github.com/guzzle/guzzle.git",
                "reference": "70f1fa53b71c4647bf2762c09068a95f77e12fb8"
            },
            "dist": {
                "type": "zip",
                "url": "https://api.github.com/repos/guzzle/guzzle/zipball/70f1fa53b71c4647bf2762c09068a95f77e12fb8",
                "reference": "70f1fa53b71c4647bf2762c09068a95f77e12fb8",
                "shasum": ""
            },
            "require": {
                "guzzlehttp/ringphp": "^1.1",
                "php": ">=5.4.0"
            },
            "require-dev": {
                "ext-curl": "*",
                "phpunit/phpunit": "^4.0"
            },
            "type": "library",
            "autoload": {
                "psr-4": {
                    "GuzzleHttp\\": "src/"
                }
            },
            "notification-url": "https://packagist.org/downloads/",
            "license": [
                "MIT"
            ],
            "authors": [
                {
                    "name": "Michael Dowling",
                    "email": "mtdowling@gmail.com",
                    "homepage": "https://github.com/mtdowling"
                }
            ],
            "description": "Guzzle is a PHP HTTP client library and framework for building RESTful web service clients",
            "homepage": "http://guzzlephp.org/",
            "keywords": [
                "client",
                "curl",
                "framework",
                "http",
                "http client",
                "rest",
                "web service"
            ],
            "time": "2016-07-15T19:28:39+00:00"
        },
        {
            "name": "guzzlehttp/ringphp",
            "version": "1.1.0",
            "source": {
                "type": "git",
                "url": "https://github.com/guzzle/RingPHP.git",
                "reference": "dbbb91d7f6c191e5e405e900e3102ac7f261bc0b"
            },
            "dist": {
                "type": "zip",
                "url": "https://api.github.com/repos/guzzle/RingPHP/zipball/dbbb91d7f6c191e5e405e900e3102ac7f261bc0b",
                "reference": "dbbb91d7f6c191e5e405e900e3102ac7f261bc0b",
                "shasum": ""
            },
            "require": {
                "guzzlehttp/streams": "~3.0",
                "php": ">=5.4.0",
                "react/promise": "~2.0"
            },
            "require-dev": {
                "ext-curl": "*",
                "phpunit/phpunit": "~4.0"
            },
            "suggest": {
                "ext-curl": "Guzzle will use specific adapters if cURL is present"
            },
            "type": "library",
            "extra": {
                "branch-alias": {
                    "dev-master": "1.1-dev"
                }
            },
            "autoload": {
                "psr-4": {
                    "GuzzleHttp\\Ring\\": "src/"
                }
            },
            "notification-url": "https://packagist.org/downloads/",
            "license": [
                "MIT"
            ],
            "authors": [
                {
                    "name": "Michael Dowling",
                    "email": "mtdowling@gmail.com",
                    "homepage": "https://github.com/mtdowling"
                }
            ],
            "description": "Provides a simple API and specification that abstracts away the details of HTTP into a single PHP function.",
            "time": "2015-05-20T03:37:09+00:00"
        },
        {
            "name": "guzzlehttp/streams",
            "version": "3.0.0",
            "source": {
                "type": "git",
                "url": "https://github.com/guzzle/streams.git",
                "reference": "47aaa48e27dae43d39fc1cea0ccf0d84ac1a2ba5"
            },
            "dist": {
                "type": "zip",
                "url": "https://api.github.com/repos/guzzle/streams/zipball/47aaa48e27dae43d39fc1cea0ccf0d84ac1a2ba5",
                "reference": "47aaa48e27dae43d39fc1cea0ccf0d84ac1a2ba5",
                "shasum": ""
            },
            "require": {
                "php": ">=5.4.0"
            },
            "require-dev": {
                "phpunit/phpunit": "~4.0"
            },
            "type": "library",
            "extra": {
                "branch-alias": {
                    "dev-master": "3.0-dev"
                }
            },
            "autoload": {
                "psr-4": {
                    "GuzzleHttp\\Stream\\": "src/"
                }
            },
            "notification-url": "https://packagist.org/downloads/",
            "license": [
                "MIT"
            ],
            "authors": [
                {
                    "name": "Michael Dowling",
                    "email": "mtdowling@gmail.com",
                    "homepage": "https://github.com/mtdowling"
                }
            ],
            "description": "Provides a simple abstraction over streams of data",
            "homepage": "http://guzzlephp.org/",
            "keywords": [
                "Guzzle",
                "stream"
            ],
            "time": "2014-10-12T19:18:40+00:00"
        },
        {
            "name": "padraic/humbug_get_contents",
            "version": "1.0.4",
            "source": {
                "type": "git",
                "url": "https://github.com/humbug/file_get_contents.git",
                "reference": "66797199019d0cb4529cb8d29c6f0b4c5085b53a"
            },
            "dist": {
                "type": "zip",
                "url": "https://api.github.com/repos/humbug/file_get_contents/zipball/66797199019d0cb4529cb8d29c6f0b4c5085b53a",
                "reference": "66797199019d0cb4529cb8d29c6f0b4c5085b53a",
                "shasum": ""
            },
            "require": {
                "php": ">=5.3"
            },
            "require-dev": {
                "phpunit/phpunit": "~4.0"
            },
            "type": "library",
            "extra": {
                "branch-alias": {
                    "dev-master": "1.0-dev"
                }
            },
            "autoload": {
                "psr-4": {
                    "Humbug\\": "src/Humbug/"
                },
                "files": [
                    "src/function.php"
                ]
            },
            "notification-url": "https://packagist.org/downloads/",
            "license": [
                "BSD-3-Clause"
            ],
            "authors": [
                {
                    "name": "Pádraic Brady",
                    "email": "padraic.brady@gmail.com",
                    "homepage": "http://blog.astrumfutura.com"
                }
            ],
            "description": "Secure wrapper for accessing HTTPS resources with file_get_contents for PHP 5.3+",
            "homepage": "https://github.com/padraic/file_get_contents",
            "keywords": [
                "download",
                "file_get_contents",
                "http",
                "https",
                "ssl",
                "tls"
            ],
            "time": "2015-04-22T18:45:00+00:00"
        },
        {
            "name": "padraic/phar-updater",
            "version": "1.0.4",
            "source": {
                "type": "git",
                "url": "https://github.com/humbug/phar-updater.git",
                "reference": "ac8802df2d1d03b7092b6f044a914f8d21592aae"
            },
            "dist": {
                "type": "zip",
                "url": "https://api.github.com/repos/humbug/phar-updater/zipball/ac8802df2d1d03b7092b6f044a914f8d21592aae",
                "reference": "ac8802df2d1d03b7092b6f044a914f8d21592aae",
                "shasum": ""
            },
            "require": {
                "padraic/humbug_get_contents": "1.0.4",
                "php": ">=5.3.3"
            },
            "require-dev": {
                "phpunit/phpunit": "~4.0"
            },
            "type": "library",
            "extra": {
                "branch-alias": {
                    "dev-master": "1.0-dev"
                }
            },
            "autoload": {
                "psr-4": {
                    "Humbug\\SelfUpdate\\": "src/"
                }
            },
            "notification-url": "https://packagist.org/downloads/",
            "license": [
                "BSD-3-Clause"
            ],
            "authors": [
                {
                    "name": "Padraic Brady",
                    "email": "padraic.brady@gmail.com",
                    "homepage": "http://blog.astrumfutura.com"
                }
            ],
            "description": "A thing to make PHAR self-updating easy and secure.",
            "keywords": [
                "humbug",
                "phar",
                "self-update",
                "update"
            ],
            "time": "2017-07-12T22:42:45+00:00"
        },
        {
            "name": "platformsh/client",
            "version": "v0.11.4",
            "source": {
                "type": "git",
                "url": "https://github.com/platformsh/platformsh-client-php.git",
                "reference": "07bc12cf0b81a23368679b6dc274f95c74eeaef2"
            },
            "dist": {
                "type": "zip",
                "url": "https://api.github.com/repos/platformsh/platformsh-client-php/zipball/07bc12cf0b81a23368679b6dc274f95c74eeaef2",
                "reference": "07bc12cf0b81a23368679b6dc274f95c74eeaef2",
                "shasum": ""
            },
            "require": {
                "cocur/slugify": "^2.0 || ~1.0",
                "commerceguys/guzzle-oauth2-plugin": "~2.0",
                "cweagans/composer-patches": "~1.0",
                "guzzlehttp/cache-subscriber": "~0.1",
                "guzzlehttp/guzzle": "~5.3"
            },
            "require-dev": {
                "phpunit/phpunit": "~4.5"
            },
            "type": "library",
            "extra": {
                "patches": {
                    "commerceguys/guzzle-oauth2-plugin": {
                        "Make it possible to get the access token without triggering a refresh": "https://github.com/pjcdawkins/guzzle-oauth2-plugin/commit/d2d720015813185d1ad4fa12884cab9bac6a8b25.patch"
                    }
                }
            },
            "autoload": {
                "psr-4": {
                    "Platformsh\\Client\\": "src"
                }
            },
            "notification-url": "https://packagist.org/downloads/",
            "license": [
                "MIT"
            ],
            "authors": [
                {
                    "name": "Patrick Dawkins"
                }
            ],
            "description": "Platform.sh API client",
            "time": "2017-08-10T10:50:40+00:00"
        },
        {
            "name": "platformsh/console-form",
            "version": "v0.0.12",
            "source": {
                "type": "git",
                "url": "https://github.com/platformsh/console-form.git",
                "reference": "9291bf026158f0b571e50d96ffa0f837d1a5058d"
            },
            "dist": {
                "type": "zip",
                "url": "https://api.github.com/repos/platformsh/console-form/zipball/9291bf026158f0b571e50d96ffa0f837d1a5058d",
                "reference": "9291bf026158f0b571e50d96ffa0f837d1a5058d",
                "shasum": ""
            },
            "require": {
                "php": ">=5.5.9",
                "symfony/console": "^3.0 || ^2.6"
            },
            "require-dev": {
                "phpunit/phpunit": "^5.0"
            },
            "type": "library",
            "autoload": {
                "psr-4": {
                    "Platformsh\\ConsoleForm\\": "src"
                }
            },
            "notification-url": "https://packagist.org/downloads/",
            "license": [
                "MIT"
            ],
            "authors": [
                {
                    "name": "Patrick Dawkins"
                }
            ],
            "description": "A lightweight Symfony Console form system.",
            "time": "2017-09-20T07:56:57+00:00"
        },
        {
            "name": "psr/container",
            "version": "1.0.0",
            "source": {
                "type": "git",
                "url": "https://github.com/php-fig/container.git",
                "reference": "b7ce3b176482dbbc1245ebf52b181af44c2cf55f"
            },
            "dist": {
                "type": "zip",
                "url": "https://api.github.com/repos/php-fig/container/zipball/b7ce3b176482dbbc1245ebf52b181af44c2cf55f",
                "reference": "b7ce3b176482dbbc1245ebf52b181af44c2cf55f",
                "shasum": ""
            },
            "require": {
                "php": ">=5.3.0"
            },
            "type": "library",
            "extra": {
                "branch-alias": {
                    "dev-master": "1.0.x-dev"
                }
            },
            "autoload": {
                "psr-4": {
                    "Psr\\Container\\": "src/"
                }
            },
            "notification-url": "https://packagist.org/downloads/",
            "license": [
                "MIT"
            ],
            "authors": [
                {
                    "name": "PHP-FIG",
                    "homepage": "http://www.php-fig.org/"
                }
            ],
            "description": "Common Container Interface (PHP FIG PSR-11)",
            "homepage": "https://github.com/php-fig/container",
            "keywords": [
                "PSR-11",
                "container",
                "container-interface",
                "container-interop",
                "psr"
            ],
            "time": "2017-02-14T16:28:37+00:00"
        },
        {
            "name": "psr/log",
            "version": "1.0.2",
            "source": {
                "type": "git",
                "url": "https://github.com/php-fig/log.git",
                "reference": "4ebe3a8bf773a19edfe0a84b6585ba3d401b724d"
            },
            "dist": {
                "type": "zip",
                "url": "https://api.github.com/repos/php-fig/log/zipball/4ebe3a8bf773a19edfe0a84b6585ba3d401b724d",
                "reference": "4ebe3a8bf773a19edfe0a84b6585ba3d401b724d",
                "shasum": ""
            },
            "require": {
                "php": ">=5.3.0"
            },
            "type": "library",
            "extra": {
                "branch-alias": {
                    "dev-master": "1.0.x-dev"
                }
            },
            "autoload": {
                "psr-4": {
                    "Psr\\Log\\": "Psr/Log/"
                }
            },
            "notification-url": "https://packagist.org/downloads/",
            "license": [
                "MIT"
            ],
            "authors": [
                {
                    "name": "PHP-FIG",
                    "homepage": "http://www.php-fig.org/"
                }
            ],
            "description": "Common interface for logging libraries",
            "homepage": "https://github.com/php-fig/log",
            "keywords": [
                "log",
                "psr",
                "psr-3"
            ],
            "time": "2016-10-10T12:19:37+00:00"
        },
        {
            "name": "react/promise",
            "version": "v2.5.1",
            "source": {
                "type": "git",
                "url": "https://github.com/reactphp/promise.git",
                "reference": "62785ae604c8d69725d693eb370e1d67e94c4053"
            },
            "dist": {
                "type": "zip",
                "url": "https://api.github.com/repos/reactphp/promise/zipball/62785ae604c8d69725d693eb370e1d67e94c4053",
                "reference": "62785ae604c8d69725d693eb370e1d67e94c4053",
                "shasum": ""
            },
            "require": {
                "php": ">=5.4.0"
            },
            "require-dev": {
                "phpunit/phpunit": "~4.8"
            },
            "type": "library",
            "autoload": {
                "psr-4": {
                    "React\\Promise\\": "src/"
                },
                "files": [
                    "src/functions_include.php"
                ]
            },
            "notification-url": "https://packagist.org/downloads/",
            "license": [
                "MIT"
            ],
            "authors": [
                {
                    "name": "Jan Sorgalla",
                    "email": "jsorgalla@gmail.com"
                }
            ],
            "description": "A lightweight implementation of CommonJS Promises/A for PHP",
            "keywords": [
                "promise",
                "promises"
            ],
            "time": "2017-03-25T12:08:31+00:00"
        },
        {
            "name": "stecman/symfony-console-completion",
            "version": "0.7.0",
            "source": {
                "type": "git",
                "url": "https://github.com/stecman/symfony-console-completion.git",
                "reference": "5461d43e53092b3d3b9dbd9d999f2054730f4bbb"
            },
            "dist": {
                "type": "zip",
                "url": "https://api.github.com/repos/stecman/symfony-console-completion/zipball/5461d43e53092b3d3b9dbd9d999f2054730f4bbb",
                "reference": "5461d43e53092b3d3b9dbd9d999f2054730f4bbb",
                "shasum": ""
            },
            "require": {
                "php": ">=5.3.2",
                "symfony/console": "~2.3 || ~3.0"
            },
            "require-dev": {
                "phpunit/phpunit": "~4.4"
            },
            "type": "library",
            "extra": {
                "branch-alias": {
                    "dev-master": "0.6.x-dev"
                }
            },
            "autoload": {
                "psr-4": {
                    "Stecman\\Component\\Symfony\\Console\\BashCompletion\\": "src/"
                }
            },
            "notification-url": "https://packagist.org/downloads/",
            "license": [
                "MIT"
            ],
            "authors": [
                {
                    "name": "Stephen Holdaway",
                    "email": "stephen@stecman.co.nz"
                }
            ],
            "description": "Automatic BASH completion for Symfony Console Component based applications.",
            "time": "2016-02-24T05:08:54+00:00"
        },
        {
            "name": "symfony/config",
            "version": "v3.3.9",
            "source": {
                "type": "git",
                "url": "https://github.com/symfony/config.git",
                "reference": "f9f19a39ee178f61bb2190f51ff7c517c2159315"
            },
            "dist": {
                "type": "zip",
                "url": "https://api.github.com/repos/symfony/config/zipball/f9f19a39ee178f61bb2190f51ff7c517c2159315",
                "reference": "f9f19a39ee178f61bb2190f51ff7c517c2159315",
                "shasum": ""
            },
            "require": {
                "php": "^5.5.9|>=7.0.8",
                "symfony/filesystem": "~2.8|~3.0"
            },
            "conflict": {
                "symfony/dependency-injection": "<3.3",
                "symfony/finder": "<3.3"
            },
            "require-dev": {
                "symfony/dependency-injection": "~3.3",
                "symfony/finder": "~3.3",
                "symfony/yaml": "~3.0"
            },
            "suggest": {
                "symfony/yaml": "To use the yaml reference dumper"
            },
            "type": "library",
            "extra": {
                "branch-alias": {
                    "dev-master": "3.3-dev"
                }
            },
            "autoload": {
                "psr-4": {
                    "Symfony\\Component\\Config\\": ""
                },
                "exclude-from-classmap": [
                    "/Tests/"
                ]
            },
            "notification-url": "https://packagist.org/downloads/",
            "license": [
                "MIT"
            ],
            "authors": [
                {
                    "name": "Fabien Potencier",
                    "email": "fabien@symfony.com"
                },
                {
                    "name": "Symfony Community",
                    "homepage": "https://symfony.com/contributors"
                }
            ],
            "description": "Symfony Config Component",
            "homepage": "https://symfony.com",
            "time": "2017-09-04T16:28:07+00:00"
        },
        {
            "name": "symfony/console",
            "version": "v3.3.9",
            "source": {
                "type": "git",
                "url": "https://github.com/symfony/console.git",
                "reference": "a1e1b01293a090cb9ae2ddd221a3251a4a7e4abf"
            },
            "dist": {
                "type": "zip",
                "url": "https://api.github.com/repos/symfony/console/zipball/a1e1b01293a090cb9ae2ddd221a3251a4a7e4abf",
                "reference": "a1e1b01293a090cb9ae2ddd221a3251a4a7e4abf",
                "shasum": ""
            },
            "require": {
                "php": "^5.5.9|>=7.0.8",
                "symfony/debug": "~2.8|~3.0",
                "symfony/polyfill-mbstring": "~1.0"
            },
            "conflict": {
                "symfony/dependency-injection": "<3.3"
            },
            "require-dev": {
                "psr/log": "~1.0",
                "symfony/config": "~3.3",
                "symfony/dependency-injection": "~3.3",
                "symfony/event-dispatcher": "~2.8|~3.0",
                "symfony/filesystem": "~2.8|~3.0",
                "symfony/process": "~2.8|~3.0"
            },
            "suggest": {
                "psr/log": "For using the console logger",
                "symfony/event-dispatcher": "",
                "symfony/filesystem": "",
                "symfony/process": ""
            },
            "type": "library",
            "extra": {
                "branch-alias": {
                    "dev-master": "3.3-dev"
                }
            },
            "autoload": {
                "psr-4": {
                    "Symfony\\Component\\Console\\": ""
                },
                "exclude-from-classmap": [
                    "/Tests/"
                ]
            },
            "notification-url": "https://packagist.org/downloads/",
            "license": [
                "MIT"
            ],
            "authors": [
                {
                    "name": "Fabien Potencier",
                    "email": "fabien@symfony.com"
                },
                {
                    "name": "Symfony Community",
                    "homepage": "https://symfony.com/contributors"
                }
            ],
            "description": "Symfony Console Component",
            "homepage": "https://symfony.com",
            "time": "2017-09-06T16:40:18+00:00"
        },
        {
            "name": "symfony/debug",
            "version": "v3.3.9",
            "source": {
                "type": "git",
                "url": "https://github.com/symfony/debug.git",
                "reference": "8beb24eec70b345c313640962df933499373a944"
            },
            "dist": {
                "type": "zip",
                "url": "https://api.github.com/repos/symfony/debug/zipball/8beb24eec70b345c313640962df933499373a944",
                "reference": "8beb24eec70b345c313640962df933499373a944",
                "shasum": ""
            },
            "require": {
                "php": "^5.5.9|>=7.0.8",
                "psr/log": "~1.0"
            },
            "conflict": {
                "symfony/http-kernel": ">=2.3,<2.3.24|~2.4.0|>=2.5,<2.5.9|>=2.6,<2.6.2"
            },
            "require-dev": {
                "symfony/http-kernel": "~2.8|~3.0"
            },
            "type": "library",
            "extra": {
                "branch-alias": {
                    "dev-master": "3.3-dev"
                }
            },
            "autoload": {
                "psr-4": {
                    "Symfony\\Component\\Debug\\": ""
                },
                "exclude-from-classmap": [
                    "/Tests/"
                ]
            },
            "notification-url": "https://packagist.org/downloads/",
            "license": [
                "MIT"
            ],
            "authors": [
                {
                    "name": "Fabien Potencier",
                    "email": "fabien@symfony.com"
                },
                {
                    "name": "Symfony Community",
                    "homepage": "https://symfony.com/contributors"
                }
            ],
            "description": "Symfony Debug Component",
            "homepage": "https://symfony.com",
            "time": "2017-09-01T13:23:39+00:00"
        },
        {
            "name": "symfony/dependency-injection",
            "version": "v3.3.9",
            "source": {
                "type": "git",
                "url": "https://github.com/symfony/dependency-injection.git",
                "reference": "e593f06dd90a81c7b70ac1c49862a061b0ec06d2"
            },
            "dist": {
                "type": "zip",
                "url": "https://api.github.com/repos/symfony/dependency-injection/zipball/e593f06dd90a81c7b70ac1c49862a061b0ec06d2",
                "reference": "e593f06dd90a81c7b70ac1c49862a061b0ec06d2",
                "shasum": ""
            },
            "require": {
                "php": "^5.5.9|>=7.0.8",
                "psr/container": "^1.0"
            },
            "conflict": {
                "symfony/config": "<3.3.1",
                "symfony/finder": "<3.3",
                "symfony/yaml": "<3.3"
            },
            "provide": {
                "psr/container-implementation": "1.0"
            },
            "require-dev": {
                "symfony/config": "~3.3",
                "symfony/expression-language": "~2.8|~3.0",
                "symfony/yaml": "~3.3"
            },
            "suggest": {
                "symfony/config": "",
                "symfony/expression-language": "For using expressions in service container configuration",
                "symfony/finder": "For using double-star glob patterns or when GLOB_BRACE portability is required",
                "symfony/proxy-manager-bridge": "Generate service proxies to lazy load them",
                "symfony/yaml": ""
            },
            "type": "library",
            "extra": {
                "branch-alias": {
                    "dev-master": "3.3-dev"
                }
            },
            "autoload": {
                "psr-4": {
                    "Symfony\\Component\\DependencyInjection\\": ""
                },
                "exclude-from-classmap": [
                    "/Tests/"
                ]
            },
            "notification-url": "https://packagist.org/downloads/",
            "license": [
                "MIT"
            ],
            "authors": [
                {
                    "name": "Fabien Potencier",
                    "email": "fabien@symfony.com"
                },
                {
                    "name": "Symfony Community",
                    "homepage": "https://symfony.com/contributors"
                }
            ],
            "description": "Symfony DependencyInjection Component",
            "homepage": "https://symfony.com",
            "time": "2017-09-05T20:39:38+00:00"
        },
        {
            "name": "symfony/event-dispatcher",
            "version": "v3.3.9",
            "source": {
                "type": "git",
                "url": "https://github.com/symfony/event-dispatcher.git",
                "reference": "54ca9520a00386f83bca145819ad3b619aaa2485"
            },
            "dist": {
                "type": "zip",
                "url": "https://api.github.com/repos/symfony/event-dispatcher/zipball/54ca9520a00386f83bca145819ad3b619aaa2485",
                "reference": "54ca9520a00386f83bca145819ad3b619aaa2485",
                "shasum": ""
            },
            "require": {
                "php": "^5.5.9|>=7.0.8"
            },
            "conflict": {
                "symfony/dependency-injection": "<3.3"
            },
            "require-dev": {
                "psr/log": "~1.0",
                "symfony/config": "~2.8|~3.0",
                "symfony/dependency-injection": "~3.3",
                "symfony/expression-language": "~2.8|~3.0",
                "symfony/stopwatch": "~2.8|~3.0"
            },
            "suggest": {
                "symfony/dependency-injection": "",
                "symfony/http-kernel": ""
            },
            "type": "library",
            "extra": {
                "branch-alias": {
                    "dev-master": "3.3-dev"
                }
            },
            "autoload": {
                "psr-4": {
                    "Symfony\\Component\\EventDispatcher\\": ""
                },
                "exclude-from-classmap": [
                    "/Tests/"
                ]
            },
            "notification-url": "https://packagist.org/downloads/",
            "license": [
                "MIT"
            ],
            "authors": [
                {
                    "name": "Fabien Potencier",
                    "email": "fabien@symfony.com"
                },
                {
                    "name": "Symfony Community",
                    "homepage": "https://symfony.com/contributors"
                }
            ],
            "description": "Symfony EventDispatcher Component",
            "homepage": "https://symfony.com",
            "time": "2017-07-29T21:54:42+00:00"
        },
        {
            "name": "symfony/filesystem",
            "version": "v3.3.9",
            "source": {
                "type": "git",
                "url": "https://github.com/symfony/filesystem.git",
                "reference": "b32a0e5f928d0fa3d1dd03c78d020777e50c10cb"
            },
            "dist": {
                "type": "zip",
                "url": "https://api.github.com/repos/symfony/filesystem/zipball/b32a0e5f928d0fa3d1dd03c78d020777e50c10cb",
                "reference": "b32a0e5f928d0fa3d1dd03c78d020777e50c10cb",
                "shasum": ""
            },
            "require": {
                "php": "^5.5.9|>=7.0.8"
            },
            "type": "library",
            "extra": {
                "branch-alias": {
                    "dev-master": "3.3-dev"
                }
            },
            "autoload": {
                "psr-4": {
                    "Symfony\\Component\\Filesystem\\": ""
                },
                "exclude-from-classmap": [
                    "/Tests/"
                ]
            },
            "notification-url": "https://packagist.org/downloads/",
            "license": [
                "MIT"
            ],
            "authors": [
                {
                    "name": "Fabien Potencier",
                    "email": "fabien@symfony.com"
                },
                {
                    "name": "Symfony Community",
                    "homepage": "https://symfony.com/contributors"
                }
            ],
            "description": "Symfony Filesystem Component",
            "homepage": "https://symfony.com",
            "time": "2017-07-29T21:54:42+00:00"
        },
        {
            "name": "symfony/finder",
            "version": "v3.3.9",
            "source": {
                "type": "git",
                "url": "https://github.com/symfony/finder.git",
                "reference": "b2260dbc80f3c4198f903215f91a1ac7fe9fe09e"
            },
            "dist": {
                "type": "zip",
                "url": "https://api.github.com/repos/symfony/finder/zipball/b2260dbc80f3c4198f903215f91a1ac7fe9fe09e",
                "reference": "b2260dbc80f3c4198f903215f91a1ac7fe9fe09e",
                "shasum": ""
            },
            "require": {
                "php": "^5.5.9|>=7.0.8"
            },
            "type": "library",
            "extra": {
                "branch-alias": {
                    "dev-master": "3.3-dev"
                }
            },
            "autoload": {
                "psr-4": {
                    "Symfony\\Component\\Finder\\": ""
                },
                "exclude-from-classmap": [
                    "/Tests/"
                ]
            },
            "notification-url": "https://packagist.org/downloads/",
            "license": [
                "MIT"
            ],
            "authors": [
                {
                    "name": "Fabien Potencier",
                    "email": "fabien@symfony.com"
                },
                {
                    "name": "Symfony Community",
                    "homepage": "https://symfony.com/contributors"
                }
            ],
            "description": "Symfony Finder Component",
            "homepage": "https://symfony.com",
            "time": "2017-07-29T21:54:42+00:00"
        },
        {
            "name": "symfony/polyfill-mbstring",
            "version": "v1.5.0",
            "source": {
                "type": "git",
                "url": "https://github.com/symfony/polyfill-mbstring.git",
                "reference": "7c8fae0ac1d216eb54349e6a8baa57d515fe8803"
            },
            "dist": {
                "type": "zip",
                "url": "https://api.github.com/repos/symfony/polyfill-mbstring/zipball/7c8fae0ac1d216eb54349e6a8baa57d515fe8803",
                "reference": "7c8fae0ac1d216eb54349e6a8baa57d515fe8803",
                "shasum": ""
            },
            "require": {
                "php": ">=5.3.3"
            },
            "suggest": {
                "ext-mbstring": "For best performance"
            },
            "type": "library",
            "extra": {
                "branch-alias": {
                    "dev-master": "1.5-dev"
                }
            },
            "autoload": {
                "psr-4": {
                    "Symfony\\Polyfill\\Mbstring\\": ""
                },
                "files": [
                    "bootstrap.php"
                ]
            },
            "notification-url": "https://packagist.org/downloads/",
            "license": [
                "MIT"
            ],
            "authors": [
                {
                    "name": "Nicolas Grekas",
                    "email": "p@tchwork.com"
                },
                {
                    "name": "Symfony Community",
                    "homepage": "https://symfony.com/contributors"
                }
            ],
            "description": "Symfony polyfill for the Mbstring extension",
            "homepage": "https://symfony.com",
            "keywords": [
                "compatibility",
                "mbstring",
                "polyfill",
                "portable",
                "shim"
            ],
            "time": "2017-06-14T15:44:48+00:00"
        },
        {
            "name": "symfony/process",
            "version": "v3.3.9",
            "source": {
                "type": "git",
                "url": "https://github.com/symfony/process.git",
                "reference": "b7666e9b438027a1ea0e1ee813ec5042d5d7f6f0"
            },
            "dist": {
                "type": "zip",
                "url": "https://api.github.com/repos/symfony/process/zipball/b7666e9b438027a1ea0e1ee813ec5042d5d7f6f0",
                "reference": "b7666e9b438027a1ea0e1ee813ec5042d5d7f6f0",
                "shasum": ""
            },
            "require": {
                "php": "^5.5.9|>=7.0.8"
            },
            "type": "library",
            "extra": {
                "branch-alias": {
                    "dev-master": "3.3-dev"
                }
            },
            "autoload": {
                "psr-4": {
                    "Symfony\\Component\\Process\\": ""
                },
                "exclude-from-classmap": [
                    "/Tests/"
                ]
            },
            "notification-url": "https://packagist.org/downloads/",
            "license": [
                "MIT"
            ],
            "authors": [
                {
                    "name": "Fabien Potencier",
                    "email": "fabien@symfony.com"
                },
                {
                    "name": "Symfony Community",
                    "homepage": "https://symfony.com/contributors"
                }
            ],
            "description": "Symfony Process Component",
            "homepage": "https://symfony.com",
            "time": "2017-07-29T21:54:42+00:00"
        },
        {
            "name": "symfony/yaml",
            "version": "v3.3.9",
            "source": {
                "type": "git",
                "url": "https://github.com/symfony/yaml.git",
                "reference": "1d8c2a99c80862bdc3af94c1781bf70f86bccac0"
            },
            "dist": {
                "type": "zip",
                "url": "https://api.github.com/repos/symfony/yaml/zipball/1d8c2a99c80862bdc3af94c1781bf70f86bccac0",
                "reference": "1d8c2a99c80862bdc3af94c1781bf70f86bccac0",
                "shasum": ""
            },
            "require": {
                "php": "^5.5.9|>=7.0.8"
            },
            "require-dev": {
                "symfony/console": "~2.8|~3.0"
            },
            "suggest": {
                "symfony/console": "For validating YAML files using the lint command"
            },
            "type": "library",
            "extra": {
                "branch-alias": {
                    "dev-master": "3.3-dev"
                }
            },
            "autoload": {
                "psr-4": {
                    "Symfony\\Component\\Yaml\\": ""
                },
                "exclude-from-classmap": [
                    "/Tests/"
                ]
            },
            "notification-url": "https://packagist.org/downloads/",
            "license": [
                "MIT"
            ],
            "authors": [
                {
                    "name": "Fabien Potencier",
                    "email": "fabien@symfony.com"
                },
                {
                    "name": "Symfony Community",
                    "homepage": "https://symfony.com/contributors"
                }
            ],
            "description": "Symfony Yaml Component",
            "homepage": "https://symfony.com",
            "time": "2017-07-29T21:54:42+00:00"
        }
    ],
    "packages-dev": [
        {
            "name": "dnoegel/php-xdg-base-dir",
            "version": "0.1",
            "source": {
                "type": "git",
                "url": "https://github.com/dnoegel/php-xdg-base-dir.git",
                "reference": "265b8593498b997dc2d31e75b89f053b5cc9621a"
            },
            "dist": {
                "type": "zip",
                "url": "https://api.github.com/repos/dnoegel/php-xdg-base-dir/zipball/265b8593498b997dc2d31e75b89f053b5cc9621a",
                "reference": "265b8593498b997dc2d31e75b89f053b5cc9621a",
                "shasum": ""
            },
            "require": {
                "php": ">=5.3.2"
            },
            "require-dev": {
                "phpunit/phpunit": "@stable"
            },
            "type": "project",
            "autoload": {
                "psr-4": {
                    "XdgBaseDir\\": "src/"
                }
            },
            "notification-url": "https://packagist.org/downloads/",
            "license": [
                "MIT"
            ],
            "description": "implementation of xdg base directory specification for php",
            "time": "2014-10-24T07:27:01+00:00"
        },
        {
            "name": "doctrine/instantiator",
            "version": "1.0.5",
            "source": {
                "type": "git",
                "url": "https://github.com/doctrine/instantiator.git",
                "reference": "8e884e78f9f0eb1329e445619e04456e64d8051d"
            },
            "dist": {
                "type": "zip",
                "url": "https://api.github.com/repos/doctrine/instantiator/zipball/8e884e78f9f0eb1329e445619e04456e64d8051d",
                "reference": "8e884e78f9f0eb1329e445619e04456e64d8051d",
                "shasum": ""
            },
            "require": {
                "php": ">=5.3,<8.0-DEV"
            },
            "require-dev": {
                "athletic/athletic": "~0.1.8",
                "ext-pdo": "*",
                "ext-phar": "*",
                "phpunit/phpunit": "~4.0",
                "squizlabs/php_codesniffer": "~2.0"
            },
            "type": "library",
            "extra": {
                "branch-alias": {
                    "dev-master": "1.0.x-dev"
                }
            },
            "autoload": {
                "psr-4": {
                    "Doctrine\\Instantiator\\": "src/Doctrine/Instantiator/"
                }
            },
            "notification-url": "https://packagist.org/downloads/",
            "license": [
                "MIT"
            ],
            "authors": [
                {
                    "name": "Marco Pivetta",
                    "email": "ocramius@gmail.com",
                    "homepage": "http://ocramius.github.com/"
                }
            ],
            "description": "A small, lightweight utility to instantiate objects in PHP without invoking their constructors",
            "homepage": "https://github.com/doctrine/instantiator",
            "keywords": [
                "constructor",
                "instantiate"
            ],
            "time": "2015-06-14T21:17:01+00:00"
        },
        {
            "name": "drush/drush",
            "version": "8.0.5",
            "source": {
                "type": "git",
                "url": "https://github.com/drush-ops/drush.git",
                "reference": "1f53daa63505f18286791e899de614e27d4cfdc9"
            },
            "dist": {
                "type": "zip",
                "url": "https://api.github.com/repos/drush-ops/drush/zipball/1f53daa63505f18286791e899de614e27d4cfdc9",
                "reference": "1f53daa63505f18286791e899de614e27d4cfdc9",
                "shasum": ""
            },
            "require": {
                "pear/console_table": "~1.3.0",
                "php": ">=5.4.5",
                "psr/log": "~1.0",
                "psy/psysh": "~0.6",
                "symfony/var-dumper": "~2.7|~3.0",
                "symfony/yaml": "~2.3|~3.0"
            },
            "require-dev": {
                "phpunit/phpunit": "4.*",
                "symfony/process": "2.7.*"
            },
            "suggest": {
                "drush/config-extra": "Provides configuration workflow commands, such as config-merge.",
                "ext-pcntl": "*"
            },
            "bin": [
                "drush",
                "drush.launcher",
                "drush.php",
                "drush.bat",
                "drush.complete.sh"
            ],
            "type": "library",
            "extra": {
                "branch-alias": {
                    "dev-master": "8.0.x-dev"
                }
            },
            "autoload": {
                "psr-0": {
                    "Drush": "lib/"
                }
            },
            "notification-url": "https://packagist.org/downloads/",
            "license": [
                "GPL-2.0+"
            ],
            "authors": [
                {
                    "name": "Moshe Weitzman",
                    "email": "weitzman@tejasa.com"
                },
                {
                    "name": "Owen Barton",
                    "email": "drupal@owenbarton.com"
                },
                {
                    "name": "Mark Sonnabaum",
                    "email": "marksonnabaum@gmail.com"
                },
                {
                    "name": "Antoine Beaupré",
                    "email": "anarcat@koumbit.org"
                },
                {
                    "name": "Greg Anderson",
                    "email": "greg.1.anderson@greenknowe.org"
                },
                {
                    "name": "Jonathan Araña Cruz",
                    "email": "jonhattan@faita.net"
                },
                {
                    "name": "Jonathan Hedstrom",
                    "email": "jhedstrom@gmail.com"
                },
                {
                    "name": "Christopher Gervais",
                    "email": "chris@ergonlogic.com"
                },
                {
                    "name": "Dave Reid",
                    "email": "dave@davereid.net"
                },
                {
                    "name": "Damian Lee",
                    "email": "damiankloip@googlemail.com"
                }
            ],
            "description": "Drush is a command line shell and scripting interface for Drupal, a veritable Swiss Army knife designed to make life easier for those of us who spend some of our working hours hacking away at the command prompt.",
            "homepage": "http://www.drush.org",
            "time": "2016-03-08T21:00:41+00:00"
        },
        {
            "name": "jakub-onderka/php-console-color",
            "version": "0.1",
            "source": {
                "type": "git",
                "url": "https://github.com/JakubOnderka/PHP-Console-Color.git",
                "reference": "e0b393dacf7703fc36a4efc3df1435485197e6c1"
            },
            "dist": {
                "type": "zip",
                "url": "https://api.github.com/repos/JakubOnderka/PHP-Console-Color/zipball/e0b393dacf7703fc36a4efc3df1435485197e6c1",
                "reference": "e0b393dacf7703fc36a4efc3df1435485197e6c1",
                "shasum": ""
            },
            "require": {
                "php": ">=5.3.2"
            },
            "require-dev": {
                "jakub-onderka/php-code-style": "1.0",
                "jakub-onderka/php-parallel-lint": "0.*",
                "jakub-onderka/php-var-dump-check": "0.*",
                "phpunit/phpunit": "3.7.*",
                "squizlabs/php_codesniffer": "1.*"
            },
            "type": "library",
            "autoload": {
                "psr-0": {
                    "JakubOnderka\\PhpConsoleColor": "src/"
                }
            },
            "notification-url": "https://packagist.org/downloads/",
            "license": [
                "BSD-2-Clause"
            ],
            "authors": [
                {
                    "name": "Jakub Onderka",
                    "email": "jakub.onderka@gmail.com",
                    "homepage": "http://www.acci.cz"
                }
            ],
            "time": "2014-04-08T15:00:19+00:00"
        },
        {
            "name": "jakub-onderka/php-console-highlighter",
            "version": "v0.3.2",
            "source": {
                "type": "git",
                "url": "https://github.com/JakubOnderka/PHP-Console-Highlighter.git",
                "reference": "7daa75df45242c8d5b75a22c00a201e7954e4fb5"
            },
            "dist": {
                "type": "zip",
                "url": "https://api.github.com/repos/JakubOnderka/PHP-Console-Highlighter/zipball/7daa75df45242c8d5b75a22c00a201e7954e4fb5",
                "reference": "7daa75df45242c8d5b75a22c00a201e7954e4fb5",
                "shasum": ""
            },
            "require": {
                "jakub-onderka/php-console-color": "~0.1",
                "php": ">=5.3.0"
            },
            "require-dev": {
                "jakub-onderka/php-code-style": "~1.0",
                "jakub-onderka/php-parallel-lint": "~0.5",
                "jakub-onderka/php-var-dump-check": "~0.1",
                "phpunit/phpunit": "~4.0",
                "squizlabs/php_codesniffer": "~1.5"
            },
            "type": "library",
            "autoload": {
                "psr-0": {
                    "JakubOnderka\\PhpConsoleHighlighter": "src/"
                }
            },
            "notification-url": "https://packagist.org/downloads/",
            "license": [
                "MIT"
            ],
            "authors": [
                {
                    "name": "Jakub Onderka",
                    "email": "acci@acci.cz",
                    "homepage": "http://www.acci.cz/"
                }
            ],
            "time": "2015-04-20T18:58:01+00:00"
        },
        {
            "name": "nikic/php-parser",
            "version": "v3.1.1",
            "source": {
                "type": "git",
                "url": "https://github.com/nikic/PHP-Parser.git",
                "reference": "a1e8e1a30e1352f118feff1a8481066ddc2f234a"
            },
            "dist": {
                "type": "zip",
                "url": "https://api.github.com/repos/nikic/PHP-Parser/zipball/a1e8e1a30e1352f118feff1a8481066ddc2f234a",
                "reference": "a1e8e1a30e1352f118feff1a8481066ddc2f234a",
                "shasum": ""
            },
            "require": {
                "ext-tokenizer": "*",
                "php": ">=5.5"
            },
            "require-dev": {
                "phpunit/phpunit": "~4.0|~5.0"
            },
            "bin": [
                "bin/php-parse"
            ],
            "type": "library",
            "extra": {
                "branch-alias": {
                    "dev-master": "3.0-dev"
                }
            },
            "autoload": {
                "psr-4": {
                    "PhpParser\\": "lib/PhpParser"
                }
            },
            "notification-url": "https://packagist.org/downloads/",
            "license": [
                "BSD-3-Clause"
            ],
            "authors": [
                {
                    "name": "Nikita Popov"
                }
            ],
            "description": "A PHP parser written in PHP",
            "keywords": [
                "parser",
                "php"
            ],
            "time": "2017-09-02T17:10:46+00:00"
        },
        {
            "name": "pear/console_table",
            "version": "v1.3.0",
            "source": {
                "type": "git",
                "url": "https://github.com/pear/Console_Table.git",
                "reference": "64100b9ee81852f4fa17823e55d0b385a544f976"
            },
            "dist": {
                "type": "zip",
                "url": "https://api.github.com/repos/pear/Console_Table/zipball/64100b9ee81852f4fa17823e55d0b385a544f976",
                "reference": "64100b9ee81852f4fa17823e55d0b385a544f976",
                "shasum": ""
            },
            "require": {
                "php": ">=5.2.0"
            },
            "suggest": {
                "pear/Console_Color2": ">=0.1.2"
            },
            "type": "library",
            "autoload": {
                "classmap": [
                    "Table.php"
                ]
            },
            "notification-url": "https://packagist.org/downloads/",
            "license": [
                "BSD-2-Clause"
            ],
            "authors": [
                {
                    "name": "Jan Schneider",
                    "homepage": "http://pear.php.net/user/yunosh"
                },
                {
                    "name": "Tal Peer",
                    "homepage": "http://pear.php.net/user/tal"
                },
                {
                    "name": "Xavier Noguer",
                    "homepage": "http://pear.php.net/user/xnoguer"
                },
                {
                    "name": "Richard Heyes",
                    "homepage": "http://pear.php.net/user/richard"
                }
            ],
            "description": "Library that makes it easy to build console style tables.",
            "homepage": "http://pear.php.net/package/Console_Table/",
            "keywords": [
                "console"
            ],
            "time": "2016-01-21T16:14:31+00:00"
        },
        {
            "name": "phpdocumentor/reflection-common",
            "version": "1.0.1",
            "source": {
                "type": "git",
                "url": "https://github.com/phpDocumentor/ReflectionCommon.git",
                "reference": "21bdeb5f65d7ebf9f43b1b25d404f87deab5bfb6"
            },
            "dist": {
                "type": "zip",
                "url": "https://api.github.com/repos/phpDocumentor/ReflectionCommon/zipball/21bdeb5f65d7ebf9f43b1b25d404f87deab5bfb6",
                "reference": "21bdeb5f65d7ebf9f43b1b25d404f87deab5bfb6",
                "shasum": ""
            },
            "require": {
                "php": ">=5.5"
            },
            "require-dev": {
                "phpunit/phpunit": "^4.6"
            },
            "type": "library",
            "extra": {
                "branch-alias": {
                    "dev-master": "1.0.x-dev"
                }
            },
            "autoload": {
                "psr-4": {
                    "phpDocumentor\\Reflection\\": [
                        "src"
                    ]
                }
            },
            "notification-url": "https://packagist.org/downloads/",
            "license": [
                "MIT"
            ],
            "authors": [
                {
                    "name": "Jaap van Otterdijk",
                    "email": "opensource@ijaap.nl"
                }
            ],
            "description": "Common reflection classes used by phpdocumentor to reflect the code structure",
            "homepage": "http://www.phpdoc.org",
            "keywords": [
                "FQSEN",
                "phpDocumentor",
                "phpdoc",
                "reflection",
                "static analysis"
            ],
            "time": "2017-09-11T18:02:19+00:00"
        },
        {
            "name": "phpdocumentor/reflection-docblock",
            "version": "3.2.2",
            "source": {
                "type": "git",
                "url": "https://github.com/phpDocumentor/ReflectionDocBlock.git",
                "reference": "4aada1f93c72c35e22fb1383b47fee43b8f1d157"
            },
            "dist": {
                "type": "zip",
                "url": "https://api.github.com/repos/phpDocumentor/ReflectionDocBlock/zipball/4aada1f93c72c35e22fb1383b47fee43b8f1d157",
                "reference": "4aada1f93c72c35e22fb1383b47fee43b8f1d157",
                "shasum": ""
            },
            "require": {
                "php": ">=5.5",
                "phpdocumentor/reflection-common": "^1.0@dev",
                "phpdocumentor/type-resolver": "^0.3.0",
                "webmozart/assert": "^1.0"
            },
            "require-dev": {
                "mockery/mockery": "^0.9.4",
                "phpunit/phpunit": "^4.4"
            },
            "type": "library",
            "autoload": {
                "psr-4": {
                    "phpDocumentor\\Reflection\\": [
                        "src/"
                    ]
                }
            },
            "notification-url": "https://packagist.org/downloads/",
            "license": [
                "MIT"
            ],
            "authors": [
                {
                    "name": "Mike van Riel",
                    "email": "me@mikevanriel.com"
                }
            ],
            "description": "With this component, a library can provide support for annotations via DocBlocks or otherwise retrieve information that is embedded in a DocBlock.",
            "time": "2017-08-08T06:39:58+00:00"
        },
        {
            "name": "phpdocumentor/type-resolver",
            "version": "0.3.0",
            "source": {
                "type": "git",
                "url": "https://github.com/phpDocumentor/TypeResolver.git",
                "reference": "fb3933512008d8162b3cdf9e18dba9309b7c3773"
            },
            "dist": {
                "type": "zip",
                "url": "https://api.github.com/repos/phpDocumentor/TypeResolver/zipball/fb3933512008d8162b3cdf9e18dba9309b7c3773",
                "reference": "fb3933512008d8162b3cdf9e18dba9309b7c3773",
                "shasum": ""
            },
            "require": {
                "php": "^5.5 || ^7.0",
                "phpdocumentor/reflection-common": "^1.0"
            },
            "require-dev": {
                "mockery/mockery": "^0.9.4",
                "phpunit/phpunit": "^5.2||^4.8.24"
            },
            "type": "library",
            "extra": {
                "branch-alias": {
                    "dev-master": "1.0.x-dev"
                }
            },
            "autoload": {
                "psr-4": {
                    "phpDocumentor\\Reflection\\": [
                        "src/"
                    ]
                }
            },
            "notification-url": "https://packagist.org/downloads/",
            "license": [
                "MIT"
            ],
            "authors": [
                {
                    "name": "Mike van Riel",
                    "email": "me@mikevanriel.com"
                }
            ],
            "time": "2017-06-03T08:32:36+00:00"
        },
        {
            "name": "phpspec/prophecy",
            "version": "v1.7.2",
            "source": {
                "type": "git",
                "url": "https://github.com/phpspec/prophecy.git",
                "reference": "c9b8c6088acd19d769d4cc0ffa60a9fe34344bd6"
            },
            "dist": {
                "type": "zip",
                "url": "https://api.github.com/repos/phpspec/prophecy/zipball/c9b8c6088acd19d769d4cc0ffa60a9fe34344bd6",
                "reference": "c9b8c6088acd19d769d4cc0ffa60a9fe34344bd6",
                "shasum": ""
            },
            "require": {
                "doctrine/instantiator": "^1.0.2",
                "php": "^5.3|^7.0",
                "phpdocumentor/reflection-docblock": "^2.0|^3.0.2|^4.0",
                "sebastian/comparator": "^1.1|^2.0",
                "sebastian/recursion-context": "^1.0|^2.0|^3.0"
            },
            "require-dev": {
                "phpspec/phpspec": "^2.5|^3.2",
                "phpunit/phpunit": "^4.8 || ^5.6.5"
            },
            "type": "library",
            "extra": {
                "branch-alias": {
                    "dev-master": "1.7.x-dev"
                }
            },
            "autoload": {
                "psr-0": {
                    "Prophecy\\": "src/"
                }
            },
            "notification-url": "https://packagist.org/downloads/",
            "license": [
                "MIT"
            ],
            "authors": [
                {
                    "name": "Konstantin Kudryashov",
                    "email": "ever.zet@gmail.com",
                    "homepage": "http://everzet.com"
                },
                {
                    "name": "Marcello Duarte",
                    "email": "marcello.duarte@gmail.com"
                }
            ],
            "description": "Highly opinionated mocking framework for PHP 5.3+",
            "homepage": "https://github.com/phpspec/prophecy",
            "keywords": [
                "Double",
                "Dummy",
                "fake",
                "mock",
                "spy",
                "stub"
            ],
            "time": "2017-09-04T11:05:03+00:00"
        },
        {
            "name": "phpunit/php-code-coverage",
            "version": "2.2.4",
            "source": {
                "type": "git",
                "url": "https://github.com/sebastianbergmann/php-code-coverage.git",
                "reference": "eabf68b476ac7d0f73793aada060f1c1a9bf8979"
            },
            "dist": {
                "type": "zip",
                "url": "https://api.github.com/repos/sebastianbergmann/php-code-coverage/zipball/eabf68b476ac7d0f73793aada060f1c1a9bf8979",
                "reference": "eabf68b476ac7d0f73793aada060f1c1a9bf8979",
                "shasum": ""
            },
            "require": {
                "php": ">=5.3.3",
                "phpunit/php-file-iterator": "~1.3",
                "phpunit/php-text-template": "~1.2",
                "phpunit/php-token-stream": "~1.3",
                "sebastian/environment": "^1.3.2",
                "sebastian/version": "~1.0"
            },
            "require-dev": {
                "ext-xdebug": ">=2.1.4",
                "phpunit/phpunit": "~4"
            },
            "suggest": {
                "ext-dom": "*",
                "ext-xdebug": ">=2.2.1",
                "ext-xmlwriter": "*"
            },
            "type": "library",
            "extra": {
                "branch-alias": {
                    "dev-master": "2.2.x-dev"
                }
            },
            "autoload": {
                "classmap": [
                    "src/"
                ]
            },
            "notification-url": "https://packagist.org/downloads/",
            "license": [
                "BSD-3-Clause"
            ],
            "authors": [
                {
                    "name": "Sebastian Bergmann",
                    "email": "sb@sebastian-bergmann.de",
                    "role": "lead"
                }
            ],
            "description": "Library that provides collection, processing, and rendering functionality for PHP code coverage information.",
            "homepage": "https://github.com/sebastianbergmann/php-code-coverage",
            "keywords": [
                "coverage",
                "testing",
                "xunit"
            ],
            "time": "2015-10-06T15:47:00+00:00"
        },
        {
            "name": "phpunit/php-file-iterator",
            "version": "1.4.2",
            "source": {
                "type": "git",
                "url": "https://github.com/sebastianbergmann/php-file-iterator.git",
                "reference": "3cc8f69b3028d0f96a9078e6295d86e9bf019be5"
            },
            "dist": {
                "type": "zip",
                "url": "https://api.github.com/repos/sebastianbergmann/php-file-iterator/zipball/3cc8f69b3028d0f96a9078e6295d86e9bf019be5",
                "reference": "3cc8f69b3028d0f96a9078e6295d86e9bf019be5",
                "shasum": ""
            },
            "require": {
                "php": ">=5.3.3"
            },
            "type": "library",
            "extra": {
                "branch-alias": {
                    "dev-master": "1.4.x-dev"
                }
            },
            "autoload": {
                "classmap": [
                    "src/"
                ]
            },
            "notification-url": "https://packagist.org/downloads/",
            "license": [
                "BSD-3-Clause"
            ],
            "authors": [
                {
                    "name": "Sebastian Bergmann",
                    "email": "sb@sebastian-bergmann.de",
                    "role": "lead"
                }
            ],
            "description": "FilterIterator implementation that filters files based on a list of suffixes.",
            "homepage": "https://github.com/sebastianbergmann/php-file-iterator/",
            "keywords": [
                "filesystem",
                "iterator"
            ],
            "time": "2016-10-03T07:40:28+00:00"
        },
        {
            "name": "phpunit/php-text-template",
            "version": "1.2.1",
            "source": {
                "type": "git",
                "url": "https://github.com/sebastianbergmann/php-text-template.git",
                "reference": "31f8b717e51d9a2afca6c9f046f5d69fc27c8686"
            },
            "dist": {
                "type": "zip",
                "url": "https://api.github.com/repos/sebastianbergmann/php-text-template/zipball/31f8b717e51d9a2afca6c9f046f5d69fc27c8686",
                "reference": "31f8b717e51d9a2afca6c9f046f5d69fc27c8686",
                "shasum": ""
            },
            "require": {
                "php": ">=5.3.3"
            },
            "type": "library",
            "autoload": {
                "classmap": [
                    "src/"
                ]
            },
            "notification-url": "https://packagist.org/downloads/",
            "license": [
                "BSD-3-Clause"
            ],
            "authors": [
                {
                    "name": "Sebastian Bergmann",
                    "email": "sebastian@phpunit.de",
                    "role": "lead"
                }
            ],
            "description": "Simple template engine.",
            "homepage": "https://github.com/sebastianbergmann/php-text-template/",
            "keywords": [
                "template"
            ],
            "time": "2015-06-21T13:50:34+00:00"
        },
        {
            "name": "phpunit/php-timer",
            "version": "1.0.9",
            "source": {
                "type": "git",
                "url": "https://github.com/sebastianbergmann/php-timer.git",
                "reference": "3dcf38ca72b158baf0bc245e9184d3fdffa9c46f"
            },
            "dist": {
                "type": "zip",
                "url": "https://api.github.com/repos/sebastianbergmann/php-timer/zipball/3dcf38ca72b158baf0bc245e9184d3fdffa9c46f",
                "reference": "3dcf38ca72b158baf0bc245e9184d3fdffa9c46f",
                "shasum": ""
            },
            "require": {
                "php": "^5.3.3 || ^7.0"
            },
            "require-dev": {
                "phpunit/phpunit": "^4.8.35 || ^5.7 || ^6.0"
            },
            "type": "library",
            "extra": {
                "branch-alias": {
                    "dev-master": "1.0-dev"
                }
            },
            "autoload": {
                "classmap": [
                    "src/"
                ]
            },
            "notification-url": "https://packagist.org/downloads/",
            "license": [
                "BSD-3-Clause"
            ],
            "authors": [
                {
                    "name": "Sebastian Bergmann",
                    "email": "sb@sebastian-bergmann.de",
                    "role": "lead"
                }
            ],
            "description": "Utility class for timing",
            "homepage": "https://github.com/sebastianbergmann/php-timer/",
            "keywords": [
                "timer"
            ],
            "time": "2017-02-26T11:10:40+00:00"
        },
        {
            "name": "phpunit/php-token-stream",
            "version": "1.4.11",
            "source": {
                "type": "git",
                "url": "https://github.com/sebastianbergmann/php-token-stream.git",
                "reference": "e03f8f67534427a787e21a385a67ec3ca6978ea7"
            },
            "dist": {
                "type": "zip",
                "url": "https://api.github.com/repos/sebastianbergmann/php-token-stream/zipball/e03f8f67534427a787e21a385a67ec3ca6978ea7",
                "reference": "e03f8f67534427a787e21a385a67ec3ca6978ea7",
                "shasum": ""
            },
            "require": {
                "ext-tokenizer": "*",
                "php": ">=5.3.3"
            },
            "require-dev": {
                "phpunit/phpunit": "~4.2"
            },
            "type": "library",
            "extra": {
                "branch-alias": {
                    "dev-master": "1.4-dev"
                }
            },
            "autoload": {
                "classmap": [
                    "src/"
                ]
            },
            "notification-url": "https://packagist.org/downloads/",
            "license": [
                "BSD-3-Clause"
            ],
            "authors": [
                {
                    "name": "Sebastian Bergmann",
                    "email": "sebastian@phpunit.de"
                }
            ],
            "description": "Wrapper around PHP's tokenizer extension.",
            "homepage": "https://github.com/sebastianbergmann/php-token-stream/",
            "keywords": [
                "tokenizer"
            ],
            "time": "2017-02-27T10:12:30+00:00"
        },
        {
            "name": "phpunit/phpunit",
            "version": "4.7.7",
            "source": {
                "type": "git",
                "url": "https://github.com/sebastianbergmann/phpunit.git",
                "reference": "9b97f9d807b862c2de2a36e86690000801c85724"
            },
            "dist": {
                "type": "zip",
                "url": "https://api.github.com/repos/sebastianbergmann/phpunit/zipball/9b97f9d807b862c2de2a36e86690000801c85724",
                "reference": "9b97f9d807b862c2de2a36e86690000801c85724",
                "shasum": ""
            },
            "require": {
                "ext-dom": "*",
                "ext-json": "*",
                "ext-pcre": "*",
                "ext-reflection": "*",
                "ext-spl": "*",
                "php": ">=5.3.3",
                "phpspec/prophecy": "~1.3,>=1.3.1",
                "phpunit/php-code-coverage": "~2.1",
                "phpunit/php-file-iterator": "~1.4",
                "phpunit/php-text-template": "~1.2",
                "phpunit/php-timer": ">=1.0.6",
                "phpunit/phpunit-mock-objects": "~2.3",
                "sebastian/comparator": "~1.1",
                "sebastian/diff": "~1.2",
                "sebastian/environment": "~1.2",
                "sebastian/exporter": "~1.2",
                "sebastian/global-state": "~1.0",
                "sebastian/version": "~1.0",
                "symfony/yaml": "~2.1|~3.0"
            },
            "suggest": {
                "phpunit/php-invoker": "~1.1"
            },
            "bin": [
                "phpunit"
            ],
            "type": "library",
            "extra": {
                "branch-alias": {
                    "dev-master": "4.7.x-dev"
                }
            },
            "autoload": {
                "classmap": [
                    "src/"
                ]
            },
            "notification-url": "https://packagist.org/downloads/",
            "license": [
                "BSD-3-Clause"
            ],
            "authors": [
                {
                    "name": "Sebastian Bergmann",
                    "email": "sebastian@phpunit.de",
                    "role": "lead"
                }
            ],
            "description": "The PHP Unit Testing framework.",
            "homepage": "https://phpunit.de/",
            "keywords": [
                "phpunit",
                "testing",
                "xunit"
            ],
            "time": "2015-07-13T11:28:34+00:00"
        },
        {
            "name": "phpunit/phpunit-mock-objects",
            "version": "2.3.8",
            "source": {
                "type": "git",
                "url": "https://github.com/sebastianbergmann/phpunit-mock-objects.git",
                "reference": "ac8e7a3db35738d56ee9a76e78a4e03d97628983"
            },
            "dist": {
                "type": "zip",
                "url": "https://api.github.com/repos/sebastianbergmann/phpunit-mock-objects/zipball/ac8e7a3db35738d56ee9a76e78a4e03d97628983",
                "reference": "ac8e7a3db35738d56ee9a76e78a4e03d97628983",
                "shasum": ""
            },
            "require": {
                "doctrine/instantiator": "^1.0.2",
                "php": ">=5.3.3",
                "phpunit/php-text-template": "~1.2",
                "sebastian/exporter": "~1.2"
            },
            "require-dev": {
                "phpunit/phpunit": "~4.4"
            },
            "suggest": {
                "ext-soap": "*"
            },
            "type": "library",
            "extra": {
                "branch-alias": {
                    "dev-master": "2.3.x-dev"
                }
            },
            "autoload": {
                "classmap": [
                    "src/"
                ]
            },
            "notification-url": "https://packagist.org/downloads/",
            "license": [
                "BSD-3-Clause"
            ],
            "authors": [
                {
                    "name": "Sebastian Bergmann",
                    "email": "sb@sebastian-bergmann.de",
                    "role": "lead"
                }
            ],
            "description": "Mock Object library for PHPUnit",
            "homepage": "https://github.com/sebastianbergmann/phpunit-mock-objects/",
            "keywords": [
                "mock",
                "xunit"
            ],
            "time": "2015-10-02T06:51:40+00:00"
        },
        {
            "name": "psy/psysh",
            "version": "v0.8.11",
            "source": {
                "type": "git",
                "url": "https://github.com/bobthecow/psysh.git",
                "reference": "b193cd020e8c6b66cea6457826ae005e94e6d2c0"
            },
            "dist": {
                "type": "zip",
                "url": "https://api.github.com/repos/bobthecow/psysh/zipball/b193cd020e8c6b66cea6457826ae005e94e6d2c0",
                "reference": "b193cd020e8c6b66cea6457826ae005e94e6d2c0",
                "shasum": ""
            },
            "require": {
                "dnoegel/php-xdg-base-dir": "0.1",
                "jakub-onderka/php-console-highlighter": "0.3.*",
                "nikic/php-parser": "~1.3|~2.0|~3.0",
                "php": ">=5.3.9",
                "symfony/console": "~2.3.10|^2.4.2|~3.0",
                "symfony/var-dumper": "~2.7|~3.0"
            },
            "require-dev": {
                "friendsofphp/php-cs-fixer": "~1.11",
                "hoa/console": "~3.16|~1.14",
                "phpunit/phpunit": "~4.4|~5.0",
                "symfony/finder": "~2.1|~3.0"
            },
            "suggest": {
                "ext-pcntl": "Enabling the PCNTL extension makes PsySH a lot happier :)",
                "ext-pdo-sqlite": "The doc command requires SQLite to work.",
                "ext-posix": "If you have PCNTL, you'll want the POSIX extension as well.",
                "ext-readline": "Enables support for arrow-key history navigation, and showing and manipulating command history.",
                "hoa/console": "A pure PHP readline implementation. You'll want this if your PHP install doesn't already support readline or libedit."
            },
            "bin": [
                "bin/psysh"
            ],
            "type": "library",
            "extra": {
                "branch-alias": {
                    "dev-develop": "0.8.x-dev"
                }
            },
            "autoload": {
                "files": [
                    "src/Psy/functions.php"
                ],
                "psr-4": {
                    "Psy\\": "src/Psy/"
                }
            },
            "notification-url": "https://packagist.org/downloads/",
            "license": [
                "MIT"
            ],
            "authors": [
                {
                    "name": "Justin Hileman",
                    "email": "justin@justinhileman.info",
                    "homepage": "http://justinhileman.com"
                }
            ],
            "description": "An interactive shell for modern PHP.",
            "homepage": "http://psysh.org",
            "keywords": [
                "REPL",
                "console",
                "interactive",
                "shell"
            ],
            "time": "2017-07-29T19:30:02+00:00"
        },
        {
            "name": "sebastian/comparator",
            "version": "1.2.4",
            "source": {
                "type": "git",
                "url": "https://github.com/sebastianbergmann/comparator.git",
                "reference": "2b7424b55f5047b47ac6e5ccb20b2aea4011d9be"
            },
            "dist": {
                "type": "zip",
                "url": "https://api.github.com/repos/sebastianbergmann/comparator/zipball/2b7424b55f5047b47ac6e5ccb20b2aea4011d9be",
                "reference": "2b7424b55f5047b47ac6e5ccb20b2aea4011d9be",
                "shasum": ""
            },
            "require": {
                "php": ">=5.3.3",
                "sebastian/diff": "~1.2",
                "sebastian/exporter": "~1.2 || ~2.0"
            },
            "require-dev": {
                "phpunit/phpunit": "~4.4"
            },
            "type": "library",
            "extra": {
                "branch-alias": {
                    "dev-master": "1.2.x-dev"
                }
            },
            "autoload": {
                "classmap": [
                    "src/"
                ]
            },
            "notification-url": "https://packagist.org/downloads/",
            "license": [
                "BSD-3-Clause"
            ],
            "authors": [
                {
                    "name": "Jeff Welch",
                    "email": "whatthejeff@gmail.com"
                },
                {
                    "name": "Volker Dusch",
                    "email": "github@wallbash.com"
                },
                {
                    "name": "Bernhard Schussek",
                    "email": "bschussek@2bepublished.at"
                },
                {
                    "name": "Sebastian Bergmann",
                    "email": "sebastian@phpunit.de"
                }
            ],
            "description": "Provides the functionality to compare PHP values for equality",
            "homepage": "http://www.github.com/sebastianbergmann/comparator",
            "keywords": [
                "comparator",
                "compare",
                "equality"
            ],
            "time": "2017-01-29T09:50:25+00:00"
        },
        {
            "name": "sebastian/diff",
            "version": "1.4.3",
            "source": {
                "type": "git",
                "url": "https://github.com/sebastianbergmann/diff.git",
                "reference": "7f066a26a962dbe58ddea9f72a4e82874a3975a4"
            },
            "dist": {
                "type": "zip",
                "url": "https://api.github.com/repos/sebastianbergmann/diff/zipball/7f066a26a962dbe58ddea9f72a4e82874a3975a4",
                "reference": "7f066a26a962dbe58ddea9f72a4e82874a3975a4",
                "shasum": ""
            },
            "require": {
                "php": "^5.3.3 || ^7.0"
            },
            "require-dev": {
                "phpunit/phpunit": "^4.8.35 || ^5.7 || ^6.0"
            },
            "type": "library",
            "extra": {
                "branch-alias": {
                    "dev-master": "1.4-dev"
                }
            },
            "autoload": {
                "classmap": [
                    "src/"
                ]
            },
            "notification-url": "https://packagist.org/downloads/",
            "license": [
                "BSD-3-Clause"
            ],
            "authors": [
                {
                    "name": "Kore Nordmann",
                    "email": "mail@kore-nordmann.de"
                },
                {
                    "name": "Sebastian Bergmann",
                    "email": "sebastian@phpunit.de"
                }
            ],
            "description": "Diff implementation",
            "homepage": "https://github.com/sebastianbergmann/diff",
            "keywords": [
                "diff"
            ],
            "time": "2017-05-22T07:24:03+00:00"
        },
        {
            "name": "sebastian/environment",
            "version": "1.3.8",
            "source": {
                "type": "git",
                "url": "https://github.com/sebastianbergmann/environment.git",
                "reference": "be2c607e43ce4c89ecd60e75c6a85c126e754aea"
            },
            "dist": {
                "type": "zip",
                "url": "https://api.github.com/repos/sebastianbergmann/environment/zipball/be2c607e43ce4c89ecd60e75c6a85c126e754aea",
                "reference": "be2c607e43ce4c89ecd60e75c6a85c126e754aea",
                "shasum": ""
            },
            "require": {
                "php": "^5.3.3 || ^7.0"
            },
            "require-dev": {
                "phpunit/phpunit": "^4.8 || ^5.0"
            },
            "type": "library",
            "extra": {
                "branch-alias": {
                    "dev-master": "1.3.x-dev"
                }
            },
            "autoload": {
                "classmap": [
                    "src/"
                ]
            },
            "notification-url": "https://packagist.org/downloads/",
            "license": [
                "BSD-3-Clause"
            ],
            "authors": [
                {
                    "name": "Sebastian Bergmann",
                    "email": "sebastian@phpunit.de"
                }
            ],
            "description": "Provides functionality to handle HHVM/PHP environments",
            "homepage": "http://www.github.com/sebastianbergmann/environment",
            "keywords": [
                "Xdebug",
                "environment",
                "hhvm"
            ],
            "time": "2016-08-18T05:49:44+00:00"
        },
        {
            "name": "sebastian/exporter",
            "version": "1.2.2",
            "source": {
                "type": "git",
                "url": "https://github.com/sebastianbergmann/exporter.git",
                "reference": "42c4c2eec485ee3e159ec9884f95b431287edde4"
            },
            "dist": {
                "type": "zip",
                "url": "https://api.github.com/repos/sebastianbergmann/exporter/zipball/42c4c2eec485ee3e159ec9884f95b431287edde4",
                "reference": "42c4c2eec485ee3e159ec9884f95b431287edde4",
                "shasum": ""
            },
            "require": {
                "php": ">=5.3.3",
                "sebastian/recursion-context": "~1.0"
            },
            "require-dev": {
                "ext-mbstring": "*",
                "phpunit/phpunit": "~4.4"
            },
            "type": "library",
            "extra": {
                "branch-alias": {
                    "dev-master": "1.3.x-dev"
                }
            },
            "autoload": {
                "classmap": [
                    "src/"
                ]
            },
            "notification-url": "https://packagist.org/downloads/",
            "license": [
                "BSD-3-Clause"
            ],
            "authors": [
                {
                    "name": "Jeff Welch",
                    "email": "whatthejeff@gmail.com"
                },
                {
                    "name": "Volker Dusch",
                    "email": "github@wallbash.com"
                },
                {
                    "name": "Bernhard Schussek",
                    "email": "bschussek@2bepublished.at"
                },
                {
                    "name": "Sebastian Bergmann",
                    "email": "sebastian@phpunit.de"
                },
                {
                    "name": "Adam Harvey",
                    "email": "aharvey@php.net"
                }
            ],
            "description": "Provides the functionality to export PHP variables for visualization",
            "homepage": "http://www.github.com/sebastianbergmann/exporter",
            "keywords": [
                "export",
                "exporter"
            ],
            "time": "2016-06-17T09:04:28+00:00"
        },
        {
            "name": "sebastian/global-state",
            "version": "1.1.1",
            "source": {
                "type": "git",
                "url": "https://github.com/sebastianbergmann/global-state.git",
                "reference": "bc37d50fea7d017d3d340f230811c9f1d7280af4"
            },
            "dist": {
                "type": "zip",
                "url": "https://api.github.com/repos/sebastianbergmann/global-state/zipball/bc37d50fea7d017d3d340f230811c9f1d7280af4",
                "reference": "bc37d50fea7d017d3d340f230811c9f1d7280af4",
                "shasum": ""
            },
            "require": {
                "php": ">=5.3.3"
            },
            "require-dev": {
                "phpunit/phpunit": "~4.2"
            },
            "suggest": {
                "ext-uopz": "*"
            },
            "type": "library",
            "extra": {
                "branch-alias": {
                    "dev-master": "1.0-dev"
                }
            },
            "autoload": {
                "classmap": [
                    "src/"
                ]
            },
            "notification-url": "https://packagist.org/downloads/",
            "license": [
                "BSD-3-Clause"
            ],
            "authors": [
                {
                    "name": "Sebastian Bergmann",
                    "email": "sebastian@phpunit.de"
                }
            ],
            "description": "Snapshotting of global state",
            "homepage": "http://www.github.com/sebastianbergmann/global-state",
            "keywords": [
                "global state"
            ],
            "time": "2015-10-12T03:26:01+00:00"
        },
        {
            "name": "sebastian/recursion-context",
            "version": "1.0.5",
            "source": {
                "type": "git",
                "url": "https://github.com/sebastianbergmann/recursion-context.git",
                "reference": "b19cc3298482a335a95f3016d2f8a6950f0fbcd7"
            },
            "dist": {
                "type": "zip",
                "url": "https://api.github.com/repos/sebastianbergmann/recursion-context/zipball/b19cc3298482a335a95f3016d2f8a6950f0fbcd7",
                "reference": "b19cc3298482a335a95f3016d2f8a6950f0fbcd7",
                "shasum": ""
            },
            "require": {
                "php": ">=5.3.3"
            },
            "require-dev": {
                "phpunit/phpunit": "~4.4"
            },
            "type": "library",
            "extra": {
                "branch-alias": {
                    "dev-master": "1.0.x-dev"
                }
            },
            "autoload": {
                "classmap": [
                    "src/"
                ]
            },
            "notification-url": "https://packagist.org/downloads/",
            "license": [
                "BSD-3-Clause"
            ],
            "authors": [
                {
                    "name": "Jeff Welch",
                    "email": "whatthejeff@gmail.com"
                },
                {
                    "name": "Sebastian Bergmann",
                    "email": "sebastian@phpunit.de"
                },
                {
                    "name": "Adam Harvey",
                    "email": "aharvey@php.net"
                }
            ],
            "description": "Provides functionality to recursively process PHP variables",
            "homepage": "http://www.github.com/sebastianbergmann/recursion-context",
            "time": "2016-10-03T07:41:43+00:00"
        },
        {
            "name": "sebastian/version",
            "version": "1.0.6",
            "source": {
                "type": "git",
                "url": "https://github.com/sebastianbergmann/version.git",
                "reference": "58b3a85e7999757d6ad81c787a1fbf5ff6c628c6"
            },
            "dist": {
                "type": "zip",
                "url": "https://api.github.com/repos/sebastianbergmann/version/zipball/58b3a85e7999757d6ad81c787a1fbf5ff6c628c6",
                "reference": "58b3a85e7999757d6ad81c787a1fbf5ff6c628c6",
                "shasum": ""
            },
            "type": "library",
            "autoload": {
                "classmap": [
                    "src/"
                ]
            },
            "notification-url": "https://packagist.org/downloads/",
            "license": [
                "BSD-3-Clause"
            ],
            "authors": [
                {
                    "name": "Sebastian Bergmann",
                    "email": "sebastian@phpunit.de",
                    "role": "lead"
                }
            ],
            "description": "Library that helps with managing the version number of Git-hosted PHP projects",
            "homepage": "https://github.com/sebastianbergmann/version",
            "time": "2015-06-21T13:59:46+00:00"
        },
        {
            "name": "sensiolabs/security-checker",
            "version": "v3.0.7",
            "source": {
                "type": "git",
                "url": "https://github.com/sensiolabs/security-checker.git",
                "reference": "59a6a299e2f5612dc8692d40e84373703a5df1b5"
            },
            "dist": {
                "type": "zip",
                "url": "https://api.github.com/repos/sensiolabs/security-checker/zipball/59a6a299e2f5612dc8692d40e84373703a5df1b5",
                "reference": "59a6a299e2f5612dc8692d40e84373703a5df1b5",
                "shasum": ""
            },
            "require": {
                "symfony/console": "~2.0|~3.0"
            },
            "bin": [
                "security-checker"
            ],
            "type": "library",
            "extra": {
                "branch-alias": {
                    "dev-master": "3.0-dev"
                }
            },
            "autoload": {
                "psr-0": {
                    "SensioLabs\\Security": ""
                }
            },
            "notification-url": "https://packagist.org/downloads/",
            "license": [
                "MIT"
            ],
            "authors": [
                {
                    "name": "Fabien Potencier",
                    "email": "fabien.potencier@gmail.com"
                }
            ],
            "description": "A security checker for your composer.lock",
            "time": "2017-03-29T09:29:53+00:00"
        },
        {
            "name": "symfony/var-dumper",
            "version": "v3.2.4",
            "source": {
                "type": "git",
                "url": "https://github.com/symfony/var-dumper.git",
                "reference": "cb50260b674ee1c2d4ab49f2395a42e0b4681e20"
            },
            "dist": {
                "type": "zip",
                "url": "https://api.github.com/repos/symfony/var-dumper/zipball/cb50260b674ee1c2d4ab49f2395a42e0b4681e20",
                "reference": "cb50260b674ee1c2d4ab49f2395a42e0b4681e20",
                "shasum": ""
            },
            "require": {
                "php": ">=5.5.9",
                "symfony/polyfill-mbstring": "~1.0"
            },
            "require-dev": {
                "twig/twig": "~1.20|~2.0"
            },
            "suggest": {
                "ext-symfony_debug": ""
            },
            "type": "library",
            "extra": {
                "branch-alias": {
                    "dev-master": "3.2-dev"
                }
            },
            "autoload": {
                "files": [
                    "Resources/functions/dump.php"
                ],
                "psr-4": {
                    "Symfony\\Component\\VarDumper\\": ""
                },
                "exclude-from-classmap": [
                    "/Tests/"
                ]
            },
            "notification-url": "https://packagist.org/downloads/",
            "license": [
                "MIT"
            ],
            "authors": [
                {
                    "name": "Nicolas Grekas",
                    "email": "p@tchwork.com"
                },
                {
                    "name": "Symfony Community",
                    "homepage": "https://symfony.com/contributors"
                }
            ],
            "description": "Symfony mechanism for exploring and dumping PHP variables",
            "homepage": "https://symfony.com",
            "keywords": [
                "debug",
                "dump"
            ],
            "time": "2017-02-16T22:46:52+00:00"
        },
        {
            "name": "webmozart/assert",
            "version": "1.2.0",
            "source": {
                "type": "git",
                "url": "https://github.com/webmozart/assert.git",
                "reference": "2db61e59ff05fe5126d152bd0655c9ea113e550f"
            },
            "dist": {
                "type": "zip",
                "url": "https://api.github.com/repos/webmozart/assert/zipball/2db61e59ff05fe5126d152bd0655c9ea113e550f",
                "reference": "2db61e59ff05fe5126d152bd0655c9ea113e550f",
                "shasum": ""
            },
            "require": {
                "php": "^5.3.3 || ^7.0"
            },
            "require-dev": {
                "phpunit/phpunit": "^4.6",
                "sebastian/version": "^1.0.1"
            },
            "type": "library",
            "extra": {
                "branch-alias": {
                    "dev-master": "1.3-dev"
                }
            },
            "autoload": {
                "psr-4": {
                    "Webmozart\\Assert\\": "src/"
                }
            },
            "notification-url": "https://packagist.org/downloads/",
            "license": [
                "MIT"
            ],
            "authors": [
                {
                    "name": "Bernhard Schussek",
                    "email": "bschussek@gmail.com"
                }
            ],
            "description": "Assertions to validate method input/output with nice error messages.",
            "keywords": [
                "assert",
                "check",
                "validate"
            ],
            "time": "2016-11-23T20:04:58+00:00"
        }
    ],
    "aliases": [],
    "minimum-stability": "stable",
    "stability-flags": [],
    "prefer-stable": false,
    "prefer-lowest": false,
    "platform": {
        "php": ">=5.5.9"
    },
    "platform-dev": [],
    "platform-overrides": {
        "php": "5.5.9"
    }
}<|MERGE_RESOLUTION|>--- conflicted
+++ resolved
@@ -4,11 +4,7 @@
         "Read more about it at https://getcomposer.org/doc/01-basic-usage.md#composer-lock-the-lock-file",
         "This file is @generated automatically"
     ],
-<<<<<<< HEAD
-    "content-hash": "6b9c3b6a1fb53206a9365427b5cb5527",
-=======
-    "content-hash": "5cd770732384ef14b287e70ef359e3e8",
->>>>>>> 42af8256
+    "content-hash": "0d2e1b6e2872e7b563889fcac45cd557",
     "packages": [
         {
             "name": "cocur/slugify",

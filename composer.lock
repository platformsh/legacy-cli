{
    "_readme": [
        "This file locks the dependencies of your project to a known state",
        "Read more about it at https://getcomposer.org/doc/01-basic-usage.md#installing-dependencies",
        "This file is @generated automatically"
    ],
<<<<<<< HEAD
    "content-hash": "dfd75190423bc59565a3605de4071811",
=======
    "content-hash": "2b5dbc63521744801a54eb2cd2c5a14a",
>>>>>>> 5d415183
    "packages": [
        {
            "name": "cocur/slugify",
            "version": "v2.5",
            "source": {
                "type": "git",
                "url": "https://github.com/cocur/slugify.git",
                "reference": "e8167e9a3236044afebd6e8ab13ebeb3ec9ca145"
            },
            "dist": {
                "type": "zip",
                "url": "https://api.github.com/repos/cocur/slugify/zipball/e8167e9a3236044afebd6e8ab13ebeb3ec9ca145",
                "reference": "e8167e9a3236044afebd6e8ab13ebeb3ec9ca145",
                "shasum": ""
            },
            "require": {
                "php": ">=5.5.9"
            },
            "require-dev": {
                "laravel/framework": "~5.1",
                "latte/latte": "~2.2",
                "league/container": "^2.2.0",
                "mikey179/vfsstream": "~1.6",
                "mockery/mockery": "~0.9",
                "nette/di": "~2.2",
                "phpunit/phpunit": "~4.8|~5.2",
                "pimple/pimple": "~1.1",
                "plumphp/plum": "~0.1",
                "silex/silex": "~1.3",
                "symfony/config": "~2.4|~3.0",
                "symfony/dependency-injection": "~2.4|~3.0",
                "symfony/http-kernel": "~2.4|~3.0",
                "twig/twig": "~1.26|~2.0",
                "zendframework/zend-modulemanager": "~2.2",
                "zendframework/zend-servicemanager": "~2.2",
                "zendframework/zend-view": "~2.2"
            },
            "type": "library",
            "autoload": {
                "psr-4": {
                    "Cocur\\Slugify\\": "src"
                }
            },
            "notification-url": "https://packagist.org/downloads/",
            "license": [
                "MIT"
            ],
            "authors": [
                {
                    "name": "Ivo Bathke",
                    "email": "ivo.bathke@gmail.com"
                },
                {
                    "name": "Florian Eckerstorfer",
                    "email": "florian@eckerstorfer.co",
                    "homepage": "https://florian.ec"
                }
            ],
            "description": "Converts a string into a slug.",
            "keywords": [
                "slug",
                "slugify"
            ],
            "time": "2017-03-23T21:52:55+00:00"
        },
        {
            "name": "composer/ca-bundle",
            "version": "1.1.2",
            "source": {
                "type": "git",
                "url": "https://github.com/composer/ca-bundle.git",
                "reference": "46afded9720f40b9dc63542af4e3e43a1177acb0"
            },
            "dist": {
                "type": "zip",
                "url": "https://api.github.com/repos/composer/ca-bundle/zipball/46afded9720f40b9dc63542af4e3e43a1177acb0",
                "reference": "46afded9720f40b9dc63542af4e3e43a1177acb0",
                "shasum": ""
            },
            "require": {
                "ext-openssl": "*",
                "ext-pcre": "*",
                "php": "^5.3.2 || ^7.0"
            },
            "require-dev": {
                "phpunit/phpunit": "^4.8.35 || ^5.7 || ^6.5",
                "psr/log": "^1.0",
                "symfony/process": "^2.5 || ^3.0 || ^4.0"
            },
            "type": "library",
            "extra": {
                "branch-alias": {
                    "dev-master": "1.x-dev"
                }
            },
            "autoload": {
                "psr-4": {
                    "Composer\\CaBundle\\": "src"
                }
            },
            "notification-url": "https://packagist.org/downloads/",
            "license": [
                "MIT"
            ],
            "authors": [
                {
                    "name": "Jordi Boggiano",
                    "email": "j.boggiano@seld.be",
                    "homepage": "http://seld.be"
                }
            ],
            "description": "Lets you find a path to the system CA bundle, and includes a fallback to the Mozilla CA bundle.",
            "keywords": [
                "cabundle",
                "cacert",
                "certificate",
                "ssl",
                "tls"
            ],
            "time": "2018-08-08T08:57:40+00:00"
        },
        {
            "name": "doctrine/cache",
            "version": "v1.7.1",
            "source": {
                "type": "git",
                "url": "https://github.com/doctrine/cache.git",
                "reference": "b3217d58609e9c8e661cd41357a54d926c4a2a1a"
            },
            "dist": {
                "type": "zip",
                "url": "https://api.github.com/repos/doctrine/cache/zipball/b3217d58609e9c8e661cd41357a54d926c4a2a1a",
                "reference": "b3217d58609e9c8e661cd41357a54d926c4a2a1a",
                "shasum": ""
            },
            "require": {
                "php": "~7.1"
            },
            "conflict": {
                "doctrine/common": ">2.2,<2.4"
            },
            "require-dev": {
                "alcaeus/mongo-php-adapter": "^1.1",
                "mongodb/mongodb": "^1.1",
                "phpunit/phpunit": "^5.7",
                "predis/predis": "~1.0"
            },
            "suggest": {
                "alcaeus/mongo-php-adapter": "Required to use legacy MongoDB driver"
            },
            "type": "library",
            "extra": {
                "branch-alias": {
                    "dev-master": "1.7.x-dev"
                }
            },
            "autoload": {
                "psr-4": {
                    "Doctrine\\Common\\Cache\\": "lib/Doctrine/Common/Cache"
                }
            },
            "notification-url": "https://packagist.org/downloads/",
            "license": [
                "MIT"
            ],
            "authors": [
                {
                    "name": "Roman Borschel",
                    "email": "roman@code-factory.org"
                },
                {
                    "name": "Benjamin Eberlei",
                    "email": "kontakt@beberlei.de"
                },
                {
                    "name": "Guilherme Blanco",
                    "email": "guilhermeblanco@gmail.com"
                },
                {
                    "name": "Jonathan Wage",
                    "email": "jonwage@gmail.com"
                },
                {
                    "name": "Johannes Schmitt",
                    "email": "schmittjoh@gmail.com"
                }
            ],
            "description": "Caching library offering an object-oriented API for many cache backends",
            "homepage": "http://www.doctrine-project.org",
            "keywords": [
                "cache",
                "caching"
            ],
            "time": "2017-08-25T07:02:50+00:00"
        },
        {
            "name": "guzzlehttp/guzzle",
            "version": "6.3.3",
            "source": {
                "type": "git",
                "url": "https://github.com/guzzle/guzzle.git",
                "reference": "407b0cb880ace85c9b63c5f9551db498cb2d50ba"
            },
            "dist": {
                "type": "zip",
                "url": "https://api.github.com/repos/guzzle/guzzle/zipball/407b0cb880ace85c9b63c5f9551db498cb2d50ba",
                "reference": "407b0cb880ace85c9b63c5f9551db498cb2d50ba",
                "shasum": ""
            },
            "require": {
                "guzzlehttp/promises": "^1.0",
                "guzzlehttp/psr7": "^1.4",
                "php": ">=5.5"
            },
            "require-dev": {
                "ext-curl": "*",
                "phpunit/phpunit": "^4.8.35 || ^5.7 || ^6.4 || ^7.0",
                "psr/log": "^1.0"
            },
            "suggest": {
                "psr/log": "Required for using the Log middleware"
            },
            "type": "library",
            "extra": {
                "branch-alias": {
                    "dev-master": "6.3-dev"
                }
            },
            "autoload": {
                "files": [
                    "src/functions_include.php"
                ],
                "psr-4": {
                    "GuzzleHttp\\": "src/"
                }
            },
            "notification-url": "https://packagist.org/downloads/",
            "license": [
                "MIT"
            ],
            "authors": [
                {
                    "name": "Michael Dowling",
                    "email": "mtdowling@gmail.com",
                    "homepage": "https://github.com/mtdowling"
                }
            ],
            "description": "Guzzle is a PHP HTTP client library",
            "homepage": "http://guzzlephp.org/",
            "keywords": [
                "client",
                "curl",
                "framework",
                "http",
                "http client",
                "rest",
                "web service"
            ],
            "time": "2018-04-22T15:46:56+00:00"
        },
        {
            "name": "guzzlehttp/promises",
            "version": "v1.3.1",
            "source": {
                "type": "git",
                "url": "https://github.com/guzzle/promises.git",
                "reference": "a59da6cf61d80060647ff4d3eb2c03a2bc694646"
            },
            "dist": {
                "type": "zip",
                "url": "https://api.github.com/repos/guzzle/promises/zipball/a59da6cf61d80060647ff4d3eb2c03a2bc694646",
                "reference": "a59da6cf61d80060647ff4d3eb2c03a2bc694646",
                "shasum": ""
            },
            "require": {
                "php": ">=5.5.0"
            },
            "require-dev": {
                "phpunit/phpunit": "^4.0"
            },
            "type": "library",
            "extra": {
                "branch-alias": {
                    "dev-master": "1.4-dev"
                }
            },
            "autoload": {
                "psr-4": {
                    "GuzzleHttp\\Promise\\": "src/"
                },
                "files": [
                    "src/functions_include.php"
                ]
            },
            "notification-url": "https://packagist.org/downloads/",
            "license": [
                "MIT"
            ],
            "authors": [
                {
                    "name": "Michael Dowling",
                    "email": "mtdowling@gmail.com",
                    "homepage": "https://github.com/mtdowling"
                }
            ],
            "description": "Guzzle promises library",
            "keywords": [
                "promise"
            ],
            "time": "2016-12-20T10:07:11+00:00"
        },
        {
            "name": "guzzlehttp/psr7",
            "version": "1.4.2",
            "source": {
                "type": "git",
                "url": "https://github.com/guzzle/psr7.git",
                "reference": "f5b8a8512e2b58b0071a7280e39f14f72e05d87c"
            },
            "dist": {
                "type": "zip",
                "url": "https://api.github.com/repos/guzzle/psr7/zipball/f5b8a8512e2b58b0071a7280e39f14f72e05d87c",
                "reference": "f5b8a8512e2b58b0071a7280e39f14f72e05d87c",
                "shasum": ""
            },
            "require": {
                "php": ">=5.4.0",
                "psr/http-message": "~1.0"
            },
            "provide": {
                "psr/http-message-implementation": "1.0"
            },
            "require-dev": {
                "phpunit/phpunit": "~4.0"
            },
            "type": "library",
            "extra": {
                "branch-alias": {
                    "dev-master": "1.4-dev"
                }
            },
            "autoload": {
                "psr-4": {
                    "GuzzleHttp\\Psr7\\": "src/"
                },
                "files": [
                    "src/functions_include.php"
                ]
            },
            "notification-url": "https://packagist.org/downloads/",
            "license": [
                "MIT"
            ],
            "authors": [
                {
                    "name": "Michael Dowling",
                    "email": "mtdowling@gmail.com",
                    "homepage": "https://github.com/mtdowling"
                },
                {
                    "name": "Tobias Schultze",
                    "homepage": "https://github.com/Tobion"
                }
            ],
            "description": "PSR-7 message implementation that also provides common utility methods",
            "keywords": [
                "http",
                "message",
                "request",
                "response",
                "stream",
                "uri",
                "url"
            ],
            "time": "2017-03-20T17:10:46+00:00"
        },
        {
            "name": "league/oauth2-client",
            "version": "2.3.0",
            "source": {
                "type": "git",
                "url": "https://github.com/thephpleague/oauth2-client.git",
                "reference": "aa2e3df188f0bfd87f7880cc880e906e99923580"
            },
            "dist": {
                "type": "zip",
                "url": "https://api.github.com/repos/thephpleague/oauth2-client/zipball/aa2e3df188f0bfd87f7880cc880e906e99923580",
                "reference": "aa2e3df188f0bfd87f7880cc880e906e99923580",
                "shasum": ""
            },
            "require": {
                "guzzlehttp/guzzle": "^6.0",
                "paragonie/random_compat": "^1|^2",
                "php": "^5.6|^7.0"
            },
            "require-dev": {
                "eloquent/liberator": "^2.0",
                "eloquent/phony-phpunit": "^1.0|^3.0",
                "jakub-onderka/php-parallel-lint": "^0.9.2",
                "phpunit/phpunit": "^5.7|^6.0",
                "squizlabs/php_codesniffer": "^2.3|^3.0"
            },
            "type": "library",
            "extra": {
                "branch-alias": {
                    "dev-2.x": "2.0.x-dev"
                }
            },
            "autoload": {
                "psr-4": {
                    "League\\OAuth2\\Client\\": "src/"
                }
            },
            "notification-url": "https://packagist.org/downloads/",
            "license": [
                "MIT"
            ],
            "authors": [
                {
                    "name": "Alex Bilbie",
                    "email": "hello@alexbilbie.com",
                    "homepage": "http://www.alexbilbie.com",
                    "role": "Developer"
                },
                {
                    "name": "Woody Gilk",
                    "homepage": "https://github.com/shadowhand",
                    "role": "Contributor"
                }
            ],
            "description": "OAuth 2.0 Client Library",
            "keywords": [
                "Authentication",
                "SSO",
                "authorization",
                "identity",
                "idp",
                "oauth",
                "oauth2",
                "single sign on"
            ],
            "time": "2018-01-13T05:27:58+00:00"
        },
        {
            "name": "padraic/humbug_get_contents",
            "version": "1.1.2",
            "source": {
                "type": "git",
                "url": "https://github.com/humbug/file_get_contents.git",
                "reference": "dcb086060c9dd6b2f51d8f7a895500307110b7a7"
            },
            "dist": {
                "type": "zip",
                "url": "https://api.github.com/repos/humbug/file_get_contents/zipball/dcb086060c9dd6b2f51d8f7a895500307110b7a7",
                "reference": "dcb086060c9dd6b2f51d8f7a895500307110b7a7",
                "shasum": ""
            },
            "require": {
                "composer/ca-bundle": "^1.0",
                "ext-openssl": "*",
                "php": "^5.3 || ^7.0 || ^7.1 || ^7.2"
            },
            "require-dev": {
                "bamarni/composer-bin-plugin": "^1.1",
                "mikey179/vfsstream": "^1.6",
                "phpunit/phpunit": "^4.8 || ^5.7 || ^6.5"
            },
            "type": "library",
            "extra": {
                "bamarni-bin": {
                    "bin-links": false
                },
                "branch-alias": {
                    "dev-master": "2.0-dev"
                }
            },
            "autoload": {
                "psr-4": {
                    "Humbug\\": "src/"
                },
                "files": [
                    "src/function.php",
                    "src/functions.php"
                ]
            },
            "notification-url": "https://packagist.org/downloads/",
            "license": [
                "BSD-3-Clause"
            ],
            "authors": [
                {
                    "name": "Pádraic Brady",
                    "email": "padraic.brady@gmail.com",
                    "homepage": "http://blog.astrumfutura.com"
                },
                {
                    "name": "Théo Fidry",
                    "email": "theo.fidry@gmail.com"
                }
            ],
            "description": "Secure wrapper for accessing HTTPS resources with file_get_contents for PHP 5.3+",
            "homepage": "https://github.com/padraic/file_get_contents",
            "keywords": [
                "download",
                "file_get_contents",
                "http",
                "https",
                "ssl",
                "tls"
            ],
            "time": "2018-02-12T18:47:17+00:00"
        },
        {
            "name": "padraic/phar-updater",
            "version": "v1.0.6",
            "source": {
                "type": "git",
                "url": "https://github.com/humbug/phar-updater.git",
                "reference": "d01d3b8f26e541ac9b9eeba1e18d005d852f7ff1"
            },
            "dist": {
                "type": "zip",
                "url": "https://api.github.com/repos/humbug/phar-updater/zipball/d01d3b8f26e541ac9b9eeba1e18d005d852f7ff1",
                "reference": "d01d3b8f26e541ac9b9eeba1e18d005d852f7ff1",
                "shasum": ""
            },
            "require": {
                "padraic/humbug_get_contents": "^1.0",
                "php": ">=5.3.3"
            },
            "require-dev": {
                "phpunit/phpunit": "~4.0"
            },
            "type": "library",
            "extra": {
                "branch-alias": {
                    "dev-master": "1.0-dev"
                }
            },
            "autoload": {
                "psr-4": {
                    "Humbug\\SelfUpdate\\": "src/"
                }
            },
            "notification-url": "https://packagist.org/downloads/",
            "license": [
                "BSD-3-Clause"
            ],
            "authors": [
                {
                    "name": "Pádraic Brady",
                    "email": "padraic.brady@gmail.com",
                    "homepage": "http://blog.astrumfutura.com"
                }
            ],
            "description": "A thing to make PHAR self-updating easy and secure.",
            "keywords": [
                "humbug",
                "phar",
                "self-update",
                "update"
            ],
            "time": "2018-03-30T12:52:15+00:00"
        },
        {
            "name": "paragonie/random_compat",
            "version": "v2.0.17",
            "source": {
                "type": "git",
                "url": "https://github.com/paragonie/random_compat.git",
                "reference": "29af24f25bab834fcbb38ad2a69fa93b867e070d"
            },
            "dist": {
                "type": "zip",
                "url": "https://api.github.com/repos/paragonie/random_compat/zipball/29af24f25bab834fcbb38ad2a69fa93b867e070d",
                "reference": "29af24f25bab834fcbb38ad2a69fa93b867e070d",
                "shasum": ""
            },
            "require": {
                "php": ">=5.2.0"
            },
            "require-dev": {
                "phpunit/phpunit": "4.*|5.*"
            },
            "suggest": {
                "ext-libsodium": "Provides a modern crypto API that can be used to generate random bytes."
            },
            "type": "library",
            "autoload": {
                "files": [
                    "lib/random.php"
                ]
            },
            "notification-url": "https://packagist.org/downloads/",
            "license": [
                "MIT"
            ],
            "authors": [
                {
                    "name": "Paragon Initiative Enterprises",
                    "email": "security@paragonie.com",
                    "homepage": "https://paragonie.com"
                }
            ],
            "description": "PHP 5.x polyfill for random_bytes() and random_int() from PHP 7",
            "keywords": [
                "csprng",
                "polyfill",
                "pseudorandom",
                "random"
            ],
            "time": "2018-07-04T16:31:37+00:00"
        },
        {
            "name": "platformsh/client",
<<<<<<< HEAD
            "version": "2.0.0-beta7",
            "source": {
                "type": "git",
                "url": "https://github.com/platformsh/platformsh-client-php.git",
                "reference": "704150acab00208a65c6771e1d59525c31d9b9c9"
            },
            "dist": {
                "type": "zip",
                "url": "https://api.github.com/repos/platformsh/platformsh-client-php/zipball/704150acab00208a65c6771e1d59525c31d9b9c9",
                "reference": "704150acab00208a65c6771e1d59525c31d9b9c9",
=======
            "version": "v0.22.2",
            "source": {
                "type": "git",
                "url": "https://github.com/platformsh/platformsh-client-php.git",
                "reference": "e487f9fbb9f79b404dcfd19e633d13cade7bce6b"
            },
            "dist": {
                "type": "zip",
                "url": "https://api.github.com/repos/platformsh/platformsh-client-php/zipball/e487f9fbb9f79b404dcfd19e633d13cade7bce6b",
                "reference": "e487f9fbb9f79b404dcfd19e633d13cade7bce6b",
>>>>>>> 5d415183
                "shasum": ""
            },
            "require": {
                "cocur/slugify": "^2.0",
                "guzzlehttp/guzzle": "^6.3",
                "php": ">=5.6.0",
                "platformsh/oauth2": "0.0.1"
            },
            "require-dev": {
                "phpunit/phpunit": "~4.5"
            },
            "type": "library",
            "autoload": {
                "psr-4": {
                    "Platformsh\\Client\\": "src"
                }
            },
            "notification-url": "https://packagist.org/downloads/",
            "license": [
                "MIT"
            ],
            "authors": [
                {
                    "name": "Patrick Dawkins"
                }
            ],
            "description": "Platform.sh API client",
<<<<<<< HEAD
            "time": "2018-09-15T20:59:55+00:00"
=======
            "time": "2018-10-24T20:17:25+00:00"
>>>>>>> 5d415183
        },
        {
            "name": "platformsh/console-form",
            "version": "v0.0.23",
            "source": {
                "type": "git",
                "url": "https://github.com/platformsh/console-form.git",
                "reference": "38f069fdb59885fdd1463831c1d557b1491b539f"
            },
            "dist": {
                "type": "zip",
                "url": "https://api.github.com/repos/platformsh/console-form/zipball/38f069fdb59885fdd1463831c1d557b1491b539f",
                "reference": "38f069fdb59885fdd1463831c1d557b1491b539f",
                "shasum": ""
            },
            "require": {
                "php": ">=5.5.9",
                "symfony/console": "^4.0 || ^3.0 || ^2.6"
            },
            "require-dev": {
                "phpunit/phpunit": "^5.0"
            },
            "type": "library",
            "autoload": {
                "psr-4": {
                    "Platformsh\\ConsoleForm\\": "src"
                }
            },
            "notification-url": "https://packagist.org/downloads/",
            "license": [
                "MIT"
            ],
            "authors": [
                {
                    "name": "Patrick Dawkins"
                }
            ],
            "description": "A lightweight Symfony Console form system.",
            "time": "2018-09-09T20:47:21+00:00"
        },
        {
            "name": "platformsh/oauth2",
            "version": "0.0.1",
            "source": {
                "type": "git",
                "url": "https://github.com/platformsh/platformsh-oauth2-php.git",
                "reference": "c8be1ee40f718390eafdca8b15d45efe67188e06"
            },
            "dist": {
                "type": "zip",
                "url": "https://api.github.com/repos/platformsh/platformsh-oauth2-php/zipball/c8be1ee40f718390eafdca8b15d45efe67188e06",
                "reference": "c8be1ee40f718390eafdca8b15d45efe67188e06",
                "shasum": ""
            },
            "require": {
                "league/oauth2-client": "^2.2",
                "php": ">=5.6.0"
            },
            "require-dev": {
                "phpunit/phpunit": "^5.7"
            },
            "type": "library",
            "autoload": {
                "psr-4": {
                    "Platformsh\\OAuth2\\Client\\": "src"
                }
            },
            "notification-url": "https://packagist.org/downloads/",
            "license": [
                "MIT"
            ],
            "authors": [
                {
                    "name": "Patrick Dawkins"
                }
            ],
            "description": "Platform.sh OAuth2 client",
            "time": "2017-11-13T09:10:25+00:00"
        },
        {
            "name": "psr/container",
            "version": "1.0.0",
            "source": {
                "type": "git",
                "url": "https://github.com/php-fig/container.git",
                "reference": "b7ce3b176482dbbc1245ebf52b181af44c2cf55f"
            },
            "dist": {
                "type": "zip",
                "url": "https://api.github.com/repos/php-fig/container/zipball/b7ce3b176482dbbc1245ebf52b181af44c2cf55f",
                "reference": "b7ce3b176482dbbc1245ebf52b181af44c2cf55f",
                "shasum": ""
            },
            "require": {
                "php": ">=5.3.0"
            },
            "type": "library",
            "extra": {
                "branch-alias": {
                    "dev-master": "1.0.x-dev"
                }
            },
            "autoload": {
                "psr-4": {
                    "Psr\\Container\\": "src/"
                }
            },
            "notification-url": "https://packagist.org/downloads/",
            "license": [
                "MIT"
            ],
            "authors": [
                {
                    "name": "PHP-FIG",
                    "homepage": "http://www.php-fig.org/"
                }
            ],
            "description": "Common Container Interface (PHP FIG PSR-11)",
            "homepage": "https://github.com/php-fig/container",
            "keywords": [
                "PSR-11",
                "container",
                "container-interface",
                "container-interop",
                "psr"
            ],
            "time": "2017-02-14T16:28:37+00:00"
        },
        {
            "name": "psr/http-message",
            "version": "1.0.1",
            "source": {
                "type": "git",
                "url": "https://github.com/php-fig/http-message.git",
                "reference": "f6561bf28d520154e4b0ec72be95418abe6d9363"
            },
            "dist": {
                "type": "zip",
                "url": "https://api.github.com/repos/php-fig/http-message/zipball/f6561bf28d520154e4b0ec72be95418abe6d9363",
                "reference": "f6561bf28d520154e4b0ec72be95418abe6d9363",
                "shasum": ""
            },
            "require": {
                "php": ">=5.3.0"
            },
            "type": "library",
            "extra": {
                "branch-alias": {
                    "dev-master": "1.0.x-dev"
                }
            },
            "autoload": {
                "psr-4": {
                    "Psr\\Http\\Message\\": "src/"
                }
            },
            "notification-url": "https://packagist.org/downloads/",
            "license": [
                "MIT"
            ],
            "authors": [
                {
                    "name": "PHP-FIG",
                    "homepage": "http://www.php-fig.org/"
                }
            ],
            "description": "Common interface for HTTP messages",
            "homepage": "https://github.com/php-fig/http-message",
            "keywords": [
                "http",
                "http-message",
                "psr",
                "psr-7",
                "request",
                "response"
            ],
            "time": "2016-08-06T14:39:51+00:00"
        },
        {
            "name": "stecman/symfony-console-completion",
            "version": "0.8.0",
            "source": {
                "type": "git",
                "url": "https://github.com/stecman/symfony-console-completion.git",
                "reference": "cd738867503477e91dbe84173dfabd431c883431"
            },
            "dist": {
                "type": "zip",
                "url": "https://api.github.com/repos/stecman/symfony-console-completion/zipball/cd738867503477e91dbe84173dfabd431c883431",
                "reference": "cd738867503477e91dbe84173dfabd431c883431",
                "shasum": ""
            },
            "require": {
                "php": ">=5.3.2",
                "symfony/console": "~2.3 || ~3.0 || ~4.0"
            },
            "require-dev": {
                "phpunit/phpunit": "~4.8.36 || ~5.7 || ~6.4"
            },
            "type": "library",
            "extra": {
                "branch-alias": {
                    "dev-master": "0.6.x-dev"
                }
            },
            "autoload": {
                "psr-4": {
                    "Stecman\\Component\\Symfony\\Console\\BashCompletion\\": "src/"
                }
            },
            "notification-url": "https://packagist.org/downloads/",
            "license": [
                "MIT"
            ],
            "authors": [
                {
                    "name": "Stephen Holdaway",
                    "email": "stephen@stecman.co.nz"
                }
            ],
            "description": "Automatic BASH completion for Symfony Console Component based applications.",
            "time": "2018-02-10T04:28:01+00:00"
        },
        {
            "name": "symfony/config",
            "version": "v4.1.3",
            "source": {
                "type": "git",
                "url": "https://github.com/symfony/config.git",
                "reference": "c868972ac26e4e19860ce11b300bb74145246ff9"
            },
            "dist": {
                "type": "zip",
                "url": "https://api.github.com/repos/symfony/config/zipball/c868972ac26e4e19860ce11b300bb74145246ff9",
                "reference": "c868972ac26e4e19860ce11b300bb74145246ff9",
                "shasum": ""
            },
            "require": {
                "php": "^7.1.3",
                "symfony/filesystem": "~3.4|~4.0",
                "symfony/polyfill-ctype": "~1.8"
            },
            "conflict": {
                "symfony/finder": "<3.4"
            },
            "require-dev": {
                "symfony/dependency-injection": "~3.4|~4.0",
                "symfony/event-dispatcher": "~3.4|~4.0",
                "symfony/finder": "~3.4|~4.0",
                "symfony/yaml": "~3.4|~4.0"
            },
            "suggest": {
                "symfony/yaml": "To use the yaml reference dumper"
            },
            "type": "library",
            "extra": {
                "branch-alias": {
                    "dev-master": "4.1-dev"
                }
            },
            "autoload": {
                "psr-4": {
                    "Symfony\\Component\\Config\\": ""
                },
                "exclude-from-classmap": [
                    "/Tests/"
                ]
            },
            "notification-url": "https://packagist.org/downloads/",
            "license": [
                "MIT"
            ],
            "authors": [
                {
                    "name": "Fabien Potencier",
                    "email": "fabien@symfony.com"
                },
                {
                    "name": "Symfony Community",
                    "homepage": "https://symfony.com/contributors"
                }
            ],
            "description": "Symfony Config Component",
            "homepage": "https://symfony.com",
            "time": "2018-07-26T11:24:31+00:00"
        },
        {
            "name": "symfony/console",
            "version": "v4.1.3",
            "source": {
                "type": "git",
                "url": "https://github.com/symfony/console.git",
                "reference": "ca80b8ced97cf07390078b29773dc384c39eee1f"
            },
            "dist": {
                "type": "zip",
                "url": "https://api.github.com/repos/symfony/console/zipball/ca80b8ced97cf07390078b29773dc384c39eee1f",
                "reference": "ca80b8ced97cf07390078b29773dc384c39eee1f",
                "shasum": ""
            },
            "require": {
                "php": "^7.1.3",
                "symfony/polyfill-mbstring": "~1.0"
            },
            "conflict": {
                "symfony/dependency-injection": "<3.4",
                "symfony/process": "<3.3"
            },
            "require-dev": {
                "psr/log": "~1.0",
                "symfony/config": "~3.4|~4.0",
                "symfony/dependency-injection": "~3.4|~4.0",
                "symfony/event-dispatcher": "~3.4|~4.0",
                "symfony/lock": "~3.4|~4.0",
                "symfony/process": "~3.4|~4.0"
            },
            "suggest": {
                "psr/log-implementation": "For using the console logger",
                "symfony/event-dispatcher": "",
                "symfony/lock": "",
                "symfony/process": ""
            },
            "type": "library",
            "extra": {
                "branch-alias": {
                    "dev-master": "4.1-dev"
                }
            },
            "autoload": {
                "psr-4": {
                    "Symfony\\Component\\Console\\": ""
                },
                "exclude-from-classmap": [
                    "/Tests/"
                ]
            },
            "notification-url": "https://packagist.org/downloads/",
            "license": [
                "MIT"
            ],
            "authors": [
                {
                    "name": "Fabien Potencier",
                    "email": "fabien@symfony.com"
                },
                {
                    "name": "Symfony Community",
                    "homepage": "https://symfony.com/contributors"
                }
            ],
            "description": "Symfony Console Component",
            "homepage": "https://symfony.com",
            "time": "2018-07-26T11:24:31+00:00"
        },
        {
            "name": "symfony/dependency-injection",
            "version": "v4.1.3",
            "source": {
                "type": "git",
                "url": "https://github.com/symfony/dependency-injection.git",
                "reference": "f4f401fc2766eb8d766fc6043d9e6489b37a41e4"
            },
            "dist": {
                "type": "zip",
                "url": "https://api.github.com/repos/symfony/dependency-injection/zipball/f4f401fc2766eb8d766fc6043d9e6489b37a41e4",
                "reference": "f4f401fc2766eb8d766fc6043d9e6489b37a41e4",
                "shasum": ""
            },
            "require": {
                "php": "^7.1.3",
                "psr/container": "^1.0"
            },
            "conflict": {
                "symfony/config": "<4.1.1",
                "symfony/finder": "<3.4",
                "symfony/proxy-manager-bridge": "<3.4",
                "symfony/yaml": "<3.4"
            },
            "provide": {
                "psr/container-implementation": "1.0"
            },
            "require-dev": {
                "symfony/config": "~4.1",
                "symfony/expression-language": "~3.4|~4.0",
                "symfony/yaml": "~3.4|~4.0"
            },
            "suggest": {
                "symfony/config": "",
                "symfony/expression-language": "For using expressions in service container configuration",
                "symfony/finder": "For using double-star glob patterns or when GLOB_BRACE portability is required",
                "symfony/proxy-manager-bridge": "Generate service proxies to lazy load them",
                "symfony/yaml": ""
            },
            "type": "library",
            "extra": {
                "branch-alias": {
                    "dev-master": "4.1-dev"
                }
            },
            "autoload": {
                "psr-4": {
                    "Symfony\\Component\\DependencyInjection\\": ""
                },
                "exclude-from-classmap": [
                    "/Tests/"
                ]
            },
            "notification-url": "https://packagist.org/downloads/",
            "license": [
                "MIT"
            ],
            "authors": [
                {
                    "name": "Fabien Potencier",
                    "email": "fabien@symfony.com"
                },
                {
                    "name": "Symfony Community",
                    "homepage": "https://symfony.com/contributors"
                }
            ],
            "description": "Symfony DependencyInjection Component",
            "homepage": "https://symfony.com",
            "time": "2018-08-01T08:24:03+00:00"
        },
        {
            "name": "symfony/event-dispatcher",
            "version": "v4.1.3",
            "source": {
                "type": "git",
                "url": "https://github.com/symfony/event-dispatcher.git",
                "reference": "bfb30c2ad377615a463ebbc875eba64a99f6aa3e"
            },
            "dist": {
                "type": "zip",
                "url": "https://api.github.com/repos/symfony/event-dispatcher/zipball/bfb30c2ad377615a463ebbc875eba64a99f6aa3e",
                "reference": "bfb30c2ad377615a463ebbc875eba64a99f6aa3e",
                "shasum": ""
            },
            "require": {
                "php": "^7.1.3"
            },
            "conflict": {
                "symfony/dependency-injection": "<3.4"
            },
            "require-dev": {
                "psr/log": "~1.0",
                "symfony/config": "~3.4|~4.0",
                "symfony/dependency-injection": "~3.4|~4.0",
                "symfony/expression-language": "~3.4|~4.0",
                "symfony/stopwatch": "~3.4|~4.0"
            },
            "suggest": {
                "symfony/dependency-injection": "",
                "symfony/http-kernel": ""
            },
            "type": "library",
            "extra": {
                "branch-alias": {
                    "dev-master": "4.1-dev"
                }
            },
            "autoload": {
                "psr-4": {
                    "Symfony\\Component\\EventDispatcher\\": ""
                },
                "exclude-from-classmap": [
                    "/Tests/"
                ]
            },
            "notification-url": "https://packagist.org/downloads/",
            "license": [
                "MIT"
            ],
            "authors": [
                {
                    "name": "Fabien Potencier",
                    "email": "fabien@symfony.com"
                },
                {
                    "name": "Symfony Community",
                    "homepage": "https://symfony.com/contributors"
                }
            ],
            "description": "Symfony EventDispatcher Component",
            "homepage": "https://symfony.com",
            "time": "2018-07-26T09:10:45+00:00"
        },
        {
            "name": "symfony/filesystem",
            "version": "v4.1.3",
            "source": {
                "type": "git",
                "url": "https://github.com/symfony/filesystem.git",
                "reference": "2e30335e0aafeaa86645555959572fe7cea22b43"
            },
            "dist": {
                "type": "zip",
                "url": "https://api.github.com/repos/symfony/filesystem/zipball/2e30335e0aafeaa86645555959572fe7cea22b43",
                "reference": "2e30335e0aafeaa86645555959572fe7cea22b43",
                "shasum": ""
            },
            "require": {
                "php": "^7.1.3",
                "symfony/polyfill-ctype": "~1.8"
            },
            "type": "library",
            "extra": {
                "branch-alias": {
                    "dev-master": "4.1-dev"
                }
            },
            "autoload": {
                "psr-4": {
                    "Symfony\\Component\\Filesystem\\": ""
                },
                "exclude-from-classmap": [
                    "/Tests/"
                ]
            },
            "notification-url": "https://packagist.org/downloads/",
            "license": [
                "MIT"
            ],
            "authors": [
                {
                    "name": "Fabien Potencier",
                    "email": "fabien@symfony.com"
                },
                {
                    "name": "Symfony Community",
                    "homepage": "https://symfony.com/contributors"
                }
            ],
            "description": "Symfony Filesystem Component",
            "homepage": "https://symfony.com",
            "time": "2018-07-26T11:24:31+00:00"
        },
        {
            "name": "symfony/finder",
            "version": "v4.1.3",
            "source": {
                "type": "git",
                "url": "https://github.com/symfony/finder.git",
                "reference": "e162f1df3102d0b7472805a5a9d5db9fcf0a8068"
            },
            "dist": {
                "type": "zip",
                "url": "https://api.github.com/repos/symfony/finder/zipball/e162f1df3102d0b7472805a5a9d5db9fcf0a8068",
                "reference": "e162f1df3102d0b7472805a5a9d5db9fcf0a8068",
                "shasum": ""
            },
            "require": {
                "php": "^7.1.3"
            },
            "type": "library",
            "extra": {
                "branch-alias": {
                    "dev-master": "4.1-dev"
                }
            },
            "autoload": {
                "psr-4": {
                    "Symfony\\Component\\Finder\\": ""
                },
                "exclude-from-classmap": [
                    "/Tests/"
                ]
            },
            "notification-url": "https://packagist.org/downloads/",
            "license": [
                "MIT"
            ],
            "authors": [
                {
                    "name": "Fabien Potencier",
                    "email": "fabien@symfony.com"
                },
                {
                    "name": "Symfony Community",
                    "homepage": "https://symfony.com/contributors"
                }
            ],
            "description": "Symfony Finder Component",
            "homepage": "https://symfony.com",
            "time": "2018-07-26T11:24:31+00:00"
        },
        {
            "name": "symfony/polyfill-ctype",
            "version": "v1.9.0",
            "source": {
                "type": "git",
                "url": "https://github.com/symfony/polyfill-ctype.git",
                "reference": "e3d826245268269cd66f8326bd8bc066687b4a19"
            },
            "dist": {
                "type": "zip",
                "url": "https://api.github.com/repos/symfony/polyfill-ctype/zipball/e3d826245268269cd66f8326bd8bc066687b4a19",
                "reference": "e3d826245268269cd66f8326bd8bc066687b4a19",
                "shasum": ""
            },
            "require": {
                "php": ">=5.3.3"
            },
            "suggest": {
                "ext-ctype": "For best performance"
            },
            "type": "library",
            "extra": {
                "branch-alias": {
                    "dev-master": "1.9-dev"
                }
            },
            "autoload": {
                "psr-4": {
                    "Symfony\\Polyfill\\Ctype\\": ""
                },
                "files": [
                    "bootstrap.php"
                ]
            },
            "notification-url": "https://packagist.org/downloads/",
            "license": [
                "MIT"
            ],
            "authors": [
                {
                    "name": "Symfony Community",
                    "homepage": "https://symfony.com/contributors"
                },
                {
                    "name": "Gert de Pagter",
                    "email": "BackEndTea@gmail.com"
                }
            ],
            "description": "Symfony polyfill for ctype functions",
            "homepage": "https://symfony.com",
            "keywords": [
                "compatibility",
                "ctype",
                "polyfill",
                "portable"
            ],
            "time": "2018-08-06T14:22:27+00:00"
        },
        {
            "name": "symfony/polyfill-mbstring",
            "version": "v1.9.0",
            "source": {
                "type": "git",
                "url": "https://github.com/symfony/polyfill-mbstring.git",
                "reference": "d0cd638f4634c16d8df4508e847f14e9e43168b8"
            },
            "dist": {
                "type": "zip",
                "url": "https://api.github.com/repos/symfony/polyfill-mbstring/zipball/d0cd638f4634c16d8df4508e847f14e9e43168b8",
                "reference": "d0cd638f4634c16d8df4508e847f14e9e43168b8",
                "shasum": ""
            },
            "require": {
                "php": ">=5.3.3"
            },
            "suggest": {
                "ext-mbstring": "For best performance"
            },
            "type": "library",
            "extra": {
                "branch-alias": {
                    "dev-master": "1.9-dev"
                }
            },
            "autoload": {
                "psr-4": {
                    "Symfony\\Polyfill\\Mbstring\\": ""
                },
                "files": [
                    "bootstrap.php"
                ]
            },
            "notification-url": "https://packagist.org/downloads/",
            "license": [
                "MIT"
            ],
            "authors": [
                {
                    "name": "Nicolas Grekas",
                    "email": "p@tchwork.com"
                },
                {
                    "name": "Symfony Community",
                    "homepage": "https://symfony.com/contributors"
                }
            ],
            "description": "Symfony polyfill for the Mbstring extension",
            "homepage": "https://symfony.com",
            "keywords": [
                "compatibility",
                "mbstring",
                "polyfill",
                "portable",
                "shim"
            ],
            "time": "2018-08-06T14:22:27+00:00"
        },
        {
            "name": "symfony/process",
            "version": "v4.1.3",
            "source": {
                "type": "git",
                "url": "https://github.com/symfony/process.git",
                "reference": "f01fc7a4493572f7f506c49dcb50ad01fb3a2f56"
            },
            "dist": {
                "type": "zip",
                "url": "https://api.github.com/repos/symfony/process/zipball/f01fc7a4493572f7f506c49dcb50ad01fb3a2f56",
                "reference": "f01fc7a4493572f7f506c49dcb50ad01fb3a2f56",
                "shasum": ""
            },
            "require": {
                "php": "^7.1.3"
            },
            "type": "library",
            "extra": {
                "branch-alias": {
                    "dev-master": "4.1-dev"
                }
            },
            "autoload": {
                "psr-4": {
                    "Symfony\\Component\\Process\\": ""
                },
                "exclude-from-classmap": [
                    "/Tests/"
                ]
            },
            "notification-url": "https://packagist.org/downloads/",
            "license": [
                "MIT"
            ],
            "authors": [
                {
                    "name": "Fabien Potencier",
                    "email": "fabien@symfony.com"
                },
                {
                    "name": "Symfony Community",
                    "homepage": "https://symfony.com/contributors"
                }
            ],
            "description": "Symfony Process Component",
            "homepage": "https://symfony.com",
            "time": "2018-07-26T11:24:31+00:00"
        },
        {
            "name": "symfony/yaml",
            "version": "v4.1.3",
            "source": {
                "type": "git",
                "url": "https://github.com/symfony/yaml.git",
                "reference": "46bc69aa91fc4ab78a96ce67873a6b0c148fd48c"
            },
            "dist": {
                "type": "zip",
                "url": "https://api.github.com/repos/symfony/yaml/zipball/46bc69aa91fc4ab78a96ce67873a6b0c148fd48c",
                "reference": "46bc69aa91fc4ab78a96ce67873a6b0c148fd48c",
                "shasum": ""
            },
            "require": {
                "php": "^7.1.3",
                "symfony/polyfill-ctype": "~1.8"
            },
            "conflict": {
                "symfony/console": "<3.4"
            },
            "require-dev": {
                "symfony/console": "~3.4|~4.0"
            },
            "suggest": {
                "symfony/console": "For validating YAML files using the lint command"
            },
            "type": "library",
            "extra": {
                "branch-alias": {
                    "dev-master": "4.1-dev"
                }
            },
            "autoload": {
                "psr-4": {
                    "Symfony\\Component\\Yaml\\": ""
                },
                "exclude-from-classmap": [
                    "/Tests/"
                ]
            },
            "notification-url": "https://packagist.org/downloads/",
            "license": [
                "MIT"
            ],
            "authors": [
                {
                    "name": "Fabien Potencier",
                    "email": "fabien@symfony.com"
                },
                {
                    "name": "Symfony Community",
                    "homepage": "https://symfony.com/contributors"
                }
            ],
            "description": "Symfony Yaml Component",
            "homepage": "https://symfony.com",
            "time": "2018-07-26T11:24:31+00:00"
        }
    ],
    "packages-dev": [
        {
            "name": "doctrine/instantiator",
            "version": "1.1.0",
            "source": {
                "type": "git",
                "url": "https://github.com/doctrine/instantiator.git",
                "reference": "185b8868aa9bf7159f5f953ed5afb2d7fcdc3bda"
            },
            "dist": {
                "type": "zip",
                "url": "https://api.github.com/repos/doctrine/instantiator/zipball/185b8868aa9bf7159f5f953ed5afb2d7fcdc3bda",
                "reference": "185b8868aa9bf7159f5f953ed5afb2d7fcdc3bda",
                "shasum": ""
            },
            "require": {
                "php": "^7.1"
            },
            "require-dev": {
                "athletic/athletic": "~0.1.8",
                "ext-pdo": "*",
                "ext-phar": "*",
                "phpunit/phpunit": "^6.2.3",
                "squizlabs/php_codesniffer": "^3.0.2"
            },
            "type": "library",
            "extra": {
                "branch-alias": {
                    "dev-master": "1.2.x-dev"
                }
            },
            "autoload": {
                "psr-4": {
                    "Doctrine\\Instantiator\\": "src/Doctrine/Instantiator/"
                }
            },
            "notification-url": "https://packagist.org/downloads/",
            "license": [
                "MIT"
            ],
            "authors": [
                {
                    "name": "Marco Pivetta",
                    "email": "ocramius@gmail.com",
                    "homepage": "http://ocramius.github.com/"
                }
            ],
            "description": "A small, lightweight utility to instantiate objects in PHP without invoking their constructors",
            "homepage": "https://github.com/doctrine/instantiator",
            "keywords": [
                "constructor",
                "instantiate"
            ],
            "time": "2017-07-22T11:58:36+00:00"
        },
        {
            "name": "myclabs/deep-copy",
            "version": "1.8.1",
            "source": {
                "type": "git",
                "url": "https://github.com/myclabs/DeepCopy.git",
                "reference": "3e01bdad3e18354c3dce54466b7fbe33a9f9f7f8"
            },
            "dist": {
                "type": "zip",
                "url": "https://api.github.com/repos/myclabs/DeepCopy/zipball/3e01bdad3e18354c3dce54466b7fbe33a9f9f7f8",
                "reference": "3e01bdad3e18354c3dce54466b7fbe33a9f9f7f8",
                "shasum": ""
            },
            "require": {
                "php": "^7.1"
            },
            "replace": {
                "myclabs/deep-copy": "self.version"
            },
            "require-dev": {
                "doctrine/collections": "^1.0",
                "doctrine/common": "^2.6",
                "phpunit/phpunit": "^7.1"
            },
            "type": "library",
            "autoload": {
                "psr-4": {
                    "DeepCopy\\": "src/DeepCopy/"
                },
                "files": [
                    "src/DeepCopy/deep_copy.php"
                ]
            },
            "notification-url": "https://packagist.org/downloads/",
            "license": [
                "MIT"
            ],
            "description": "Create deep copies (clones) of your objects",
            "keywords": [
                "clone",
                "copy",
                "duplicate",
                "object",
                "object graph"
            ],
            "time": "2018-06-11T23:09:50+00:00"
        },
        {
            "name": "phar-io/manifest",
            "version": "1.0.3",
            "source": {
                "type": "git",
                "url": "https://github.com/phar-io/manifest.git",
                "reference": "7761fcacf03b4d4f16e7ccb606d4879ca431fcf4"
            },
            "dist": {
                "type": "zip",
                "url": "https://api.github.com/repos/phar-io/manifest/zipball/7761fcacf03b4d4f16e7ccb606d4879ca431fcf4",
                "reference": "7761fcacf03b4d4f16e7ccb606d4879ca431fcf4",
                "shasum": ""
            },
            "require": {
                "ext-dom": "*",
                "ext-phar": "*",
                "phar-io/version": "^2.0",
                "php": "^5.6 || ^7.0"
            },
            "type": "library",
            "extra": {
                "branch-alias": {
                    "dev-master": "1.0.x-dev"
                }
            },
            "autoload": {
                "classmap": [
                    "src/"
                ]
            },
            "notification-url": "https://packagist.org/downloads/",
            "license": [
                "BSD-3-Clause"
            ],
            "authors": [
                {
                    "name": "Arne Blankerts",
                    "email": "arne@blankerts.de",
                    "role": "Developer"
                },
                {
                    "name": "Sebastian Heuer",
                    "email": "sebastian@phpeople.de",
                    "role": "Developer"
                },
                {
                    "name": "Sebastian Bergmann",
                    "email": "sebastian@phpunit.de",
                    "role": "Developer"
                }
            ],
            "description": "Component for reading phar.io manifest information from a PHP Archive (PHAR)",
            "time": "2018-07-08T19:23:20+00:00"
        },
        {
            "name": "phar-io/version",
            "version": "2.0.1",
            "source": {
                "type": "git",
                "url": "https://github.com/phar-io/version.git",
                "reference": "45a2ec53a73c70ce41d55cedef9063630abaf1b6"
            },
            "dist": {
                "type": "zip",
                "url": "https://api.github.com/repos/phar-io/version/zipball/45a2ec53a73c70ce41d55cedef9063630abaf1b6",
                "reference": "45a2ec53a73c70ce41d55cedef9063630abaf1b6",
                "shasum": ""
            },
            "require": {
                "php": "^5.6 || ^7.0"
            },
            "type": "library",
            "autoload": {
                "classmap": [
                    "src/"
                ]
            },
            "notification-url": "https://packagist.org/downloads/",
            "license": [
                "BSD-3-Clause"
            ],
            "authors": [
                {
                    "name": "Arne Blankerts",
                    "email": "arne@blankerts.de",
                    "role": "Developer"
                },
                {
                    "name": "Sebastian Heuer",
                    "email": "sebastian@phpeople.de",
                    "role": "Developer"
                },
                {
                    "name": "Sebastian Bergmann",
                    "email": "sebastian@phpunit.de",
                    "role": "Developer"
                }
            ],
            "description": "Library for handling version information and constraints",
            "time": "2018-07-08T19:19:57+00:00"
        },
        {
            "name": "phpdocumentor/reflection-common",
            "version": "1.0.1",
            "source": {
                "type": "git",
                "url": "https://github.com/phpDocumentor/ReflectionCommon.git",
                "reference": "21bdeb5f65d7ebf9f43b1b25d404f87deab5bfb6"
            },
            "dist": {
                "type": "zip",
                "url": "https://api.github.com/repos/phpDocumentor/ReflectionCommon/zipball/21bdeb5f65d7ebf9f43b1b25d404f87deab5bfb6",
                "reference": "21bdeb5f65d7ebf9f43b1b25d404f87deab5bfb6",
                "shasum": ""
            },
            "require": {
                "php": ">=5.5"
            },
            "require-dev": {
                "phpunit/phpunit": "^4.6"
            },
            "type": "library",
            "extra": {
                "branch-alias": {
                    "dev-master": "1.0.x-dev"
                }
            },
            "autoload": {
                "psr-4": {
                    "phpDocumentor\\Reflection\\": [
                        "src"
                    ]
                }
            },
            "notification-url": "https://packagist.org/downloads/",
            "license": [
                "MIT"
            ],
            "authors": [
                {
                    "name": "Jaap van Otterdijk",
                    "email": "opensource@ijaap.nl"
                }
            ],
            "description": "Common reflection classes used by phpdocumentor to reflect the code structure",
            "homepage": "http://www.phpdoc.org",
            "keywords": [
                "FQSEN",
                "phpDocumentor",
                "phpdoc",
                "reflection",
                "static analysis"
            ],
            "time": "2017-09-11T18:02:19+00:00"
        },
        {
            "name": "phpdocumentor/reflection-docblock",
            "version": "4.3.0",
            "source": {
                "type": "git",
                "url": "https://github.com/phpDocumentor/ReflectionDocBlock.git",
                "reference": "94fd0001232e47129dd3504189fa1c7225010d08"
            },
            "dist": {
                "type": "zip",
                "url": "https://api.github.com/repos/phpDocumentor/ReflectionDocBlock/zipball/94fd0001232e47129dd3504189fa1c7225010d08",
                "reference": "94fd0001232e47129dd3504189fa1c7225010d08",
                "shasum": ""
            },
            "require": {
                "php": "^7.0",
                "phpdocumentor/reflection-common": "^1.0.0",
                "phpdocumentor/type-resolver": "^0.4.0",
                "webmozart/assert": "^1.0"
            },
            "require-dev": {
                "doctrine/instantiator": "~1.0.5",
                "mockery/mockery": "^1.0",
                "phpunit/phpunit": "^6.4"
            },
            "type": "library",
            "extra": {
                "branch-alias": {
                    "dev-master": "4.x-dev"
                }
            },
            "autoload": {
                "psr-4": {
                    "phpDocumentor\\Reflection\\": [
                        "src/"
                    ]
                }
            },
            "notification-url": "https://packagist.org/downloads/",
            "license": [
                "MIT"
            ],
            "authors": [
                {
                    "name": "Mike van Riel",
                    "email": "me@mikevanriel.com"
                }
            ],
            "description": "With this component, a library can provide support for annotations via DocBlocks or otherwise retrieve information that is embedded in a DocBlock.",
            "time": "2017-11-30T07:14:17+00:00"
        },
        {
            "name": "phpdocumentor/type-resolver",
            "version": "0.4.0",
            "source": {
                "type": "git",
                "url": "https://github.com/phpDocumentor/TypeResolver.git",
                "reference": "9c977708995954784726e25d0cd1dddf4e65b0f7"
            },
            "dist": {
                "type": "zip",
                "url": "https://api.github.com/repos/phpDocumentor/TypeResolver/zipball/9c977708995954784726e25d0cd1dddf4e65b0f7",
                "reference": "9c977708995954784726e25d0cd1dddf4e65b0f7",
                "shasum": ""
            },
            "require": {
                "php": "^5.5 || ^7.0",
                "phpdocumentor/reflection-common": "^1.0"
            },
            "require-dev": {
                "mockery/mockery": "^0.9.4",
                "phpunit/phpunit": "^5.2||^4.8.24"
            },
            "type": "library",
            "extra": {
                "branch-alias": {
                    "dev-master": "1.0.x-dev"
                }
            },
            "autoload": {
                "psr-4": {
                    "phpDocumentor\\Reflection\\": [
                        "src/"
                    ]
                }
            },
            "notification-url": "https://packagist.org/downloads/",
            "license": [
                "MIT"
            ],
            "authors": [
                {
                    "name": "Mike van Riel",
                    "email": "me@mikevanriel.com"
                }
            ],
            "time": "2017-07-14T14:27:02+00:00"
        },
        {
            "name": "phpspec/prophecy",
            "version": "1.8.0",
            "source": {
                "type": "git",
                "url": "https://github.com/phpspec/prophecy.git",
                "reference": "4ba436b55987b4bf311cb7c6ba82aa528aac0a06"
            },
            "dist": {
                "type": "zip",
                "url": "https://api.github.com/repos/phpspec/prophecy/zipball/4ba436b55987b4bf311cb7c6ba82aa528aac0a06",
                "reference": "4ba436b55987b4bf311cb7c6ba82aa528aac0a06",
                "shasum": ""
            },
            "require": {
                "doctrine/instantiator": "^1.0.2",
                "php": "^5.3|^7.0",
                "phpdocumentor/reflection-docblock": "^2.0|^3.0.2|^4.0",
                "sebastian/comparator": "^1.1|^2.0|^3.0",
                "sebastian/recursion-context": "^1.0|^2.0|^3.0"
            },
            "require-dev": {
                "phpspec/phpspec": "^2.5|^3.2",
                "phpunit/phpunit": "^4.8.35 || ^5.7 || ^6.5 || ^7.1"
            },
            "type": "library",
            "extra": {
                "branch-alias": {
                    "dev-master": "1.8.x-dev"
                }
            },
            "autoload": {
                "psr-0": {
                    "Prophecy\\": "src/"
                }
            },
            "notification-url": "https://packagist.org/downloads/",
            "license": [
                "MIT"
            ],
            "authors": [
                {
                    "name": "Konstantin Kudryashov",
                    "email": "ever.zet@gmail.com",
                    "homepage": "http://everzet.com"
                },
                {
                    "name": "Marcello Duarte",
                    "email": "marcello.duarte@gmail.com"
                }
            ],
            "description": "Highly opinionated mocking framework for PHP 5.3+",
            "homepage": "https://github.com/phpspec/prophecy",
            "keywords": [
                "Double",
                "Dummy",
                "fake",
                "mock",
                "spy",
                "stub"
            ],
            "time": "2018-08-05T17:53:17+00:00"
        },
        {
            "name": "phpunit/php-code-coverage",
            "version": "6.0.7",
            "source": {
                "type": "git",
                "url": "https://github.com/sebastianbergmann/php-code-coverage.git",
                "reference": "865662550c384bc1db7e51d29aeda1c2c161d69a"
            },
            "dist": {
                "type": "zip",
                "url": "https://api.github.com/repos/sebastianbergmann/php-code-coverage/zipball/865662550c384bc1db7e51d29aeda1c2c161d69a",
                "reference": "865662550c384bc1db7e51d29aeda1c2c161d69a",
                "shasum": ""
            },
            "require": {
                "ext-dom": "*",
                "ext-xmlwriter": "*",
                "php": "^7.1",
                "phpunit/php-file-iterator": "^2.0",
                "phpunit/php-text-template": "^1.2.1",
                "phpunit/php-token-stream": "^3.0",
                "sebastian/code-unit-reverse-lookup": "^1.0.1",
                "sebastian/environment": "^3.1",
                "sebastian/version": "^2.0.1",
                "theseer/tokenizer": "^1.1"
            },
            "require-dev": {
                "phpunit/phpunit": "^7.0"
            },
            "suggest": {
                "ext-xdebug": "^2.6.0"
            },
            "type": "library",
            "extra": {
                "branch-alias": {
                    "dev-master": "6.0-dev"
                }
            },
            "autoload": {
                "classmap": [
                    "src/"
                ]
            },
            "notification-url": "https://packagist.org/downloads/",
            "license": [
                "BSD-3-Clause"
            ],
            "authors": [
                {
                    "name": "Sebastian Bergmann",
                    "email": "sebastian@phpunit.de",
                    "role": "lead"
                }
            ],
            "description": "Library that provides collection, processing, and rendering functionality for PHP code coverage information.",
            "homepage": "https://github.com/sebastianbergmann/php-code-coverage",
            "keywords": [
                "coverage",
                "testing",
                "xunit"
            ],
            "time": "2018-06-01T07:51:50+00:00"
        },
        {
            "name": "phpunit/php-file-iterator",
            "version": "2.0.1",
            "source": {
                "type": "git",
                "url": "https://github.com/sebastianbergmann/php-file-iterator.git",
                "reference": "cecbc684605bb0cc288828eb5d65d93d5c676d3c"
            },
            "dist": {
                "type": "zip",
                "url": "https://api.github.com/repos/sebastianbergmann/php-file-iterator/zipball/cecbc684605bb0cc288828eb5d65d93d5c676d3c",
                "reference": "cecbc684605bb0cc288828eb5d65d93d5c676d3c",
                "shasum": ""
            },
            "require": {
                "php": "^7.1"
            },
            "type": "library",
            "extra": {
                "branch-alias": {
                    "dev-master": "2.0.x-dev"
                }
            },
            "autoload": {
                "classmap": [
                    "src/"
                ]
            },
            "notification-url": "https://packagist.org/downloads/",
            "license": [
                "BSD-3-Clause"
            ],
            "authors": [
                {
                    "name": "Sebastian Bergmann",
                    "email": "sebastian@phpunit.de",
                    "role": "lead"
                }
            ],
            "description": "FilterIterator implementation that filters files based on a list of suffixes.",
            "homepage": "https://github.com/sebastianbergmann/php-file-iterator/",
            "keywords": [
                "filesystem",
                "iterator"
            ],
            "time": "2018-06-11T11:44:00+00:00"
        },
        {
            "name": "phpunit/php-text-template",
            "version": "1.2.1",
            "source": {
                "type": "git",
                "url": "https://github.com/sebastianbergmann/php-text-template.git",
                "reference": "31f8b717e51d9a2afca6c9f046f5d69fc27c8686"
            },
            "dist": {
                "type": "zip",
                "url": "https://api.github.com/repos/sebastianbergmann/php-text-template/zipball/31f8b717e51d9a2afca6c9f046f5d69fc27c8686",
                "reference": "31f8b717e51d9a2afca6c9f046f5d69fc27c8686",
                "shasum": ""
            },
            "require": {
                "php": ">=5.3.3"
            },
            "type": "library",
            "autoload": {
                "classmap": [
                    "src/"
                ]
            },
            "notification-url": "https://packagist.org/downloads/",
            "license": [
                "BSD-3-Clause"
            ],
            "authors": [
                {
                    "name": "Sebastian Bergmann",
                    "email": "sebastian@phpunit.de",
                    "role": "lead"
                }
            ],
            "description": "Simple template engine.",
            "homepage": "https://github.com/sebastianbergmann/php-text-template/",
            "keywords": [
                "template"
            ],
            "time": "2015-06-21T13:50:34+00:00"
        },
        {
            "name": "phpunit/php-timer",
            "version": "2.0.0",
            "source": {
                "type": "git",
                "url": "https://github.com/sebastianbergmann/php-timer.git",
                "reference": "8b8454ea6958c3dee38453d3bd571e023108c91f"
            },
            "dist": {
                "type": "zip",
                "url": "https://api.github.com/repos/sebastianbergmann/php-timer/zipball/8b8454ea6958c3dee38453d3bd571e023108c91f",
                "reference": "8b8454ea6958c3dee38453d3bd571e023108c91f",
                "shasum": ""
            },
            "require": {
                "php": "^7.1"
            },
            "require-dev": {
                "phpunit/phpunit": "^7.0"
            },
            "type": "library",
            "extra": {
                "branch-alias": {
                    "dev-master": "2.0-dev"
                }
            },
            "autoload": {
                "classmap": [
                    "src/"
                ]
            },
            "notification-url": "https://packagist.org/downloads/",
            "license": [
                "BSD-3-Clause"
            ],
            "authors": [
                {
                    "name": "Sebastian Bergmann",
                    "email": "sebastian@phpunit.de",
                    "role": "lead"
                }
            ],
            "description": "Utility class for timing",
            "homepage": "https://github.com/sebastianbergmann/php-timer/",
            "keywords": [
                "timer"
            ],
            "time": "2018-02-01T13:07:23+00:00"
        },
        {
            "name": "phpunit/php-token-stream",
            "version": "3.0.0",
            "source": {
                "type": "git",
                "url": "https://github.com/sebastianbergmann/php-token-stream.git",
                "reference": "21ad88bbba7c3d93530d93994e0a33cd45f02ace"
            },
            "dist": {
                "type": "zip",
                "url": "https://api.github.com/repos/sebastianbergmann/php-token-stream/zipball/21ad88bbba7c3d93530d93994e0a33cd45f02ace",
                "reference": "21ad88bbba7c3d93530d93994e0a33cd45f02ace",
                "shasum": ""
            },
            "require": {
                "ext-tokenizer": "*",
                "php": "^7.1"
            },
            "require-dev": {
                "phpunit/phpunit": "^7.0"
            },
            "type": "library",
            "extra": {
                "branch-alias": {
                    "dev-master": "3.0-dev"
                }
            },
            "autoload": {
                "classmap": [
                    "src/"
                ]
            },
            "notification-url": "https://packagist.org/downloads/",
            "license": [
                "BSD-3-Clause"
            ],
            "authors": [
                {
                    "name": "Sebastian Bergmann",
                    "email": "sebastian@phpunit.de"
                }
            ],
            "description": "Wrapper around PHP's tokenizer extension.",
            "homepage": "https://github.com/sebastianbergmann/php-token-stream/",
            "keywords": [
                "tokenizer"
            ],
            "time": "2018-02-01T13:16:43+00:00"
        },
        {
            "name": "phpunit/phpunit",
            "version": "7.3.1",
            "source": {
                "type": "git",
                "url": "https://github.com/sebastianbergmann/phpunit.git",
                "reference": "f9b14c17860eccb440a0352a117a81eb754cff5a"
            },
            "dist": {
                "type": "zip",
                "url": "https://api.github.com/repos/sebastianbergmann/phpunit/zipball/f9b14c17860eccb440a0352a117a81eb754cff5a",
                "reference": "f9b14c17860eccb440a0352a117a81eb754cff5a",
                "shasum": ""
            },
            "require": {
                "doctrine/instantiator": "^1.1",
                "ext-dom": "*",
                "ext-json": "*",
                "ext-libxml": "*",
                "ext-mbstring": "*",
                "ext-xml": "*",
                "myclabs/deep-copy": "^1.7",
                "phar-io/manifest": "^1.0.2",
                "phar-io/version": "^2.0",
                "php": "^7.1",
                "phpspec/prophecy": "^1.7",
                "phpunit/php-code-coverage": "^6.0.7",
                "phpunit/php-file-iterator": "^2.0.1",
                "phpunit/php-text-template": "^1.2.1",
                "phpunit/php-timer": "^2.0",
                "sebastian/comparator": "^3.0",
                "sebastian/diff": "^3.0",
                "sebastian/environment": "^3.1",
                "sebastian/exporter": "^3.1",
                "sebastian/global-state": "^2.0",
                "sebastian/object-enumerator": "^3.0.3",
                "sebastian/resource-operations": "^1.0",
                "sebastian/version": "^2.0.1"
            },
            "conflict": {
                "phpunit/phpunit-mock-objects": "*"
            },
            "require-dev": {
                "ext-pdo": "*"
            },
            "suggest": {
                "ext-soap": "*",
                "ext-xdebug": "*",
                "phpunit/php-invoker": "^2.0"
            },
            "bin": [
                "phpunit"
            ],
            "type": "library",
            "extra": {
                "branch-alias": {
                    "dev-master": "7.3-dev"
                }
            },
            "autoload": {
                "classmap": [
                    "src/"
                ]
            },
            "notification-url": "https://packagist.org/downloads/",
            "license": [
                "BSD-3-Clause"
            ],
            "authors": [
                {
                    "name": "Sebastian Bergmann",
                    "email": "sebastian@phpunit.de",
                    "role": "lead"
                }
            ],
            "description": "The PHP Unit Testing framework.",
            "homepage": "https://phpunit.de/",
            "keywords": [
                "phpunit",
                "testing",
                "xunit"
            ],
            "time": "2018-08-07T06:44:28+00:00"
        },
        {
            "name": "sebastian/code-unit-reverse-lookup",
            "version": "1.0.1",
            "source": {
                "type": "git",
                "url": "https://github.com/sebastianbergmann/code-unit-reverse-lookup.git",
                "reference": "4419fcdb5eabb9caa61a27c7a1db532a6b55dd18"
            },
            "dist": {
                "type": "zip",
                "url": "https://api.github.com/repos/sebastianbergmann/code-unit-reverse-lookup/zipball/4419fcdb5eabb9caa61a27c7a1db532a6b55dd18",
                "reference": "4419fcdb5eabb9caa61a27c7a1db532a6b55dd18",
                "shasum": ""
            },
            "require": {
                "php": "^5.6 || ^7.0"
            },
            "require-dev": {
                "phpunit/phpunit": "^5.7 || ^6.0"
            },
            "type": "library",
            "extra": {
                "branch-alias": {
                    "dev-master": "1.0.x-dev"
                }
            },
            "autoload": {
                "classmap": [
                    "src/"
                ]
            },
            "notification-url": "https://packagist.org/downloads/",
            "license": [
                "BSD-3-Clause"
            ],
            "authors": [
                {
                    "name": "Sebastian Bergmann",
                    "email": "sebastian@phpunit.de"
                }
            ],
            "description": "Looks up which function or method a line of code belongs to",
            "homepage": "https://github.com/sebastianbergmann/code-unit-reverse-lookup/",
            "time": "2017-03-04T06:30:41+00:00"
        },
        {
            "name": "sebastian/comparator",
            "version": "3.0.2",
            "source": {
                "type": "git",
                "url": "https://github.com/sebastianbergmann/comparator.git",
                "reference": "5de4fc177adf9bce8df98d8d141a7559d7ccf6da"
            },
            "dist": {
                "type": "zip",
                "url": "https://api.github.com/repos/sebastianbergmann/comparator/zipball/5de4fc177adf9bce8df98d8d141a7559d7ccf6da",
                "reference": "5de4fc177adf9bce8df98d8d141a7559d7ccf6da",
                "shasum": ""
            },
            "require": {
                "php": "^7.1",
                "sebastian/diff": "^3.0",
                "sebastian/exporter": "^3.1"
            },
            "require-dev": {
                "phpunit/phpunit": "^7.1"
            },
            "type": "library",
            "extra": {
                "branch-alias": {
                    "dev-master": "3.0-dev"
                }
            },
            "autoload": {
                "classmap": [
                    "src/"
                ]
            },
            "notification-url": "https://packagist.org/downloads/",
            "license": [
                "BSD-3-Clause"
            ],
            "authors": [
                {
                    "name": "Jeff Welch",
                    "email": "whatthejeff@gmail.com"
                },
                {
                    "name": "Volker Dusch",
                    "email": "github@wallbash.com"
                },
                {
                    "name": "Bernhard Schussek",
                    "email": "bschussek@2bepublished.at"
                },
                {
                    "name": "Sebastian Bergmann",
                    "email": "sebastian@phpunit.de"
                }
            ],
            "description": "Provides the functionality to compare PHP values for equality",
            "homepage": "https://github.com/sebastianbergmann/comparator",
            "keywords": [
                "comparator",
                "compare",
                "equality"
            ],
            "time": "2018-07-12T15:12:46+00:00"
        },
        {
            "name": "sebastian/diff",
            "version": "3.0.1",
            "source": {
                "type": "git",
                "url": "https://github.com/sebastianbergmann/diff.git",
                "reference": "366541b989927187c4ca70490a35615d3fef2dce"
            },
            "dist": {
                "type": "zip",
                "url": "https://api.github.com/repos/sebastianbergmann/diff/zipball/366541b989927187c4ca70490a35615d3fef2dce",
                "reference": "366541b989927187c4ca70490a35615d3fef2dce",
                "shasum": ""
            },
            "require": {
                "php": "^7.1"
            },
            "require-dev": {
                "phpunit/phpunit": "^7.0",
                "symfony/process": "^2 || ^3.3 || ^4"
            },
            "type": "library",
            "extra": {
                "branch-alias": {
                    "dev-master": "3.0-dev"
                }
            },
            "autoload": {
                "classmap": [
                    "src/"
                ]
            },
            "notification-url": "https://packagist.org/downloads/",
            "license": [
                "BSD-3-Clause"
            ],
            "authors": [
                {
                    "name": "Kore Nordmann",
                    "email": "mail@kore-nordmann.de"
                },
                {
                    "name": "Sebastian Bergmann",
                    "email": "sebastian@phpunit.de"
                }
            ],
            "description": "Diff implementation",
            "homepage": "https://github.com/sebastianbergmann/diff",
            "keywords": [
                "diff",
                "udiff",
                "unidiff",
                "unified diff"
            ],
            "time": "2018-06-10T07:54:39+00:00"
        },
        {
            "name": "sebastian/environment",
            "version": "3.1.0",
            "source": {
                "type": "git",
                "url": "https://github.com/sebastianbergmann/environment.git",
                "reference": "cd0871b3975fb7fc44d11314fd1ee20925fce4f5"
            },
            "dist": {
                "type": "zip",
                "url": "https://api.github.com/repos/sebastianbergmann/environment/zipball/cd0871b3975fb7fc44d11314fd1ee20925fce4f5",
                "reference": "cd0871b3975fb7fc44d11314fd1ee20925fce4f5",
                "shasum": ""
            },
            "require": {
                "php": "^7.0"
            },
            "require-dev": {
                "phpunit/phpunit": "^6.1"
            },
            "type": "library",
            "extra": {
                "branch-alias": {
                    "dev-master": "3.1.x-dev"
                }
            },
            "autoload": {
                "classmap": [
                    "src/"
                ]
            },
            "notification-url": "https://packagist.org/downloads/",
            "license": [
                "BSD-3-Clause"
            ],
            "authors": [
                {
                    "name": "Sebastian Bergmann",
                    "email": "sebastian@phpunit.de"
                }
            ],
            "description": "Provides functionality to handle HHVM/PHP environments",
            "homepage": "http://www.github.com/sebastianbergmann/environment",
            "keywords": [
                "Xdebug",
                "environment",
                "hhvm"
            ],
            "time": "2017-07-01T08:51:00+00:00"
        },
        {
            "name": "sebastian/exporter",
            "version": "3.1.0",
            "source": {
                "type": "git",
                "url": "https://github.com/sebastianbergmann/exporter.git",
                "reference": "234199f4528de6d12aaa58b612e98f7d36adb937"
            },
            "dist": {
                "type": "zip",
                "url": "https://api.github.com/repos/sebastianbergmann/exporter/zipball/234199f4528de6d12aaa58b612e98f7d36adb937",
                "reference": "234199f4528de6d12aaa58b612e98f7d36adb937",
                "shasum": ""
            },
            "require": {
                "php": "^7.0",
                "sebastian/recursion-context": "^3.0"
            },
            "require-dev": {
                "ext-mbstring": "*",
                "phpunit/phpunit": "^6.0"
            },
            "type": "library",
            "extra": {
                "branch-alias": {
                    "dev-master": "3.1.x-dev"
                }
            },
            "autoload": {
                "classmap": [
                    "src/"
                ]
            },
            "notification-url": "https://packagist.org/downloads/",
            "license": [
                "BSD-3-Clause"
            ],
            "authors": [
                {
                    "name": "Jeff Welch",
                    "email": "whatthejeff@gmail.com"
                },
                {
                    "name": "Volker Dusch",
                    "email": "github@wallbash.com"
                },
                {
                    "name": "Bernhard Schussek",
                    "email": "bschussek@2bepublished.at"
                },
                {
                    "name": "Sebastian Bergmann",
                    "email": "sebastian@phpunit.de"
                },
                {
                    "name": "Adam Harvey",
                    "email": "aharvey@php.net"
                }
            ],
            "description": "Provides the functionality to export PHP variables for visualization",
            "homepage": "http://www.github.com/sebastianbergmann/exporter",
            "keywords": [
                "export",
                "exporter"
            ],
            "time": "2017-04-03T13:19:02+00:00"
        },
        {
            "name": "sebastian/global-state",
            "version": "2.0.0",
            "source": {
                "type": "git",
                "url": "https://github.com/sebastianbergmann/global-state.git",
                "reference": "e8ba02eed7bbbb9e59e43dedd3dddeff4a56b0c4"
            },
            "dist": {
                "type": "zip",
                "url": "https://api.github.com/repos/sebastianbergmann/global-state/zipball/e8ba02eed7bbbb9e59e43dedd3dddeff4a56b0c4",
                "reference": "e8ba02eed7bbbb9e59e43dedd3dddeff4a56b0c4",
                "shasum": ""
            },
            "require": {
                "php": "^7.0"
            },
            "require-dev": {
                "phpunit/phpunit": "^6.0"
            },
            "suggest": {
                "ext-uopz": "*"
            },
            "type": "library",
            "extra": {
                "branch-alias": {
                    "dev-master": "2.0-dev"
                }
            },
            "autoload": {
                "classmap": [
                    "src/"
                ]
            },
            "notification-url": "https://packagist.org/downloads/",
            "license": [
                "BSD-3-Clause"
            ],
            "authors": [
                {
                    "name": "Sebastian Bergmann",
                    "email": "sebastian@phpunit.de"
                }
            ],
            "description": "Snapshotting of global state",
            "homepage": "http://www.github.com/sebastianbergmann/global-state",
            "keywords": [
                "global state"
            ],
            "time": "2017-04-27T15:39:26+00:00"
        },
        {
            "name": "sebastian/object-enumerator",
            "version": "3.0.3",
            "source": {
                "type": "git",
                "url": "https://github.com/sebastianbergmann/object-enumerator.git",
                "reference": "7cfd9e65d11ffb5af41198476395774d4c8a84c5"
            },
            "dist": {
                "type": "zip",
                "url": "https://api.github.com/repos/sebastianbergmann/object-enumerator/zipball/7cfd9e65d11ffb5af41198476395774d4c8a84c5",
                "reference": "7cfd9e65d11ffb5af41198476395774d4c8a84c5",
                "shasum": ""
            },
            "require": {
                "php": "^7.0",
                "sebastian/object-reflector": "^1.1.1",
                "sebastian/recursion-context": "^3.0"
            },
            "require-dev": {
                "phpunit/phpunit": "^6.0"
            },
            "type": "library",
            "extra": {
                "branch-alias": {
                    "dev-master": "3.0.x-dev"
                }
            },
            "autoload": {
                "classmap": [
                    "src/"
                ]
            },
            "notification-url": "https://packagist.org/downloads/",
            "license": [
                "BSD-3-Clause"
            ],
            "authors": [
                {
                    "name": "Sebastian Bergmann",
                    "email": "sebastian@phpunit.de"
                }
            ],
            "description": "Traverses array structures and object graphs to enumerate all referenced objects",
            "homepage": "https://github.com/sebastianbergmann/object-enumerator/",
            "time": "2017-08-03T12:35:26+00:00"
        },
        {
            "name": "sebastian/object-reflector",
            "version": "1.1.1",
            "source": {
                "type": "git",
                "url": "https://github.com/sebastianbergmann/object-reflector.git",
                "reference": "773f97c67f28de00d397be301821b06708fca0be"
            },
            "dist": {
                "type": "zip",
                "url": "https://api.github.com/repos/sebastianbergmann/object-reflector/zipball/773f97c67f28de00d397be301821b06708fca0be",
                "reference": "773f97c67f28de00d397be301821b06708fca0be",
                "shasum": ""
            },
            "require": {
                "php": "^7.0"
            },
            "require-dev": {
                "phpunit/phpunit": "^6.0"
            },
            "type": "library",
            "extra": {
                "branch-alias": {
                    "dev-master": "1.1-dev"
                }
            },
            "autoload": {
                "classmap": [
                    "src/"
                ]
            },
            "notification-url": "https://packagist.org/downloads/",
            "license": [
                "BSD-3-Clause"
            ],
            "authors": [
                {
                    "name": "Sebastian Bergmann",
                    "email": "sebastian@phpunit.de"
                }
            ],
            "description": "Allows reflection of object attributes, including inherited and non-public ones",
            "homepage": "https://github.com/sebastianbergmann/object-reflector/",
            "time": "2017-03-29T09:07:27+00:00"
        },
        {
            "name": "sebastian/recursion-context",
            "version": "3.0.0",
            "source": {
                "type": "git",
                "url": "https://github.com/sebastianbergmann/recursion-context.git",
                "reference": "5b0cd723502bac3b006cbf3dbf7a1e3fcefe4fa8"
            },
            "dist": {
                "type": "zip",
                "url": "https://api.github.com/repos/sebastianbergmann/recursion-context/zipball/5b0cd723502bac3b006cbf3dbf7a1e3fcefe4fa8",
                "reference": "5b0cd723502bac3b006cbf3dbf7a1e3fcefe4fa8",
                "shasum": ""
            },
            "require": {
                "php": "^7.0"
            },
            "require-dev": {
                "phpunit/phpunit": "^6.0"
            },
            "type": "library",
            "extra": {
                "branch-alias": {
                    "dev-master": "3.0.x-dev"
                }
            },
            "autoload": {
                "classmap": [
                    "src/"
                ]
            },
            "notification-url": "https://packagist.org/downloads/",
            "license": [
                "BSD-3-Clause"
            ],
            "authors": [
                {
                    "name": "Jeff Welch",
                    "email": "whatthejeff@gmail.com"
                },
                {
                    "name": "Sebastian Bergmann",
                    "email": "sebastian@phpunit.de"
                },
                {
                    "name": "Adam Harvey",
                    "email": "aharvey@php.net"
                }
            ],
            "description": "Provides functionality to recursively process PHP variables",
            "homepage": "http://www.github.com/sebastianbergmann/recursion-context",
            "time": "2017-03-03T06:23:57+00:00"
        },
        {
            "name": "sebastian/resource-operations",
            "version": "1.0.0",
            "source": {
                "type": "git",
                "url": "https://github.com/sebastianbergmann/resource-operations.git",
                "reference": "ce990bb21759f94aeafd30209e8cfcdfa8bc3f52"
            },
            "dist": {
                "type": "zip",
                "url": "https://api.github.com/repos/sebastianbergmann/resource-operations/zipball/ce990bb21759f94aeafd30209e8cfcdfa8bc3f52",
                "reference": "ce990bb21759f94aeafd30209e8cfcdfa8bc3f52",
                "shasum": ""
            },
            "require": {
                "php": ">=5.6.0"
            },
            "type": "library",
            "extra": {
                "branch-alias": {
                    "dev-master": "1.0.x-dev"
                }
            },
            "autoload": {
                "classmap": [
                    "src/"
                ]
            },
            "notification-url": "https://packagist.org/downloads/",
            "license": [
                "BSD-3-Clause"
            ],
            "authors": [
                {
                    "name": "Sebastian Bergmann",
                    "email": "sebastian@phpunit.de"
                }
            ],
            "description": "Provides a list of PHP built-in functions that operate on resources",
            "homepage": "https://www.github.com/sebastianbergmann/resource-operations",
            "time": "2015-07-28T20:34:47+00:00"
        },
        {
            "name": "sebastian/version",
            "version": "2.0.1",
            "source": {
                "type": "git",
                "url": "https://github.com/sebastianbergmann/version.git",
                "reference": "99732be0ddb3361e16ad77b68ba41efc8e979019"
            },
            "dist": {
                "type": "zip",
                "url": "https://api.github.com/repos/sebastianbergmann/version/zipball/99732be0ddb3361e16ad77b68ba41efc8e979019",
                "reference": "99732be0ddb3361e16ad77b68ba41efc8e979019",
                "shasum": ""
            },
            "require": {
                "php": ">=5.6"
            },
            "type": "library",
            "extra": {
                "branch-alias": {
                    "dev-master": "2.0.x-dev"
                }
            },
            "autoload": {
                "classmap": [
                    "src/"
                ]
            },
            "notification-url": "https://packagist.org/downloads/",
            "license": [
                "BSD-3-Clause"
            ],
            "authors": [
                {
                    "name": "Sebastian Bergmann",
                    "email": "sebastian@phpunit.de",
                    "role": "lead"
                }
            ],
            "description": "Library that helps with managing the version number of Git-hosted PHP projects",
            "homepage": "https://github.com/sebastianbergmann/version",
            "time": "2016-10-03T07:35:21+00:00"
        },
        {
            "name": "theseer/tokenizer",
            "version": "1.1.0",
            "source": {
                "type": "git",
                "url": "https://github.com/theseer/tokenizer.git",
                "reference": "cb2f008f3f05af2893a87208fe6a6c4985483f8b"
            },
            "dist": {
                "type": "zip",
                "url": "https://api.github.com/repos/theseer/tokenizer/zipball/cb2f008f3f05af2893a87208fe6a6c4985483f8b",
                "reference": "cb2f008f3f05af2893a87208fe6a6c4985483f8b",
                "shasum": ""
            },
            "require": {
                "ext-dom": "*",
                "ext-tokenizer": "*",
                "ext-xmlwriter": "*",
                "php": "^7.0"
            },
            "type": "library",
            "autoload": {
                "classmap": [
                    "src/"
                ]
            },
            "notification-url": "https://packagist.org/downloads/",
            "license": [
                "BSD-3-Clause"
            ],
            "authors": [
                {
                    "name": "Arne Blankerts",
                    "email": "arne@blankerts.de",
                    "role": "Developer"
                }
            ],
            "description": "A small library for converting tokenized PHP source code into XML and potentially other formats",
            "time": "2017-04-07T12:08:54+00:00"
        },
        {
            "name": "webmozart/assert",
            "version": "1.3.0",
            "source": {
                "type": "git",
                "url": "https://github.com/webmozart/assert.git",
                "reference": "0df1908962e7a3071564e857d86874dad1ef204a"
            },
            "dist": {
                "type": "zip",
                "url": "https://api.github.com/repos/webmozart/assert/zipball/0df1908962e7a3071564e857d86874dad1ef204a",
                "reference": "0df1908962e7a3071564e857d86874dad1ef204a",
                "shasum": ""
            },
            "require": {
                "php": "^5.3.3 || ^7.0"
            },
            "require-dev": {
                "phpunit/phpunit": "^4.6",
                "sebastian/version": "^1.0.1"
            },
            "type": "library",
            "extra": {
                "branch-alias": {
                    "dev-master": "1.3-dev"
                }
            },
            "autoload": {
                "psr-4": {
                    "Webmozart\\Assert\\": "src/"
                }
            },
            "notification-url": "https://packagist.org/downloads/",
            "license": [
                "MIT"
            ],
            "authors": [
                {
                    "name": "Bernhard Schussek",
                    "email": "bschussek@gmail.com"
                }
            ],
            "description": "Assertions to validate method input/output with nice error messages.",
            "keywords": [
                "assert",
                "check",
                "validate"
            ],
            "time": "2018-01-29T19:49:41+00:00"
        }
    ],
    "aliases": [],
    "minimum-stability": "stable",
    "stability-flags": {
        "platformsh/client": 10
    },
    "prefer-stable": false,
    "prefer-lowest": false,
    "platform": {
        "php": ">=7.1",
        "ext-json": "*"
    },
    "platform-dev": [],
    "platform-overrides": {
        "php": "7.1.3"
    }
}<|MERGE_RESOLUTION|>--- conflicted
+++ resolved
@@ -4,11 +4,7 @@
         "Read more about it at https://getcomposer.org/doc/01-basic-usage.md#installing-dependencies",
         "This file is @generated automatically"
     ],
-<<<<<<< HEAD
-    "content-hash": "dfd75190423bc59565a3605de4071811",
-=======
-    "content-hash": "2b5dbc63521744801a54eb2cd2c5a14a",
->>>>>>> 5d415183
+    "content-hash": "ffbaca0d2e1cc0b9254c95b983d6e03d",
     "packages": [
         {
             "name": "cocur/slugify",
@@ -624,29 +620,16 @@
         },
         {
             "name": "platformsh/client",
-<<<<<<< HEAD
-            "version": "2.0.0-beta7",
+            "version": "2.0.0-beta9",
             "source": {
                 "type": "git",
                 "url": "https://github.com/platformsh/platformsh-client-php.git",
-                "reference": "704150acab00208a65c6771e1d59525c31d9b9c9"
-            },
-            "dist": {
-                "type": "zip",
-                "url": "https://api.github.com/repos/platformsh/platformsh-client-php/zipball/704150acab00208a65c6771e1d59525c31d9b9c9",
-                "reference": "704150acab00208a65c6771e1d59525c31d9b9c9",
-=======
-            "version": "v0.22.2",
-            "source": {
-                "type": "git",
-                "url": "https://github.com/platformsh/platformsh-client-php.git",
-                "reference": "e487f9fbb9f79b404dcfd19e633d13cade7bce6b"
-            },
-            "dist": {
-                "type": "zip",
-                "url": "https://api.github.com/repos/platformsh/platformsh-client-php/zipball/e487f9fbb9f79b404dcfd19e633d13cade7bce6b",
-                "reference": "e487f9fbb9f79b404dcfd19e633d13cade7bce6b",
->>>>>>> 5d415183
+                "reference": "7c97bd8341b0d37e90b8de6743924c5833b41fcc"
+            },
+            "dist": {
+                "type": "zip",
+                "url": "https://api.github.com/repos/platformsh/platformsh-client-php/zipball/7c97bd8341b0d37e90b8de6743924c5833b41fcc",
+                "reference": "7c97bd8341b0d37e90b8de6743924c5833b41fcc",
                 "shasum": ""
             },
             "require": {
@@ -674,11 +657,7 @@
                 }
             ],
             "description": "Platform.sh API client",
-<<<<<<< HEAD
-            "time": "2018-09-15T20:59:55+00:00"
-=======
-            "time": "2018-10-24T20:17:25+00:00"
->>>>>>> 5d415183
+            "time": "2018-10-24T21:28:40+00:00"
         },
         {
             "name": "platformsh/console-form",

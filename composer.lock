{
    "_readme": [
        "This file locks the dependencies of your project to a known state",
        "Read more about it at https://getcomposer.org/doc/01-basic-usage.md#composer-lock-the-lock-file",
        "This file is @generated automatically"
    ],
<<<<<<< HEAD
    "content-hash": "1009fd2d15cef68c99943768af5d1f88",
=======
    "content-hash": "3ec46d331a98339b614a5b1d879727fc",
>>>>>>> 0517d551
    "packages": [
        {
            "name": "cocur/slugify",
            "version": "v2.5",
            "source": {
                "type": "git",
                "url": "https://github.com/cocur/slugify.git",
                "reference": "e8167e9a3236044afebd6e8ab13ebeb3ec9ca145"
            },
            "dist": {
                "type": "zip",
                "url": "https://api.github.com/repos/cocur/slugify/zipball/e8167e9a3236044afebd6e8ab13ebeb3ec9ca145",
                "reference": "e8167e9a3236044afebd6e8ab13ebeb3ec9ca145",
                "shasum": ""
            },
            "require": {
                "php": ">=5.5.9"
            },
            "require-dev": {
                "laravel/framework": "~5.1",
                "latte/latte": "~2.2",
                "league/container": "^2.2.0",
                "mikey179/vfsstream": "~1.6",
                "mockery/mockery": "~0.9",
                "nette/di": "~2.2",
                "phpunit/phpunit": "~4.8|~5.2",
                "pimple/pimple": "~1.1",
                "plumphp/plum": "~0.1",
                "silex/silex": "~1.3",
                "symfony/config": "~2.4|~3.0",
                "symfony/dependency-injection": "~2.4|~3.0",
                "symfony/http-kernel": "~2.4|~3.0",
                "twig/twig": "~1.26|~2.0",
                "zendframework/zend-modulemanager": "~2.2",
                "zendframework/zend-servicemanager": "~2.2",
                "zendframework/zend-view": "~2.2"
            },
            "type": "library",
            "autoload": {
                "psr-4": {
                    "Cocur\\Slugify\\": "src"
                }
            },
            "notification-url": "https://packagist.org/downloads/",
            "license": [
                "MIT"
            ],
            "authors": [
                {
                    "name": "Ivo Bathke",
                    "email": "ivo.bathke@gmail.com"
                },
                {
                    "name": "Florian Eckerstorfer",
                    "email": "florian@eckerstorfer.co",
                    "homepage": "https://florian.ec"
                }
            ],
            "description": "Converts a string into a slug.",
            "keywords": [
                "slug",
                "slugify"
            ],
            "time": "2017-03-23T21:52:55+00:00"
        },
        {
            "name": "commerceguys/guzzle-oauth2-plugin",
            "version": "v2.1.1",
            "source": {
                "type": "git",
                "url": "https://github.com/commerceguys/guzzle-oauth2-plugin.git",
                "reference": "f7ed19171c3c5accfb6f0b3d1209eb5815ef8148"
            },
            "dist": {
                "type": "zip",
                "url": "https://api.github.com/repos/commerceguys/guzzle-oauth2-plugin/zipball/f7ed19171c3c5accfb6f0b3d1209eb5815ef8148",
                "reference": "f7ed19171c3c5accfb6f0b3d1209eb5815ef8148",
                "shasum": ""
            },
            "require": {
                "firebase/php-jwt": "~2.0",
                "guzzlehttp/guzzle": "~5.0"
            },
            "require-dev": {
                "phpunit/phpunit": "~4.5"
            },
            "type": "library",
            "extra": {
                "patches_applied": {
                    "Make it possible to get the access token without triggering a refresh": "https://github.com/pjcdawkins/guzzle-oauth2-plugin/commit/d2d720015813185d1ad4fa12884cab9bac6a8b25.patch"
                }
            },
            "autoload": {
                "psr-4": {
                    "CommerceGuys\\Guzzle\\Oauth2\\": "src"
                }
            },
            "notification-url": "https://packagist.org/downloads/",
            "license": [
                "MIT"
            ],
            "authors": [
                {
                    "name": "Bojan Zivanovic"
                },
                {
                    "name": "Damien Tournoud"
                },
                {
                    "name": "Patrick Dawkins"
                }
            ],
            "description": "An OAuth2 plugin (subscriber) for Guzzle",
            "time": "2015-12-12T23:27:25+00:00"
        },
        {
            "name": "composer/ca-bundle",
            "version": "1.1.0",
            "source": {
                "type": "git",
                "url": "https://github.com/composer/ca-bundle.git",
                "reference": "943b2c4fcad1ef178d16a713c2468bf7e579c288"
            },
            "dist": {
                "type": "zip",
                "url": "https://api.github.com/repos/composer/ca-bundle/zipball/943b2c4fcad1ef178d16a713c2468bf7e579c288",
                "reference": "943b2c4fcad1ef178d16a713c2468bf7e579c288",
                "shasum": ""
            },
            "require": {
                "ext-openssl": "*",
                "ext-pcre": "*",
                "php": "^5.3.2 || ^7.0"
            },
            "require-dev": {
                "phpunit/phpunit": "^4.8.35",
                "psr/log": "^1.0",
                "symfony/process": "^2.5 || ^3.0 || ^4.0"
            },
            "type": "library",
            "extra": {
                "branch-alias": {
                    "dev-master": "1.x-dev"
                }
            },
            "autoload": {
                "psr-4": {
                    "Composer\\CaBundle\\": "src"
                }
            },
            "notification-url": "https://packagist.org/downloads/",
            "license": [
                "MIT"
            ],
            "authors": [
                {
                    "name": "Jordi Boggiano",
                    "email": "j.boggiano@seld.be",
                    "homepage": "http://seld.be"
                }
            ],
            "description": "Lets you find a path to the system CA bundle, and includes a fallback to the Mozilla CA bundle.",
            "keywords": [
                "cabundle",
                "cacert",
                "certificate",
                "ssl",
                "tls"
            ],
            "time": "2017-11-29T09:37:33+00:00"
        },
        {
            "name": "cweagans/composer-patches",
            "version": "1.6.4",
            "source": {
                "type": "git",
                "url": "https://github.com/cweagans/composer-patches.git",
                "reference": "462e65061606dc6149349535d4322241515d1b16"
            },
            "dist": {
                "type": "zip",
                "url": "https://api.github.com/repos/cweagans/composer-patches/zipball/462e65061606dc6149349535d4322241515d1b16",
                "reference": "462e65061606dc6149349535d4322241515d1b16",
                "shasum": ""
            },
            "require": {
                "composer-plugin-api": "^1.0",
                "php": ">=5.3.0"
            },
            "require-dev": {
                "composer/composer": "~1.0",
                "phpunit/phpunit": "~4.6"
            },
            "type": "composer-plugin",
            "extra": {
                "class": "cweagans\\Composer\\Patches"
            },
            "autoload": {
                "psr-4": {
                    "cweagans\\Composer\\": "src"
                }
            },
            "notification-url": "https://packagist.org/downloads/",
            "license": [
                "BSD-2-Clause"
            ],
            "authors": [
                {
                    "name": "Cameron Eagans",
                    "email": "me@cweagans.net"
                }
            ],
            "description": "Provides a way to patch Composer packages.",
            "time": "2017-12-07T16:16:31+00:00"
        },
        {
            "name": "doctrine/cache",
            "version": "v1.6.2",
            "source": {
                "type": "git",
                "url": "https://github.com/doctrine/cache.git",
                "reference": "eb152c5100571c7a45470ff2a35095ab3f3b900b"
            },
            "dist": {
                "type": "zip",
                "url": "https://api.github.com/repos/doctrine/cache/zipball/eb152c5100571c7a45470ff2a35095ab3f3b900b",
                "reference": "eb152c5100571c7a45470ff2a35095ab3f3b900b",
                "shasum": ""
            },
            "require": {
                "php": "~5.5|~7.0"
            },
            "conflict": {
                "doctrine/common": ">2.2,<2.4"
            },
            "require-dev": {
                "phpunit/phpunit": "~4.8|~5.0",
                "predis/predis": "~1.0",
                "satooshi/php-coveralls": "~0.6"
            },
            "type": "library",
            "extra": {
                "branch-alias": {
                    "dev-master": "1.6.x-dev"
                }
            },
            "autoload": {
                "psr-4": {
                    "Doctrine\\Common\\Cache\\": "lib/Doctrine/Common/Cache"
                }
            },
            "notification-url": "https://packagist.org/downloads/",
            "license": [
                "MIT"
            ],
            "authors": [
                {
                    "name": "Roman Borschel",
                    "email": "roman@code-factory.org"
                },
                {
                    "name": "Benjamin Eberlei",
                    "email": "kontakt@beberlei.de"
                },
                {
                    "name": "Guilherme Blanco",
                    "email": "guilhermeblanco@gmail.com"
                },
                {
                    "name": "Jonathan Wage",
                    "email": "jonwage@gmail.com"
                },
                {
                    "name": "Johannes Schmitt",
                    "email": "schmittjoh@gmail.com"
                }
            ],
            "description": "Caching library offering an object-oriented API for many cache backends",
            "homepage": "http://www.doctrine-project.org",
            "keywords": [
                "cache",
                "caching"
            ],
            "time": "2017-07-22T12:49:21+00:00"
        },
        {
            "name": "firebase/php-jwt",
            "version": "v2.2.0",
            "source": {
                "type": "git",
                "url": "https://github.com/firebase/php-jwt.git",
                "reference": "e0a75bfb6413f22092c99b70f310ccb2cca3efa5"
            },
            "dist": {
                "type": "zip",
                "url": "https://api.github.com/repos/firebase/php-jwt/zipball/e0a75bfb6413f22092c99b70f310ccb2cca3efa5",
                "reference": "e0a75bfb6413f22092c99b70f310ccb2cca3efa5",
                "shasum": ""
            },
            "require": {
                "php": ">=5.2.0"
            },
            "type": "library",
            "autoload": {
                "classmap": [
                    "Authentication/",
                    "Exceptions/"
                ]
            },
            "notification-url": "https://packagist.org/downloads/",
            "license": [
                "BSD-3-Clause"
            ],
            "authors": [
                {
                    "name": "Neuman Vong",
                    "email": "neuman+pear@twilio.com",
                    "role": "Developer"
                },
                {
                    "name": "Anant Narayanan",
                    "email": "anant@php.net",
                    "role": "Developer"
                }
            ],
            "description": "A simple library to encode and decode JSON Web Tokens (JWT) in PHP. Should conform to the current spec.",
            "homepage": "https://github.com/firebase/php-jwt",
            "time": "2015-06-22T23:26:39+00:00"
        },
        {
            "name": "guzzlehttp/cache-subscriber",
            "version": "0.1.0",
            "source": {
                "type": "git",
                "url": "https://github.com/guzzle/cache-subscriber.git",
                "reference": "ecb903f6e11b5ca9f2cdbc460e2e68deea9e8858"
            },
            "dist": {
                "type": "zip",
                "url": "https://api.github.com/repos/guzzle/cache-subscriber/zipball/ecb903f6e11b5ca9f2cdbc460e2e68deea9e8858",
                "reference": "ecb903f6e11b5ca9f2cdbc460e2e68deea9e8858",
                "shasum": ""
            },
            "require": {
                "doctrine/cache": "~1.3",
                "guzzlehttp/guzzle": "~5.0",
                "php": ">=5.4.0"
            },
            "require-dev": {
                "phpunit/phpunit": "~4.0"
            },
            "type": "library",
            "extra": {
                "branch-alias": {
                    "dev-master": "0.1-dev"
                }
            },
            "autoload": {
                "psr-4": {
                    "GuzzleHttp\\Subscriber\\Cache\\": "src"
                }
            },
            "notification-url": "https://packagist.org/downloads/",
            "license": [
                "MIT"
            ],
            "authors": [
                {
                    "name": "Michael Dowling",
                    "email": "mtdowling@gmail.com",
                    "homepage": "https://github.com/mtdowling"
                }
            ],
            "description": "Guzzle HTTP cache subscriber",
            "homepage": "http://guzzlephp.org/",
            "keywords": [
                "Guzzle",
                "cache"
            ],
            "time": "2014-10-29T21:06:25+00:00"
        },
        {
            "name": "guzzlehttp/guzzle",
            "version": "5.3.2",
            "source": {
                "type": "git",
                "url": "https://github.com/guzzle/guzzle.git",
                "reference": "f9acb4761844317e626a32259205bec1f1bc60d2"
            },
            "dist": {
                "type": "zip",
                "url": "https://api.github.com/repos/guzzle/guzzle/zipball/f9acb4761844317e626a32259205bec1f1bc60d2",
                "reference": "f9acb4761844317e626a32259205bec1f1bc60d2",
                "shasum": ""
            },
            "require": {
                "guzzlehttp/ringphp": "^1.1",
                "php": ">=5.4.0",
                "react/promise": "^2.2"
            },
            "require-dev": {
                "ext-curl": "*",
                "phpunit/phpunit": "^4.0"
            },
            "type": "library",
            "autoload": {
                "psr-4": {
                    "GuzzleHttp\\": "src/"
                }
            },
            "notification-url": "https://packagist.org/downloads/",
            "license": [
                "MIT"
            ],
            "authors": [
                {
                    "name": "Michael Dowling",
                    "email": "mtdowling@gmail.com",
                    "homepage": "https://github.com/mtdowling"
                }
            ],
            "description": "Guzzle is a PHP HTTP client library and framework for building RESTful web service clients",
            "homepage": "http://guzzlephp.org/",
            "keywords": [
                "client",
                "curl",
                "framework",
                "http",
                "http client",
                "rest",
                "web service"
            ],
            "time": "2018-01-15T07:18:01+00:00"
        },
        {
            "name": "guzzlehttp/ringphp",
            "version": "1.1.0",
            "source": {
                "type": "git",
                "url": "https://github.com/guzzle/RingPHP.git",
                "reference": "dbbb91d7f6c191e5e405e900e3102ac7f261bc0b"
            },
            "dist": {
                "type": "zip",
                "url": "https://api.github.com/repos/guzzle/RingPHP/zipball/dbbb91d7f6c191e5e405e900e3102ac7f261bc0b",
                "reference": "dbbb91d7f6c191e5e405e900e3102ac7f261bc0b",
                "shasum": ""
            },
            "require": {
                "guzzlehttp/streams": "~3.0",
                "php": ">=5.4.0",
                "react/promise": "~2.0"
            },
            "require-dev": {
                "ext-curl": "*",
                "phpunit/phpunit": "~4.0"
            },
            "suggest": {
                "ext-curl": "Guzzle will use specific adapters if cURL is present"
            },
            "type": "library",
            "extra": {
                "branch-alias": {
                    "dev-master": "1.1-dev"
                }
            },
            "autoload": {
                "psr-4": {
                    "GuzzleHttp\\Ring\\": "src/"
                }
            },
            "notification-url": "https://packagist.org/downloads/",
            "license": [
                "MIT"
            ],
            "authors": [
                {
                    "name": "Michael Dowling",
                    "email": "mtdowling@gmail.com",
                    "homepage": "https://github.com/mtdowling"
                }
            ],
            "description": "Provides a simple API and specification that abstracts away the details of HTTP into a single PHP function.",
            "time": "2015-05-20T03:37:09+00:00"
        },
        {
            "name": "guzzlehttp/streams",
            "version": "3.0.0",
            "source": {
                "type": "git",
                "url": "https://github.com/guzzle/streams.git",
                "reference": "47aaa48e27dae43d39fc1cea0ccf0d84ac1a2ba5"
            },
            "dist": {
                "type": "zip",
                "url": "https://api.github.com/repos/guzzle/streams/zipball/47aaa48e27dae43d39fc1cea0ccf0d84ac1a2ba5",
                "reference": "47aaa48e27dae43d39fc1cea0ccf0d84ac1a2ba5",
                "shasum": ""
            },
            "require": {
                "php": ">=5.4.0"
            },
            "require-dev": {
                "phpunit/phpunit": "~4.0"
            },
            "type": "library",
            "extra": {
                "branch-alias": {
                    "dev-master": "3.0-dev"
                }
            },
            "autoload": {
                "psr-4": {
                    "GuzzleHttp\\Stream\\": "src/"
                }
            },
            "notification-url": "https://packagist.org/downloads/",
            "license": [
                "MIT"
            ],
            "authors": [
                {
                    "name": "Michael Dowling",
                    "email": "mtdowling@gmail.com",
                    "homepage": "https://github.com/mtdowling"
                }
            ],
            "description": "Provides a simple abstraction over streams of data",
            "homepage": "http://guzzlephp.org/",
            "keywords": [
                "Guzzle",
                "stream"
            ],
            "time": "2014-10-12T19:18:40+00:00"
        },
        {
            "name": "padraic/humbug_get_contents",
            "version": "1.1.2",
            "source": {
                "type": "git",
                "url": "https://github.com/humbug/file_get_contents.git",
                "reference": "dcb086060c9dd6b2f51d8f7a895500307110b7a7"
            },
            "dist": {
                "type": "zip",
                "url": "https://api.github.com/repos/humbug/file_get_contents/zipball/dcb086060c9dd6b2f51d8f7a895500307110b7a7",
                "reference": "dcb086060c9dd6b2f51d8f7a895500307110b7a7",
                "shasum": ""
            },
            "require": {
                "composer/ca-bundle": "^1.0",
                "ext-openssl": "*",
                "php": "^5.3 || ^7.0 || ^7.1 || ^7.2"
            },
            "require-dev": {
                "bamarni/composer-bin-plugin": "^1.1",
                "mikey179/vfsstream": "^1.6",
                "phpunit/phpunit": "^4.8 || ^5.7 || ^6.5"
            },
            "type": "library",
            "extra": {
                "bamarni-bin": {
                    "bin-links": false
                },
                "branch-alias": {
                    "dev-master": "2.0-dev"
                }
            },
            "autoload": {
                "psr-4": {
                    "Humbug\\": "src/"
                },
                "files": [
                    "src/function.php",
                    "src/functions.php"
                ]
            },
            "notification-url": "https://packagist.org/downloads/",
            "license": [
                "BSD-3-Clause"
            ],
            "authors": [
                {
                    "name": "Pádraic Brady",
                    "email": "padraic.brady@gmail.com",
                    "homepage": "http://blog.astrumfutura.com"
                },
                {
                    "name": "Théo Fidry",
                    "email": "theo.fidry@gmail.com"
                }
            ],
            "description": "Secure wrapper for accessing HTTPS resources with file_get_contents for PHP 5.3+",
            "homepage": "https://github.com/padraic/file_get_contents",
            "keywords": [
                "download",
                "file_get_contents",
                "http",
                "https",
                "ssl",
                "tls"
            ],
            "time": "2018-02-12T18:47:17+00:00"
        },
        {
            "name": "padraic/phar-updater",
            "version": "v1.0.5",
            "source": {
                "type": "git",
                "url": "https://github.com/humbug/phar-updater.git",
                "reference": "fb9d3b1551a99466f0a74cd264f4c95a8621ac7a"
            },
            "dist": {
                "type": "zip",
                "url": "https://api.github.com/repos/humbug/phar-updater/zipball/fb9d3b1551a99466f0a74cd264f4c95a8621ac7a",
                "reference": "fb9d3b1551a99466f0a74cd264f4c95a8621ac7a",
                "shasum": ""
            },
            "require": {
                "padraic/humbug_get_contents": "^1.0",
                "php": ">=5.3.3"
            },
            "require-dev": {
                "phpunit/phpunit": "~4.0"
            },
            "type": "library",
            "extra": {
                "branch-alias": {
                    "dev-master": "1.0-dev"
                }
            },
            "autoload": {
                "psr-4": {
                    "Humbug\\SelfUpdate\\": "src/"
                }
            },
            "notification-url": "https://packagist.org/downloads/",
            "license": [
                "BSD-3-Clause"
            ],
            "authors": [
                {
                    "name": "Padraic Brady",
                    "email": "padraic.brady@gmail.com",
                    "homepage": "http://blog.astrumfutura.com"
                }
            ],
            "description": "A thing to make PHAR self-updating easy and secure.",
            "keywords": [
                "humbug",
                "phar",
                "self-update",
                "update"
            ],
            "time": "2018-02-20T01:18:59+00:00"
        },
        {
            "name": "paragonie/random_compat",
            "version": "v2.0.11",
            "source": {
                "type": "git",
                "url": "https://github.com/paragonie/random_compat.git",
                "reference": "5da4d3c796c275c55f057af5a643ae297d96b4d8"
            },
            "dist": {
                "type": "zip",
                "url": "https://api.github.com/repos/paragonie/random_compat/zipball/5da4d3c796c275c55f057af5a643ae297d96b4d8",
                "reference": "5da4d3c796c275c55f057af5a643ae297d96b4d8",
                "shasum": ""
            },
            "require": {
                "php": ">=5.2.0"
            },
            "require-dev": {
                "phpunit/phpunit": "4.*|5.*"
            },
            "suggest": {
                "ext-libsodium": "Provides a modern crypto API that can be used to generate random bytes."
            },
            "type": "library",
            "autoload": {
                "files": [
                    "lib/random.php"
                ]
            },
            "notification-url": "https://packagist.org/downloads/",
            "license": [
                "MIT"
            ],
            "authors": [
                {
                    "name": "Paragon Initiative Enterprises",
                    "email": "security@paragonie.com",
                    "homepage": "https://paragonie.com"
                }
            ],
            "description": "PHP 5.x polyfill for random_bytes() and random_int() from PHP 7",
            "keywords": [
                "csprng",
                "pseudorandom",
                "random"
            ],
            "time": "2017-09-27T21:40:39+00:00"
        },
        {
            "name": "platformsh/client",
            "version": "v0.16.2",
            "source": {
                "type": "git",
                "url": "https://github.com/platformsh/platformsh-client-php.git",
                "reference": "d148ca8d4c3239ada8441515a4d8a02067037c96"
            },
            "dist": {
                "type": "zip",
                "url": "https://api.github.com/repos/platformsh/platformsh-client-php/zipball/d148ca8d4c3239ada8441515a4d8a02067037c96",
                "reference": "d148ca8d4c3239ada8441515a4d8a02067037c96",
                "shasum": ""
            },
            "require": {
                "cocur/slugify": "^2.0 || ~1.0",
                "commerceguys/guzzle-oauth2-plugin": "~2.0",
                "cweagans/composer-patches": "~1.0",
                "guzzlehttp/cache-subscriber": "~0.1",
                "guzzlehttp/guzzle": "~5.3"
            },
            "require-dev": {
                "phpunit/phpunit": "~4.5"
            },
            "type": "library",
            "extra": {
                "patches": {
                    "commerceguys/guzzle-oauth2-plugin": {
                        "Make it possible to get the access token without triggering a refresh": "https://github.com/pjcdawkins/guzzle-oauth2-plugin/commit/d2d720015813185d1ad4fa12884cab9bac6a8b25.patch"
                    }
                }
            },
            "autoload": {
                "psr-4": {
                    "Platformsh\\Client\\": "src"
                }
            },
            "notification-url": "https://packagist.org/downloads/",
            "license": [
                "MIT"
            ],
            "authors": [
                {
                    "name": "Patrick Dawkins"
                }
            ],
            "description": "Platform.sh API client",
            "time": "2018-03-01T00:18:35+00:00"
        },
        {
            "name": "platformsh/console-form",
            "version": "v0.0.16",
            "source": {
                "type": "git",
                "url": "https://github.com/platformsh/console-form.git",
                "reference": "57931bde54bcc13ae0c784a71b41bcf32f1adeba"
            },
            "dist": {
                "type": "zip",
                "url": "https://api.github.com/repos/platformsh/console-form/zipball/57931bde54bcc13ae0c784a71b41bcf32f1adeba",
                "reference": "57931bde54bcc13ae0c784a71b41bcf32f1adeba",
                "shasum": ""
            },
            "require": {
                "php": ">=5.5.9",
                "symfony/console": "^3.0 || ^2.6"
            },
            "require-dev": {
                "phpunit/phpunit": "^5.0"
            },
            "type": "library",
            "autoload": {
                "psr-4": {
                    "Platformsh\\ConsoleForm\\": "src"
                }
            },
            "notification-url": "https://packagist.org/downloads/",
            "license": [
                "MIT"
            ],
            "authors": [
                {
                    "name": "Patrick Dawkins"
                }
            ],
            "description": "A lightweight Symfony Console form system.",
            "time": "2018-02-12T11:15:24+00:00"
        },
        {
            "name": "psr/container",
            "version": "1.0.0",
            "source": {
                "type": "git",
                "url": "https://github.com/php-fig/container.git",
                "reference": "b7ce3b176482dbbc1245ebf52b181af44c2cf55f"
            },
            "dist": {
                "type": "zip",
                "url": "https://api.github.com/repos/php-fig/container/zipball/b7ce3b176482dbbc1245ebf52b181af44c2cf55f",
                "reference": "b7ce3b176482dbbc1245ebf52b181af44c2cf55f",
                "shasum": ""
            },
            "require": {
                "php": ">=5.3.0"
            },
            "type": "library",
            "extra": {
                "branch-alias": {
                    "dev-master": "1.0.x-dev"
                }
            },
            "autoload": {
                "psr-4": {
                    "Psr\\Container\\": "src/"
                }
            },
            "notification-url": "https://packagist.org/downloads/",
            "license": [
                "MIT"
            ],
            "authors": [
                {
                    "name": "PHP-FIG",
                    "homepage": "http://www.php-fig.org/"
                }
            ],
            "description": "Common Container Interface (PHP FIG PSR-11)",
            "homepage": "https://github.com/php-fig/container",
            "keywords": [
                "PSR-11",
                "container",
                "container-interface",
                "container-interop",
                "psr"
            ],
            "time": "2017-02-14T16:28:37+00:00"
        },
        {
            "name": "psr/log",
            "version": "1.0.2",
            "source": {
                "type": "git",
                "url": "https://github.com/php-fig/log.git",
                "reference": "4ebe3a8bf773a19edfe0a84b6585ba3d401b724d"
            },
            "dist": {
                "type": "zip",
                "url": "https://api.github.com/repos/php-fig/log/zipball/4ebe3a8bf773a19edfe0a84b6585ba3d401b724d",
                "reference": "4ebe3a8bf773a19edfe0a84b6585ba3d401b724d",
                "shasum": ""
            },
            "require": {
                "php": ">=5.3.0"
            },
            "type": "library",
            "extra": {
                "branch-alias": {
                    "dev-master": "1.0.x-dev"
                }
            },
            "autoload": {
                "psr-4": {
                    "Psr\\Log\\": "Psr/Log/"
                }
            },
            "notification-url": "https://packagist.org/downloads/",
            "license": [
                "MIT"
            ],
            "authors": [
                {
                    "name": "PHP-FIG",
                    "homepage": "http://www.php-fig.org/"
                }
            ],
            "description": "Common interface for logging libraries",
            "homepage": "https://github.com/php-fig/log",
            "keywords": [
                "log",
                "psr",
                "psr-3"
            ],
            "time": "2016-10-10T12:19:37+00:00"
        },
        {
            "name": "react/promise",
            "version": "v2.5.1",
            "source": {
                "type": "git",
                "url": "https://github.com/reactphp/promise.git",
                "reference": "62785ae604c8d69725d693eb370e1d67e94c4053"
            },
            "dist": {
                "type": "zip",
                "url": "https://api.github.com/repos/reactphp/promise/zipball/62785ae604c8d69725d693eb370e1d67e94c4053",
                "reference": "62785ae604c8d69725d693eb370e1d67e94c4053",
                "shasum": ""
            },
            "require": {
                "php": ">=5.4.0"
            },
            "require-dev": {
                "phpunit/phpunit": "~4.8"
            },
            "type": "library",
            "autoload": {
                "psr-4": {
                    "React\\Promise\\": "src/"
                },
                "files": [
                    "src/functions_include.php"
                ]
            },
            "notification-url": "https://packagist.org/downloads/",
            "license": [
                "MIT"
            ],
            "authors": [
                {
                    "name": "Jan Sorgalla",
                    "email": "jsorgalla@gmail.com"
                }
            ],
            "description": "A lightweight implementation of CommonJS Promises/A for PHP",
            "keywords": [
                "promise",
                "promises"
            ],
            "time": "2017-03-25T12:08:31+00:00"
        },
        {
            "name": "stecman/symfony-console-completion",
            "version": "0.7.0",
            "source": {
                "type": "git",
                "url": "https://github.com/stecman/symfony-console-completion.git",
                "reference": "5461d43e53092b3d3b9dbd9d999f2054730f4bbb"
            },
            "dist": {
                "type": "zip",
                "url": "https://api.github.com/repos/stecman/symfony-console-completion/zipball/5461d43e53092b3d3b9dbd9d999f2054730f4bbb",
                "reference": "5461d43e53092b3d3b9dbd9d999f2054730f4bbb",
                "shasum": ""
            },
            "require": {
                "php": ">=5.3.2",
                "symfony/console": "~2.3 || ~3.0"
            },
            "require-dev": {
                "phpunit/phpunit": "~4.4"
            },
            "type": "library",
            "extra": {
                "branch-alias": {
                    "dev-master": "0.6.x-dev"
                }
            },
            "autoload": {
                "psr-4": {
                    "Stecman\\Component\\Symfony\\Console\\BashCompletion\\": "src/"
                }
            },
            "notification-url": "https://packagist.org/downloads/",
            "license": [
                "MIT"
            ],
            "authors": [
                {
                    "name": "Stephen Holdaway",
                    "email": "stephen@stecman.co.nz"
                }
            ],
            "description": "Automatic BASH completion for Symfony Console Component based applications.",
            "time": "2016-02-24T05:08:54+00:00"
        },
        {
            "name": "symfony/config",
            "version": "v3.4.4",
            "source": {
                "type": "git",
                "url": "https://github.com/symfony/config.git",
                "reference": "72689b934d6c6ecf73eca874e98933bf055313c9"
            },
            "dist": {
                "type": "zip",
                "url": "https://api.github.com/repos/symfony/config/zipball/72689b934d6c6ecf73eca874e98933bf055313c9",
                "reference": "72689b934d6c6ecf73eca874e98933bf055313c9",
                "shasum": ""
            },
            "require": {
                "php": "^5.5.9|>=7.0.8",
                "symfony/filesystem": "~2.8|~3.0|~4.0"
            },
            "conflict": {
                "symfony/dependency-injection": "<3.3",
                "symfony/finder": "<3.3"
            },
            "require-dev": {
                "symfony/dependency-injection": "~3.3|~4.0",
                "symfony/finder": "~3.3|~4.0",
                "symfony/yaml": "~3.0|~4.0"
            },
            "suggest": {
                "symfony/yaml": "To use the yaml reference dumper"
            },
            "type": "library",
            "extra": {
                "branch-alias": {
                    "dev-master": "3.4-dev"
                }
            },
            "autoload": {
                "psr-4": {
                    "Symfony\\Component\\Config\\": ""
                },
                "exclude-from-classmap": [
                    "/Tests/"
                ]
            },
            "notification-url": "https://packagist.org/downloads/",
            "license": [
                "MIT"
            ],
            "authors": [
                {
                    "name": "Fabien Potencier",
                    "email": "fabien@symfony.com"
                },
                {
                    "name": "Symfony Community",
                    "homepage": "https://symfony.com/contributors"
                }
            ],
            "description": "Symfony Config Component",
            "homepage": "https://symfony.com",
            "time": "2018-01-21T19:05:02+00:00"
        },
        {
            "name": "symfony/console",
            "version": "v3.4.4",
            "source": {
                "type": "git",
                "url": "https://github.com/symfony/console.git",
                "reference": "26b6f419edda16c19775211987651cb27baea7f1"
            },
            "dist": {
                "type": "zip",
                "url": "https://api.github.com/repos/symfony/console/zipball/26b6f419edda16c19775211987651cb27baea7f1",
                "reference": "26b6f419edda16c19775211987651cb27baea7f1",
                "shasum": ""
            },
            "require": {
                "php": "^5.5.9|>=7.0.8",
                "symfony/debug": "~2.8|~3.0|~4.0",
                "symfony/polyfill-mbstring": "~1.0"
            },
            "conflict": {
                "symfony/dependency-injection": "<3.4",
                "symfony/process": "<3.3"
            },
            "require-dev": {
                "psr/log": "~1.0",
                "symfony/config": "~3.3|~4.0",
                "symfony/dependency-injection": "~3.4|~4.0",
                "symfony/event-dispatcher": "~2.8|~3.0|~4.0",
                "symfony/lock": "~3.4|~4.0",
                "symfony/process": "~3.3|~4.0"
            },
            "suggest": {
                "psr/log": "For using the console logger",
                "symfony/event-dispatcher": "",
                "symfony/lock": "",
                "symfony/process": ""
            },
            "type": "library",
            "extra": {
                "branch-alias": {
                    "dev-master": "3.4-dev"
                }
            },
            "autoload": {
                "psr-4": {
                    "Symfony\\Component\\Console\\": ""
                },
                "exclude-from-classmap": [
                    "/Tests/"
                ]
            },
            "notification-url": "https://packagist.org/downloads/",
            "license": [
                "MIT"
            ],
            "authors": [
                {
                    "name": "Fabien Potencier",
                    "email": "fabien@symfony.com"
                },
                {
                    "name": "Symfony Community",
                    "homepage": "https://symfony.com/contributors"
                }
            ],
            "description": "Symfony Console Component",
            "homepage": "https://symfony.com",
            "time": "2018-01-29T09:03:43+00:00"
        },
        {
            "name": "symfony/debug",
            "version": "v3.4.4",
            "source": {
                "type": "git",
                "url": "https://github.com/symfony/debug.git",
                "reference": "53f6af2805daf52a43b393b93d2f24925d35c937"
            },
            "dist": {
                "type": "zip",
                "url": "https://api.github.com/repos/symfony/debug/zipball/53f6af2805daf52a43b393b93d2f24925d35c937",
                "reference": "53f6af2805daf52a43b393b93d2f24925d35c937",
                "shasum": ""
            },
            "require": {
                "php": "^5.5.9|>=7.0.8",
                "psr/log": "~1.0"
            },
            "conflict": {
                "symfony/http-kernel": ">=2.3,<2.3.24|~2.4.0|>=2.5,<2.5.9|>=2.6,<2.6.2"
            },
            "require-dev": {
                "symfony/http-kernel": "~2.8|~3.0|~4.0"
            },
            "type": "library",
            "extra": {
                "branch-alias": {
                    "dev-master": "3.4-dev"
                }
            },
            "autoload": {
                "psr-4": {
                    "Symfony\\Component\\Debug\\": ""
                },
                "exclude-from-classmap": [
                    "/Tests/"
                ]
            },
            "notification-url": "https://packagist.org/downloads/",
            "license": [
                "MIT"
            ],
            "authors": [
                {
                    "name": "Fabien Potencier",
                    "email": "fabien@symfony.com"
                },
                {
                    "name": "Symfony Community",
                    "homepage": "https://symfony.com/contributors"
                }
            ],
            "description": "Symfony Debug Component",
            "homepage": "https://symfony.com",
            "time": "2018-01-18T22:16:57+00:00"
        },
        {
            "name": "symfony/dependency-injection",
            "version": "v3.4.4",
            "source": {
                "type": "git",
                "url": "https://github.com/symfony/dependency-injection.git",
                "reference": "4b2717ee2499390e371e1fc7abaf886c1c83e83d"
            },
            "dist": {
                "type": "zip",
                "url": "https://api.github.com/repos/symfony/dependency-injection/zipball/4b2717ee2499390e371e1fc7abaf886c1c83e83d",
                "reference": "4b2717ee2499390e371e1fc7abaf886c1c83e83d",
                "shasum": ""
            },
            "require": {
                "php": "^5.5.9|>=7.0.8",
                "psr/container": "^1.0"
            },
            "conflict": {
                "symfony/config": "<3.3.7",
                "symfony/finder": "<3.3",
                "symfony/proxy-manager-bridge": "<3.4",
                "symfony/yaml": "<3.4"
            },
            "provide": {
                "psr/container-implementation": "1.0"
            },
            "require-dev": {
                "symfony/config": "~3.3|~4.0",
                "symfony/expression-language": "~2.8|~3.0|~4.0",
                "symfony/yaml": "~3.4|~4.0"
            },
            "suggest": {
                "symfony/config": "",
                "symfony/expression-language": "For using expressions in service container configuration",
                "symfony/finder": "For using double-star glob patterns or when GLOB_BRACE portability is required",
                "symfony/proxy-manager-bridge": "Generate service proxies to lazy load them",
                "symfony/yaml": ""
            },
            "type": "library",
            "extra": {
                "branch-alias": {
                    "dev-master": "3.4-dev"
                }
            },
            "autoload": {
                "psr-4": {
                    "Symfony\\Component\\DependencyInjection\\": ""
                },
                "exclude-from-classmap": [
                    "/Tests/"
                ]
            },
            "notification-url": "https://packagist.org/downloads/",
            "license": [
                "MIT"
            ],
            "authors": [
                {
                    "name": "Fabien Potencier",
                    "email": "fabien@symfony.com"
                },
                {
                    "name": "Symfony Community",
                    "homepage": "https://symfony.com/contributors"
                }
            ],
            "description": "Symfony DependencyInjection Component",
            "homepage": "https://symfony.com",
            "time": "2018-01-29T09:16:57+00:00"
        },
        {
            "name": "symfony/event-dispatcher",
            "version": "v3.4.4",
            "source": {
                "type": "git",
                "url": "https://github.com/symfony/event-dispatcher.git",
                "reference": "26b87b6bca8f8f797331a30b76fdae5342dc26ca"
            },
            "dist": {
                "type": "zip",
                "url": "https://api.github.com/repos/symfony/event-dispatcher/zipball/26b87b6bca8f8f797331a30b76fdae5342dc26ca",
                "reference": "26b87b6bca8f8f797331a30b76fdae5342dc26ca",
                "shasum": ""
            },
            "require": {
                "php": "^5.5.9|>=7.0.8"
            },
            "conflict": {
                "symfony/dependency-injection": "<3.3"
            },
            "require-dev": {
                "psr/log": "~1.0",
                "symfony/config": "~2.8|~3.0|~4.0",
                "symfony/dependency-injection": "~3.3|~4.0",
                "symfony/expression-language": "~2.8|~3.0|~4.0",
                "symfony/stopwatch": "~2.8|~3.0|~4.0"
            },
            "suggest": {
                "symfony/dependency-injection": "",
                "symfony/http-kernel": ""
            },
            "type": "library",
            "extra": {
                "branch-alias": {
                    "dev-master": "3.4-dev"
                }
            },
            "autoload": {
                "psr-4": {
                    "Symfony\\Component\\EventDispatcher\\": ""
                },
                "exclude-from-classmap": [
                    "/Tests/"
                ]
            },
            "notification-url": "https://packagist.org/downloads/",
            "license": [
                "MIT"
            ],
            "authors": [
                {
                    "name": "Fabien Potencier",
                    "email": "fabien@symfony.com"
                },
                {
                    "name": "Symfony Community",
                    "homepage": "https://symfony.com/contributors"
                }
            ],
            "description": "Symfony EventDispatcher Component",
            "homepage": "https://symfony.com",
            "time": "2018-01-03T07:37:34+00:00"
        },
        {
            "name": "symfony/filesystem",
            "version": "v3.4.4",
            "source": {
                "type": "git",
                "url": "https://github.com/symfony/filesystem.git",
                "reference": "e078773ad6354af38169faf31c21df0f18ace03d"
            },
            "dist": {
                "type": "zip",
                "url": "https://api.github.com/repos/symfony/filesystem/zipball/e078773ad6354af38169faf31c21df0f18ace03d",
                "reference": "e078773ad6354af38169faf31c21df0f18ace03d",
                "shasum": ""
            },
            "require": {
                "php": "^5.5.9|>=7.0.8"
            },
            "type": "library",
            "extra": {
                "branch-alias": {
                    "dev-master": "3.4-dev"
                }
            },
            "autoload": {
                "psr-4": {
                    "Symfony\\Component\\Filesystem\\": ""
                },
                "exclude-from-classmap": [
                    "/Tests/"
                ]
            },
            "notification-url": "https://packagist.org/downloads/",
            "license": [
                "MIT"
            ],
            "authors": [
                {
                    "name": "Fabien Potencier",
                    "email": "fabien@symfony.com"
                },
                {
                    "name": "Symfony Community",
                    "homepage": "https://symfony.com/contributors"
                }
            ],
            "description": "Symfony Filesystem Component",
            "homepage": "https://symfony.com",
            "time": "2018-01-03T07:37:34+00:00"
        },
        {
            "name": "symfony/finder",
            "version": "v3.4.4",
            "source": {
                "type": "git",
                "url": "https://github.com/symfony/finder.git",
                "reference": "613e26310776f49a1773b6737c6bd554b8bc8c6f"
            },
            "dist": {
                "type": "zip",
                "url": "https://api.github.com/repos/symfony/finder/zipball/613e26310776f49a1773b6737c6bd554b8bc8c6f",
                "reference": "613e26310776f49a1773b6737c6bd554b8bc8c6f",
                "shasum": ""
            },
            "require": {
                "php": "^5.5.9|>=7.0.8"
            },
            "type": "library",
            "extra": {
                "branch-alias": {
                    "dev-master": "3.4-dev"
                }
            },
            "autoload": {
                "psr-4": {
                    "Symfony\\Component\\Finder\\": ""
                },
                "exclude-from-classmap": [
                    "/Tests/"
                ]
            },
            "notification-url": "https://packagist.org/downloads/",
            "license": [
                "MIT"
            ],
            "authors": [
                {
                    "name": "Fabien Potencier",
                    "email": "fabien@symfony.com"
                },
                {
                    "name": "Symfony Community",
                    "homepage": "https://symfony.com/contributors"
                }
            ],
            "description": "Symfony Finder Component",
            "homepage": "https://symfony.com",
            "time": "2018-01-03T07:37:34+00:00"
        },
        {
            "name": "symfony/polyfill-mbstring",
            "version": "v1.7.0",
            "source": {
                "type": "git",
                "url": "https://github.com/symfony/polyfill-mbstring.git",
                "reference": "78be803ce01e55d3491c1397cf1c64beb9c1b63b"
            },
            "dist": {
                "type": "zip",
                "url": "https://api.github.com/repos/symfony/polyfill-mbstring/zipball/78be803ce01e55d3491c1397cf1c64beb9c1b63b",
                "reference": "78be803ce01e55d3491c1397cf1c64beb9c1b63b",
                "shasum": ""
            },
            "require": {
                "php": ">=5.3.3"
            },
            "suggest": {
                "ext-mbstring": "For best performance"
            },
            "type": "library",
            "extra": {
                "branch-alias": {
                    "dev-master": "1.7-dev"
                }
            },
            "autoload": {
                "psr-4": {
                    "Symfony\\Polyfill\\Mbstring\\": ""
                },
                "files": [
                    "bootstrap.php"
                ]
            },
            "notification-url": "https://packagist.org/downloads/",
            "license": [
                "MIT"
            ],
            "authors": [
                {
                    "name": "Nicolas Grekas",
                    "email": "p@tchwork.com"
                },
                {
                    "name": "Symfony Community",
                    "homepage": "https://symfony.com/contributors"
                }
            ],
            "description": "Symfony polyfill for the Mbstring extension",
            "homepage": "https://symfony.com",
            "keywords": [
                "compatibility",
                "mbstring",
                "polyfill",
                "portable",
                "shim"
            ],
            "time": "2018-01-30T19:27:44+00:00"
        },
        {
            "name": "symfony/process",
            "version": "v3.4.4",
            "source": {
                "type": "git",
                "url": "https://github.com/symfony/process.git",
                "reference": "09a5172057be8fc677840e591b17f385e58c7c0d"
            },
            "dist": {
                "type": "zip",
                "url": "https://api.github.com/repos/symfony/process/zipball/09a5172057be8fc677840e591b17f385e58c7c0d",
                "reference": "09a5172057be8fc677840e591b17f385e58c7c0d",
                "shasum": ""
            },
            "require": {
                "php": "^5.5.9|>=7.0.8"
            },
            "type": "library",
            "extra": {
                "branch-alias": {
                    "dev-master": "3.4-dev"
                }
            },
            "autoload": {
                "psr-4": {
                    "Symfony\\Component\\Process\\": ""
                },
                "exclude-from-classmap": [
                    "/Tests/"
                ]
            },
            "notification-url": "https://packagist.org/downloads/",
            "license": [
                "MIT"
            ],
            "authors": [
                {
                    "name": "Fabien Potencier",
                    "email": "fabien@symfony.com"
                },
                {
                    "name": "Symfony Community",
                    "homepage": "https://symfony.com/contributors"
                }
            ],
            "description": "Symfony Process Component",
            "homepage": "https://symfony.com",
            "time": "2018-01-29T09:03:43+00:00"
        },
        {
            "name": "symfony/yaml",
            "version": "v3.4.4",
            "source": {
                "type": "git",
                "url": "https://github.com/symfony/yaml.git",
                "reference": "eab73b6c21d27ae4cd037c417618dfd4befb0bfe"
            },
            "dist": {
                "type": "zip",
                "url": "https://api.github.com/repos/symfony/yaml/zipball/eab73b6c21d27ae4cd037c417618dfd4befb0bfe",
                "reference": "eab73b6c21d27ae4cd037c417618dfd4befb0bfe",
                "shasum": ""
            },
            "require": {
                "php": "^5.5.9|>=7.0.8"
            },
            "conflict": {
                "symfony/console": "<3.4"
            },
            "require-dev": {
                "symfony/console": "~3.4|~4.0"
            },
            "suggest": {
                "symfony/console": "For validating YAML files using the lint command"
            },
            "type": "library",
            "extra": {
                "branch-alias": {
                    "dev-master": "3.4-dev"
                }
            },
            "autoload": {
                "psr-4": {
                    "Symfony\\Component\\Yaml\\": ""
                },
                "exclude-from-classmap": [
                    "/Tests/"
                ]
            },
            "notification-url": "https://packagist.org/downloads/",
            "license": [
                "MIT"
            ],
            "authors": [
                {
                    "name": "Fabien Potencier",
                    "email": "fabien@symfony.com"
                },
                {
                    "name": "Symfony Community",
                    "homepage": "https://symfony.com/contributors"
                }
            ],
            "description": "Symfony Yaml Component",
            "homepage": "https://symfony.com",
            "time": "2018-01-21T19:05:02+00:00"
        }
    ],
    "packages-dev": [
        {
            "name": "consolidation/annotated-command",
            "version": "2.8.2",
            "source": {
                "type": "git",
                "url": "https://github.com/consolidation/annotated-command.git",
                "reference": "e97c38717eae23a2bafcf3f09438290eee6ebeb4"
            },
            "dist": {
                "type": "zip",
                "url": "https://api.github.com/repos/consolidation/annotated-command/zipball/e97c38717eae23a2bafcf3f09438290eee6ebeb4",
                "reference": "e97c38717eae23a2bafcf3f09438290eee6ebeb4",
                "shasum": ""
            },
            "require": {
                "consolidation/output-formatters": "^3.1.12",
                "php": ">=5.4.0",
                "psr/log": "^1",
                "symfony/console": "^2.8|^3|^4",
                "symfony/event-dispatcher": "^2.5|^3|^4",
                "symfony/finder": "^2.5|^3|^4"
            },
            "require-dev": {
                "phpunit/phpunit": "^4.8",
                "satooshi/php-coveralls": "^1.0.2 | dev-master",
                "squizlabs/php_codesniffer": "^2.7"
            },
            "type": "library",
            "extra": {
                "branch-alias": {
                    "dev-master": "2.x-dev"
                }
            },
            "autoload": {
                "psr-4": {
                    "Consolidation\\AnnotatedCommand\\": "src"
                }
            },
            "notification-url": "https://packagist.org/downloads/",
            "license": [
                "MIT"
            ],
            "authors": [
                {
                    "name": "Greg Anderson",
                    "email": "greg.1.anderson@greenknowe.org"
                }
            ],
            "description": "Initialize Symfony Console commands from annotated command class methods.",
            "time": "2017-11-29T16:23:23+00:00"
        },
        {
            "name": "consolidation/output-formatters",
            "version": "3.1.13",
            "source": {
                "type": "git",
                "url": "https://github.com/consolidation/output-formatters.git",
                "reference": "3188461e965b32148c8fb85261833b2b72d34b8c"
            },
            "dist": {
                "type": "zip",
                "url": "https://api.github.com/repos/consolidation/output-formatters/zipball/3188461e965b32148c8fb85261833b2b72d34b8c",
                "reference": "3188461e965b32148c8fb85261833b2b72d34b8c",
                "shasum": ""
            },
            "require": {
                "php": ">=5.4.0",
                "symfony/console": "^2.8|^3|^4",
                "symfony/finder": "^2.5|^3|^4"
            },
            "require-dev": {
                "phpunit/phpunit": "^4.8",
                "satooshi/php-coveralls": "^1.0.2 | dev-master",
                "squizlabs/php_codesniffer": "^2.7",
                "victorjonsson/markdowndocs": "^1.3"
            },
            "type": "library",
            "extra": {
                "branch-alias": {
                    "dev-master": "3.x-dev"
                }
            },
            "autoload": {
                "psr-4": {
                    "Consolidation\\OutputFormatters\\": "src"
                }
            },
            "notification-url": "https://packagist.org/downloads/",
            "license": [
                "MIT"
            ],
            "authors": [
                {
                    "name": "Greg Anderson",
                    "email": "greg.1.anderson@greenknowe.org"
                }
            ],
            "description": "Format text by applying transformations provided by plug-in formatters.",
            "time": "2017-11-29T15:25:38+00:00"
        },
        {
            "name": "dnoegel/php-xdg-base-dir",
            "version": "0.1",
            "source": {
                "type": "git",
                "url": "https://github.com/dnoegel/php-xdg-base-dir.git",
                "reference": "265b8593498b997dc2d31e75b89f053b5cc9621a"
            },
            "dist": {
                "type": "zip",
                "url": "https://api.github.com/repos/dnoegel/php-xdg-base-dir/zipball/265b8593498b997dc2d31e75b89f053b5cc9621a",
                "reference": "265b8593498b997dc2d31e75b89f053b5cc9621a",
                "shasum": ""
            },
            "require": {
                "php": ">=5.3.2"
            },
            "require-dev": {
                "phpunit/phpunit": "@stable"
            },
            "type": "project",
            "autoload": {
                "psr-4": {
                    "XdgBaseDir\\": "src/"
                }
            },
            "notification-url": "https://packagist.org/downloads/",
            "license": [
                "MIT"
            ],
            "description": "implementation of xdg base directory specification for php",
            "time": "2014-10-24T07:27:01+00:00"
        },
        {
            "name": "doctrine/instantiator",
            "version": "1.0.5",
            "source": {
                "type": "git",
                "url": "https://github.com/doctrine/instantiator.git",
                "reference": "8e884e78f9f0eb1329e445619e04456e64d8051d"
            },
            "dist": {
                "type": "zip",
                "url": "https://api.github.com/repos/doctrine/instantiator/zipball/8e884e78f9f0eb1329e445619e04456e64d8051d",
                "reference": "8e884e78f9f0eb1329e445619e04456e64d8051d",
                "shasum": ""
            },
            "require": {
                "php": ">=5.3,<8.0-DEV"
            },
            "require-dev": {
                "athletic/athletic": "~0.1.8",
                "ext-pdo": "*",
                "ext-phar": "*",
                "phpunit/phpunit": "~4.0",
                "squizlabs/php_codesniffer": "~2.0"
            },
            "type": "library",
            "extra": {
                "branch-alias": {
                    "dev-master": "1.0.x-dev"
                }
            },
            "autoload": {
                "psr-4": {
                    "Doctrine\\Instantiator\\": "src/Doctrine/Instantiator/"
                }
            },
            "notification-url": "https://packagist.org/downloads/",
            "license": [
                "MIT"
            ],
            "authors": [
                {
                    "name": "Marco Pivetta",
                    "email": "ocramius@gmail.com",
                    "homepage": "http://ocramius.github.com/"
                }
            ],
            "description": "A small, lightweight utility to instantiate objects in PHP without invoking their constructors",
            "homepage": "https://github.com/doctrine/instantiator",
            "keywords": [
                "constructor",
                "instantiate"
            ],
            "time": "2015-06-14T21:17:01+00:00"
        },
        {
            "name": "drush/drush",
            "version": "8.1.16",
            "source": {
                "type": "git",
                "url": "https://github.com/drush-ops/drush.git",
                "reference": "bbaff2dc725a5f3eb22006c5de3dc92a2de54b08"
            },
            "dist": {
                "type": "zip",
                "url": "https://api.github.com/repos/drush-ops/drush/zipball/bbaff2dc725a5f3eb22006c5de3dc92a2de54b08",
                "reference": "bbaff2dc725a5f3eb22006c5de3dc92a2de54b08",
                "shasum": ""
            },
            "require": {
                "consolidation/annotated-command": "^2.8.1",
                "consolidation/output-formatters": "~3",
                "pear/console_table": "~1.3.1",
                "php": ">=5.4.5",
                "psr/log": "~1.0",
                "psy/psysh": "~0.6",
                "symfony/console": "~2.7|^3",
                "symfony/event-dispatcher": "~2.7|^3",
                "symfony/finder": "~2.7|^3",
                "symfony/var-dumper": "~2.7|^3",
                "symfony/yaml": "~2.3|^3",
                "webmozart/path-util": "~2"
            },
            "require-dev": {
                "phpunit/phpunit": "4.*",
                "symfony/console": "~2.7",
                "symfony/event-dispatcher": "~2.7",
                "symfony/finder": "~2.7",
                "symfony/process": "2.7.*",
                "symfony/var-dumper": "~2.7",
                "symfony/yaml": "~2.3"
            },
            "suggest": {
                "drush/config-extra": "Provides configuration workflow commands, such as config-merge.",
                "ext-pcntl": "*"
            },
            "bin": [
                "drush",
                "drush.launcher",
                "drush.php",
                "drush.complete.sh"
            ],
            "type": "library",
            "extra": {
                "branch-alias": {
                    "dev-master": "8.0.x-dev"
                }
            },
            "autoload": {
                "psr-0": {
                    "Drush": "lib/",
                    "Consolidation": "lib/"
                }
            },
            "notification-url": "https://packagist.org/downloads/",
            "license": [
                "GPL-2.0-or-later"
            ],
            "authors": [
                {
                    "name": "Moshe Weitzman",
                    "email": "weitzman@tejasa.com"
                },
                {
                    "name": "Owen Barton",
                    "email": "drupal@owenbarton.com"
                },
                {
                    "name": "Mark Sonnabaum",
                    "email": "marksonnabaum@gmail.com"
                },
                {
                    "name": "Antoine Beaupré",
                    "email": "anarcat@koumbit.org"
                },
                {
                    "name": "Greg Anderson",
                    "email": "greg.1.anderson@greenknowe.org"
                },
                {
                    "name": "Jonathan Araña Cruz",
                    "email": "jonhattan@faita.net"
                },
                {
                    "name": "Jonathan Hedstrom",
                    "email": "jhedstrom@gmail.com"
                },
                {
                    "name": "Christopher Gervais",
                    "email": "chris@ergonlogic.com"
                },
                {
                    "name": "Dave Reid",
                    "email": "dave@davereid.net"
                },
                {
                    "name": "Damian Lee",
                    "email": "damiankloip@googlemail.com"
                }
            ],
            "description": "Drush is a command line shell and scripting interface for Drupal, a veritable Swiss Army knife designed to make life easier for those of us who spend some of our working hours hacking away at the command prompt.",
            "homepage": "http://www.drush.org",
            "time": "2018-02-06T21:18:48+00:00"
        },
        {
            "name": "jakub-onderka/php-console-color",
            "version": "0.1",
            "source": {
                "type": "git",
                "url": "https://github.com/JakubOnderka/PHP-Console-Color.git",
                "reference": "e0b393dacf7703fc36a4efc3df1435485197e6c1"
            },
            "dist": {
                "type": "zip",
                "url": "https://api.github.com/repos/JakubOnderka/PHP-Console-Color/zipball/e0b393dacf7703fc36a4efc3df1435485197e6c1",
                "reference": "e0b393dacf7703fc36a4efc3df1435485197e6c1",
                "shasum": ""
            },
            "require": {
                "php": ">=5.3.2"
            },
            "require-dev": {
                "jakub-onderka/php-code-style": "1.0",
                "jakub-onderka/php-parallel-lint": "0.*",
                "jakub-onderka/php-var-dump-check": "0.*",
                "phpunit/phpunit": "3.7.*",
                "squizlabs/php_codesniffer": "1.*"
            },
            "type": "library",
            "autoload": {
                "psr-0": {
                    "JakubOnderka\\PhpConsoleColor": "src/"
                }
            },
            "notification-url": "https://packagist.org/downloads/",
            "license": [
                "BSD-2-Clause"
            ],
            "authors": [
                {
                    "name": "Jakub Onderka",
                    "email": "jakub.onderka@gmail.com",
                    "homepage": "http://www.acci.cz"
                }
            ],
            "time": "2014-04-08T15:00:19+00:00"
        },
        {
            "name": "jakub-onderka/php-console-highlighter",
            "version": "v0.3.2",
            "source": {
                "type": "git",
                "url": "https://github.com/JakubOnderka/PHP-Console-Highlighter.git",
                "reference": "7daa75df45242c8d5b75a22c00a201e7954e4fb5"
            },
            "dist": {
                "type": "zip",
                "url": "https://api.github.com/repos/JakubOnderka/PHP-Console-Highlighter/zipball/7daa75df45242c8d5b75a22c00a201e7954e4fb5",
                "reference": "7daa75df45242c8d5b75a22c00a201e7954e4fb5",
                "shasum": ""
            },
            "require": {
                "jakub-onderka/php-console-color": "~0.1",
                "php": ">=5.3.0"
            },
            "require-dev": {
                "jakub-onderka/php-code-style": "~1.0",
                "jakub-onderka/php-parallel-lint": "~0.5",
                "jakub-onderka/php-var-dump-check": "~0.1",
                "phpunit/phpunit": "~4.0",
                "squizlabs/php_codesniffer": "~1.5"
            },
            "type": "library",
            "autoload": {
                "psr-0": {
                    "JakubOnderka\\PhpConsoleHighlighter": "src/"
                }
            },
            "notification-url": "https://packagist.org/downloads/",
            "license": [
                "MIT"
            ],
            "authors": [
                {
                    "name": "Jakub Onderka",
                    "email": "acci@acci.cz",
                    "homepage": "http://www.acci.cz/"
                }
            ],
            "time": "2015-04-20T18:58:01+00:00"
        },
        {
            "name": "nikic/php-parser",
            "version": "v3.1.4",
            "source": {
                "type": "git",
                "url": "https://github.com/nikic/PHP-Parser.git",
                "reference": "e57b3a09784f846411aa7ed664eedb73e3399078"
            },
            "dist": {
                "type": "zip",
                "url": "https://api.github.com/repos/nikic/PHP-Parser/zipball/e57b3a09784f846411aa7ed664eedb73e3399078",
                "reference": "e57b3a09784f846411aa7ed664eedb73e3399078",
                "shasum": ""
            },
            "require": {
                "ext-tokenizer": "*",
                "php": ">=5.5"
            },
            "require-dev": {
                "phpunit/phpunit": "~4.0|~5.0"
            },
            "bin": [
                "bin/php-parse"
            ],
            "type": "library",
            "extra": {
                "branch-alias": {
                    "dev-master": "3.0-dev"
                }
            },
            "autoload": {
                "psr-4": {
                    "PhpParser\\": "lib/PhpParser"
                }
            },
            "notification-url": "https://packagist.org/downloads/",
            "license": [
                "BSD-3-Clause"
            ],
            "authors": [
                {
                    "name": "Nikita Popov"
                }
            ],
            "description": "A PHP parser written in PHP",
            "keywords": [
                "parser",
                "php"
            ],
            "time": "2018-01-25T21:31:33+00:00"
        },
        {
            "name": "pear/console_table",
            "version": "v1.3.1",
            "source": {
                "type": "git",
                "url": "https://github.com/pear/Console_Table.git",
                "reference": "1930c11897ca61fd24b95f2f785e99e0f36dcdea"
            },
            "dist": {
                "type": "zip",
                "url": "https://api.github.com/repos/pear/Console_Table/zipball/1930c11897ca61fd24b95f2f785e99e0f36dcdea",
                "reference": "1930c11897ca61fd24b95f2f785e99e0f36dcdea",
                "shasum": ""
            },
            "require": {
                "php": ">=5.2.0"
            },
            "suggest": {
                "pear/Console_Color2": ">=0.1.2"
            },
            "type": "library",
            "autoload": {
                "classmap": [
                    "Table.php"
                ]
            },
            "notification-url": "https://packagist.org/downloads/",
            "license": [
                "BSD-2-Clause"
            ],
            "authors": [
                {
                    "name": "Jan Schneider",
                    "homepage": "http://pear.php.net/user/yunosh"
                },
                {
                    "name": "Tal Peer",
                    "homepage": "http://pear.php.net/user/tal"
                },
                {
                    "name": "Xavier Noguer",
                    "homepage": "http://pear.php.net/user/xnoguer"
                },
                {
                    "name": "Richard Heyes",
                    "homepage": "http://pear.php.net/user/richard"
                }
            ],
            "description": "Library that makes it easy to build console style tables.",
            "homepage": "http://pear.php.net/package/Console_Table/",
            "keywords": [
                "console"
            ],
            "time": "2018-01-25T20:47:17+00:00"
        },
        {
            "name": "phpdocumentor/reflection-common",
            "version": "1.0.1",
            "source": {
                "type": "git",
                "url": "https://github.com/phpDocumentor/ReflectionCommon.git",
                "reference": "21bdeb5f65d7ebf9f43b1b25d404f87deab5bfb6"
            },
            "dist": {
                "type": "zip",
                "url": "https://api.github.com/repos/phpDocumentor/ReflectionCommon/zipball/21bdeb5f65d7ebf9f43b1b25d404f87deab5bfb6",
                "reference": "21bdeb5f65d7ebf9f43b1b25d404f87deab5bfb6",
                "shasum": ""
            },
            "require": {
                "php": ">=5.5"
            },
            "require-dev": {
                "phpunit/phpunit": "^4.6"
            },
            "type": "library",
            "extra": {
                "branch-alias": {
                    "dev-master": "1.0.x-dev"
                }
            },
            "autoload": {
                "psr-4": {
                    "phpDocumentor\\Reflection\\": [
                        "src"
                    ]
                }
            },
            "notification-url": "https://packagist.org/downloads/",
            "license": [
                "MIT"
            ],
            "authors": [
                {
                    "name": "Jaap van Otterdijk",
                    "email": "opensource@ijaap.nl"
                }
            ],
            "description": "Common reflection classes used by phpdocumentor to reflect the code structure",
            "homepage": "http://www.phpdoc.org",
            "keywords": [
                "FQSEN",
                "phpDocumentor",
                "phpdoc",
                "reflection",
                "static analysis"
            ],
            "time": "2017-09-11T18:02:19+00:00"
        },
        {
            "name": "phpdocumentor/reflection-docblock",
            "version": "3.2.2",
            "source": {
                "type": "git",
                "url": "https://github.com/phpDocumentor/ReflectionDocBlock.git",
                "reference": "4aada1f93c72c35e22fb1383b47fee43b8f1d157"
            },
            "dist": {
                "type": "zip",
                "url": "https://api.github.com/repos/phpDocumentor/ReflectionDocBlock/zipball/4aada1f93c72c35e22fb1383b47fee43b8f1d157",
                "reference": "4aada1f93c72c35e22fb1383b47fee43b8f1d157",
                "shasum": ""
            },
            "require": {
                "php": ">=5.5",
                "phpdocumentor/reflection-common": "^1.0@dev",
                "phpdocumentor/type-resolver": "^0.3.0",
                "webmozart/assert": "^1.0"
            },
            "require-dev": {
                "mockery/mockery": "^0.9.4",
                "phpunit/phpunit": "^4.4"
            },
            "type": "library",
            "autoload": {
                "psr-4": {
                    "phpDocumentor\\Reflection\\": [
                        "src/"
                    ]
                }
            },
            "notification-url": "https://packagist.org/downloads/",
            "license": [
                "MIT"
            ],
            "authors": [
                {
                    "name": "Mike van Riel",
                    "email": "me@mikevanriel.com"
                }
            ],
            "description": "With this component, a library can provide support for annotations via DocBlocks or otherwise retrieve information that is embedded in a DocBlock.",
            "time": "2017-08-08T06:39:58+00:00"
        },
        {
            "name": "phpdocumentor/type-resolver",
            "version": "0.3.0",
            "source": {
                "type": "git",
                "url": "https://github.com/phpDocumentor/TypeResolver.git",
                "reference": "fb3933512008d8162b3cdf9e18dba9309b7c3773"
            },
            "dist": {
                "type": "zip",
                "url": "https://api.github.com/repos/phpDocumentor/TypeResolver/zipball/fb3933512008d8162b3cdf9e18dba9309b7c3773",
                "reference": "fb3933512008d8162b3cdf9e18dba9309b7c3773",
                "shasum": ""
            },
            "require": {
                "php": "^5.5 || ^7.0",
                "phpdocumentor/reflection-common": "^1.0"
            },
            "require-dev": {
                "mockery/mockery": "^0.9.4",
                "phpunit/phpunit": "^5.2||^4.8.24"
            },
            "type": "library",
            "extra": {
                "branch-alias": {
                    "dev-master": "1.0.x-dev"
                }
            },
            "autoload": {
                "psr-4": {
                    "phpDocumentor\\Reflection\\": [
                        "src/"
                    ]
                }
            },
            "notification-url": "https://packagist.org/downloads/",
            "license": [
                "MIT"
            ],
            "authors": [
                {
                    "name": "Mike van Riel",
                    "email": "me@mikevanriel.com"
                }
            ],
            "time": "2017-06-03T08:32:36+00:00"
        },
        {
            "name": "phpspec/prophecy",
            "version": "1.7.5",
            "source": {
                "type": "git",
                "url": "https://github.com/phpspec/prophecy.git",
                "reference": "dfd6be44111a7c41c2e884a336cc4f461b3b2401"
            },
            "dist": {
                "type": "zip",
                "url": "https://api.github.com/repos/phpspec/prophecy/zipball/dfd6be44111a7c41c2e884a336cc4f461b3b2401",
                "reference": "dfd6be44111a7c41c2e884a336cc4f461b3b2401",
                "shasum": ""
            },
            "require": {
                "doctrine/instantiator": "^1.0.2",
                "php": "^5.3|^7.0",
                "phpdocumentor/reflection-docblock": "^2.0|^3.0.2|^4.0",
                "sebastian/comparator": "^1.1|^2.0",
                "sebastian/recursion-context": "^1.0|^2.0|^3.0"
            },
            "require-dev": {
                "phpspec/phpspec": "^2.5|^3.2",
                "phpunit/phpunit": "^4.8.35 || ^5.7 || ^6.5"
            },
            "type": "library",
            "extra": {
                "branch-alias": {
                    "dev-master": "1.7.x-dev"
                }
            },
            "autoload": {
                "psr-0": {
                    "Prophecy\\": "src/"
                }
            },
            "notification-url": "https://packagist.org/downloads/",
            "license": [
                "MIT"
            ],
            "authors": [
                {
                    "name": "Konstantin Kudryashov",
                    "email": "ever.zet@gmail.com",
                    "homepage": "http://everzet.com"
                },
                {
                    "name": "Marcello Duarte",
                    "email": "marcello.duarte@gmail.com"
                }
            ],
            "description": "Highly opinionated mocking framework for PHP 5.3+",
            "homepage": "https://github.com/phpspec/prophecy",
            "keywords": [
                "Double",
                "Dummy",
                "fake",
                "mock",
                "spy",
                "stub"
            ],
            "time": "2018-02-19T10:16:54+00:00"
        },
        {
            "name": "phpunit/php-code-coverage",
            "version": "2.2.4",
            "source": {
                "type": "git",
                "url": "https://github.com/sebastianbergmann/php-code-coverage.git",
                "reference": "eabf68b476ac7d0f73793aada060f1c1a9bf8979"
            },
            "dist": {
                "type": "zip",
                "url": "https://api.github.com/repos/sebastianbergmann/php-code-coverage/zipball/eabf68b476ac7d0f73793aada060f1c1a9bf8979",
                "reference": "eabf68b476ac7d0f73793aada060f1c1a9bf8979",
                "shasum": ""
            },
            "require": {
                "php": ">=5.3.3",
                "phpunit/php-file-iterator": "~1.3",
                "phpunit/php-text-template": "~1.2",
                "phpunit/php-token-stream": "~1.3",
                "sebastian/environment": "^1.3.2",
                "sebastian/version": "~1.0"
            },
            "require-dev": {
                "ext-xdebug": ">=2.1.4",
                "phpunit/phpunit": "~4"
            },
            "suggest": {
                "ext-dom": "*",
                "ext-xdebug": ">=2.2.1",
                "ext-xmlwriter": "*"
            },
            "type": "library",
            "extra": {
                "branch-alias": {
                    "dev-master": "2.2.x-dev"
                }
            },
            "autoload": {
                "classmap": [
                    "src/"
                ]
            },
            "notification-url": "https://packagist.org/downloads/",
            "license": [
                "BSD-3-Clause"
            ],
            "authors": [
                {
                    "name": "Sebastian Bergmann",
                    "email": "sb@sebastian-bergmann.de",
                    "role": "lead"
                }
            ],
            "description": "Library that provides collection, processing, and rendering functionality for PHP code coverage information.",
            "homepage": "https://github.com/sebastianbergmann/php-code-coverage",
            "keywords": [
                "coverage",
                "testing",
                "xunit"
            ],
            "time": "2015-10-06T15:47:00+00:00"
        },
        {
            "name": "phpunit/php-file-iterator",
            "version": "1.4.5",
            "source": {
                "type": "git",
                "url": "https://github.com/sebastianbergmann/php-file-iterator.git",
                "reference": "730b01bc3e867237eaac355e06a36b85dd93a8b4"
            },
            "dist": {
                "type": "zip",
                "url": "https://api.github.com/repos/sebastianbergmann/php-file-iterator/zipball/730b01bc3e867237eaac355e06a36b85dd93a8b4",
                "reference": "730b01bc3e867237eaac355e06a36b85dd93a8b4",
                "shasum": ""
            },
            "require": {
                "php": ">=5.3.3"
            },
            "type": "library",
            "extra": {
                "branch-alias": {
                    "dev-master": "1.4.x-dev"
                }
            },
            "autoload": {
                "classmap": [
                    "src/"
                ]
            },
            "notification-url": "https://packagist.org/downloads/",
            "license": [
                "BSD-3-Clause"
            ],
            "authors": [
                {
                    "name": "Sebastian Bergmann",
                    "email": "sb@sebastian-bergmann.de",
                    "role": "lead"
                }
            ],
            "description": "FilterIterator implementation that filters files based on a list of suffixes.",
            "homepage": "https://github.com/sebastianbergmann/php-file-iterator/",
            "keywords": [
                "filesystem",
                "iterator"
            ],
            "time": "2017-11-27T13:52:08+00:00"
        },
        {
            "name": "phpunit/php-text-template",
            "version": "1.2.1",
            "source": {
                "type": "git",
                "url": "https://github.com/sebastianbergmann/php-text-template.git",
                "reference": "31f8b717e51d9a2afca6c9f046f5d69fc27c8686"
            },
            "dist": {
                "type": "zip",
                "url": "https://api.github.com/repos/sebastianbergmann/php-text-template/zipball/31f8b717e51d9a2afca6c9f046f5d69fc27c8686",
                "reference": "31f8b717e51d9a2afca6c9f046f5d69fc27c8686",
                "shasum": ""
            },
            "require": {
                "php": ">=5.3.3"
            },
            "type": "library",
            "autoload": {
                "classmap": [
                    "src/"
                ]
            },
            "notification-url": "https://packagist.org/downloads/",
            "license": [
                "BSD-3-Clause"
            ],
            "authors": [
                {
                    "name": "Sebastian Bergmann",
                    "email": "sebastian@phpunit.de",
                    "role": "lead"
                }
            ],
            "description": "Simple template engine.",
            "homepage": "https://github.com/sebastianbergmann/php-text-template/",
            "keywords": [
                "template"
            ],
            "time": "2015-06-21T13:50:34+00:00"
        },
        {
            "name": "phpunit/php-timer",
            "version": "1.0.9",
            "source": {
                "type": "git",
                "url": "https://github.com/sebastianbergmann/php-timer.git",
                "reference": "3dcf38ca72b158baf0bc245e9184d3fdffa9c46f"
            },
            "dist": {
                "type": "zip",
                "url": "https://api.github.com/repos/sebastianbergmann/php-timer/zipball/3dcf38ca72b158baf0bc245e9184d3fdffa9c46f",
                "reference": "3dcf38ca72b158baf0bc245e9184d3fdffa9c46f",
                "shasum": ""
            },
            "require": {
                "php": "^5.3.3 || ^7.0"
            },
            "require-dev": {
                "phpunit/phpunit": "^4.8.35 || ^5.7 || ^6.0"
            },
            "type": "library",
            "extra": {
                "branch-alias": {
                    "dev-master": "1.0-dev"
                }
            },
            "autoload": {
                "classmap": [
                    "src/"
                ]
            },
            "notification-url": "https://packagist.org/downloads/",
            "license": [
                "BSD-3-Clause"
            ],
            "authors": [
                {
                    "name": "Sebastian Bergmann",
                    "email": "sb@sebastian-bergmann.de",
                    "role": "lead"
                }
            ],
            "description": "Utility class for timing",
            "homepage": "https://github.com/sebastianbergmann/php-timer/",
            "keywords": [
                "timer"
            ],
            "time": "2017-02-26T11:10:40+00:00"
        },
        {
            "name": "phpunit/php-token-stream",
            "version": "1.4.12",
            "source": {
                "type": "git",
                "url": "https://github.com/sebastianbergmann/php-token-stream.git",
                "reference": "1ce90ba27c42e4e44e6d8458241466380b51fa16"
            },
            "dist": {
                "type": "zip",
                "url": "https://api.github.com/repos/sebastianbergmann/php-token-stream/zipball/1ce90ba27c42e4e44e6d8458241466380b51fa16",
                "reference": "1ce90ba27c42e4e44e6d8458241466380b51fa16",
                "shasum": ""
            },
            "require": {
                "ext-tokenizer": "*",
                "php": ">=5.3.3"
            },
            "require-dev": {
                "phpunit/phpunit": "~4.2"
            },
            "type": "library",
            "extra": {
                "branch-alias": {
                    "dev-master": "1.4-dev"
                }
            },
            "autoload": {
                "classmap": [
                    "src/"
                ]
            },
            "notification-url": "https://packagist.org/downloads/",
            "license": [
                "BSD-3-Clause"
            ],
            "authors": [
                {
                    "name": "Sebastian Bergmann",
                    "email": "sebastian@phpunit.de"
                }
            ],
            "description": "Wrapper around PHP's tokenizer extension.",
            "homepage": "https://github.com/sebastianbergmann/php-token-stream/",
            "keywords": [
                "tokenizer"
            ],
            "time": "2017-12-04T08:55:13+00:00"
        },
        {
            "name": "phpunit/phpunit",
            "version": "4.7.7",
            "source": {
                "type": "git",
                "url": "https://github.com/sebastianbergmann/phpunit.git",
                "reference": "9b97f9d807b862c2de2a36e86690000801c85724"
            },
            "dist": {
                "type": "zip",
                "url": "https://api.github.com/repos/sebastianbergmann/phpunit/zipball/9b97f9d807b862c2de2a36e86690000801c85724",
                "reference": "9b97f9d807b862c2de2a36e86690000801c85724",
                "shasum": ""
            },
            "require": {
                "ext-dom": "*",
                "ext-json": "*",
                "ext-pcre": "*",
                "ext-reflection": "*",
                "ext-spl": "*",
                "php": ">=5.3.3",
                "phpspec/prophecy": "~1.3,>=1.3.1",
                "phpunit/php-code-coverage": "~2.1",
                "phpunit/php-file-iterator": "~1.4",
                "phpunit/php-text-template": "~1.2",
                "phpunit/php-timer": ">=1.0.6",
                "phpunit/phpunit-mock-objects": "~2.3",
                "sebastian/comparator": "~1.1",
                "sebastian/diff": "~1.2",
                "sebastian/environment": "~1.2",
                "sebastian/exporter": "~1.2",
                "sebastian/global-state": "~1.0",
                "sebastian/version": "~1.0",
                "symfony/yaml": "~2.1|~3.0"
            },
            "suggest": {
                "phpunit/php-invoker": "~1.1"
            },
            "bin": [
                "phpunit"
            ],
            "type": "library",
            "extra": {
                "branch-alias": {
                    "dev-master": "4.7.x-dev"
                }
            },
            "autoload": {
                "classmap": [
                    "src/"
                ]
            },
            "notification-url": "https://packagist.org/downloads/",
            "license": [
                "BSD-3-Clause"
            ],
            "authors": [
                {
                    "name": "Sebastian Bergmann",
                    "email": "sebastian@phpunit.de",
                    "role": "lead"
                }
            ],
            "description": "The PHP Unit Testing framework.",
            "homepage": "https://phpunit.de/",
            "keywords": [
                "phpunit",
                "testing",
                "xunit"
            ],
            "time": "2015-07-13T11:28:34+00:00"
        },
        {
            "name": "phpunit/phpunit-mock-objects",
            "version": "2.3.8",
            "source": {
                "type": "git",
                "url": "https://github.com/sebastianbergmann/phpunit-mock-objects.git",
                "reference": "ac8e7a3db35738d56ee9a76e78a4e03d97628983"
            },
            "dist": {
                "type": "zip",
                "url": "https://api.github.com/repos/sebastianbergmann/phpunit-mock-objects/zipball/ac8e7a3db35738d56ee9a76e78a4e03d97628983",
                "reference": "ac8e7a3db35738d56ee9a76e78a4e03d97628983",
                "shasum": ""
            },
            "require": {
                "doctrine/instantiator": "^1.0.2",
                "php": ">=5.3.3",
                "phpunit/php-text-template": "~1.2",
                "sebastian/exporter": "~1.2"
            },
            "require-dev": {
                "phpunit/phpunit": "~4.4"
            },
            "suggest": {
                "ext-soap": "*"
            },
            "type": "library",
            "extra": {
                "branch-alias": {
                    "dev-master": "2.3.x-dev"
                }
            },
            "autoload": {
                "classmap": [
                    "src/"
                ]
            },
            "notification-url": "https://packagist.org/downloads/",
            "license": [
                "BSD-3-Clause"
            ],
            "authors": [
                {
                    "name": "Sebastian Bergmann",
                    "email": "sb@sebastian-bergmann.de",
                    "role": "lead"
                }
            ],
            "description": "Mock Object library for PHPUnit",
            "homepage": "https://github.com/sebastianbergmann/phpunit-mock-objects/",
            "keywords": [
                "mock",
                "xunit"
            ],
            "time": "2015-10-02T06:51:40+00:00"
        },
        {
            "name": "psy/psysh",
            "version": "v0.8.17",
            "source": {
                "type": "git",
                "url": "https://github.com/bobthecow/psysh.git",
                "reference": "5069b70e8c4ea492c2b5939b6eddc78bfe41cfec"
            },
            "dist": {
                "type": "zip",
                "url": "https://api.github.com/repos/bobthecow/psysh/zipball/5069b70e8c4ea492c2b5939b6eddc78bfe41cfec",
                "reference": "5069b70e8c4ea492c2b5939b6eddc78bfe41cfec",
                "shasum": ""
            },
            "require": {
                "dnoegel/php-xdg-base-dir": "0.1",
                "jakub-onderka/php-console-highlighter": "0.3.*",
                "nikic/php-parser": "~1.3|~2.0|~3.0",
                "php": ">=5.3.9",
                "symfony/console": "~2.3.10|^2.4.2|~3.0|~4.0",
                "symfony/var-dumper": "~2.7|~3.0|~4.0"
            },
            "require-dev": {
                "hoa/console": "~3.16|~1.14",
                "phpunit/phpunit": "^4.8.35|^5.4.3",
                "symfony/finder": "~2.1|~3.0|~4.0"
            },
            "suggest": {
                "ext-pcntl": "Enabling the PCNTL extension makes PsySH a lot happier :)",
                "ext-pdo-sqlite": "The doc command requires SQLite to work.",
                "ext-posix": "If you have PCNTL, you'll want the POSIX extension as well.",
                "ext-readline": "Enables support for arrow-key history navigation, and showing and manipulating command history.",
                "hoa/console": "A pure PHP readline implementation. You'll want this if your PHP install doesn't already support readline or libedit."
            },
            "bin": [
                "bin/psysh"
            ],
            "type": "library",
            "extra": {
                "branch-alias": {
                    "dev-develop": "0.8.x-dev"
                }
            },
            "autoload": {
                "files": [
                    "src/Psy/functions.php"
                ],
                "psr-4": {
                    "Psy\\": "src/Psy/"
                }
            },
            "notification-url": "https://packagist.org/downloads/",
            "license": [
                "MIT"
            ],
            "authors": [
                {
                    "name": "Justin Hileman",
                    "email": "justin@justinhileman.info",
                    "homepage": "http://justinhileman.com"
                }
            ],
            "description": "An interactive shell for modern PHP.",
            "homepage": "http://psysh.org",
            "keywords": [
                "REPL",
                "console",
                "interactive",
                "shell"
            ],
            "time": "2017-12-28T16:14:16+00:00"
        },
        {
            "name": "sebastian/comparator",
            "version": "1.2.4",
            "source": {
                "type": "git",
                "url": "https://github.com/sebastianbergmann/comparator.git",
                "reference": "2b7424b55f5047b47ac6e5ccb20b2aea4011d9be"
            },
            "dist": {
                "type": "zip",
                "url": "https://api.github.com/repos/sebastianbergmann/comparator/zipball/2b7424b55f5047b47ac6e5ccb20b2aea4011d9be",
                "reference": "2b7424b55f5047b47ac6e5ccb20b2aea4011d9be",
                "shasum": ""
            },
            "require": {
                "php": ">=5.3.3",
                "sebastian/diff": "~1.2",
                "sebastian/exporter": "~1.2 || ~2.0"
            },
            "require-dev": {
                "phpunit/phpunit": "~4.4"
            },
            "type": "library",
            "extra": {
                "branch-alias": {
                    "dev-master": "1.2.x-dev"
                }
            },
            "autoload": {
                "classmap": [
                    "src/"
                ]
            },
            "notification-url": "https://packagist.org/downloads/",
            "license": [
                "BSD-3-Clause"
            ],
            "authors": [
                {
                    "name": "Jeff Welch",
                    "email": "whatthejeff@gmail.com"
                },
                {
                    "name": "Volker Dusch",
                    "email": "github@wallbash.com"
                },
                {
                    "name": "Bernhard Schussek",
                    "email": "bschussek@2bepublished.at"
                },
                {
                    "name": "Sebastian Bergmann",
                    "email": "sebastian@phpunit.de"
                }
            ],
            "description": "Provides the functionality to compare PHP values for equality",
            "homepage": "http://www.github.com/sebastianbergmann/comparator",
            "keywords": [
                "comparator",
                "compare",
                "equality"
            ],
            "time": "2017-01-29T09:50:25+00:00"
        },
        {
            "name": "sebastian/diff",
            "version": "1.4.3",
            "source": {
                "type": "git",
                "url": "https://github.com/sebastianbergmann/diff.git",
                "reference": "7f066a26a962dbe58ddea9f72a4e82874a3975a4"
            },
            "dist": {
                "type": "zip",
                "url": "https://api.github.com/repos/sebastianbergmann/diff/zipball/7f066a26a962dbe58ddea9f72a4e82874a3975a4",
                "reference": "7f066a26a962dbe58ddea9f72a4e82874a3975a4",
                "shasum": ""
            },
            "require": {
                "php": "^5.3.3 || ^7.0"
            },
            "require-dev": {
                "phpunit/phpunit": "^4.8.35 || ^5.7 || ^6.0"
            },
            "type": "library",
            "extra": {
                "branch-alias": {
                    "dev-master": "1.4-dev"
                }
            },
            "autoload": {
                "classmap": [
                    "src/"
                ]
            },
            "notification-url": "https://packagist.org/downloads/",
            "license": [
                "BSD-3-Clause"
            ],
            "authors": [
                {
                    "name": "Kore Nordmann",
                    "email": "mail@kore-nordmann.de"
                },
                {
                    "name": "Sebastian Bergmann",
                    "email": "sebastian@phpunit.de"
                }
            ],
            "description": "Diff implementation",
            "homepage": "https://github.com/sebastianbergmann/diff",
            "keywords": [
                "diff"
            ],
            "time": "2017-05-22T07:24:03+00:00"
        },
        {
            "name": "sebastian/environment",
            "version": "1.3.8",
            "source": {
                "type": "git",
                "url": "https://github.com/sebastianbergmann/environment.git",
                "reference": "be2c607e43ce4c89ecd60e75c6a85c126e754aea"
            },
            "dist": {
                "type": "zip",
                "url": "https://api.github.com/repos/sebastianbergmann/environment/zipball/be2c607e43ce4c89ecd60e75c6a85c126e754aea",
                "reference": "be2c607e43ce4c89ecd60e75c6a85c126e754aea",
                "shasum": ""
            },
            "require": {
                "php": "^5.3.3 || ^7.0"
            },
            "require-dev": {
                "phpunit/phpunit": "^4.8 || ^5.0"
            },
            "type": "library",
            "extra": {
                "branch-alias": {
                    "dev-master": "1.3.x-dev"
                }
            },
            "autoload": {
                "classmap": [
                    "src/"
                ]
            },
            "notification-url": "https://packagist.org/downloads/",
            "license": [
                "BSD-3-Clause"
            ],
            "authors": [
                {
                    "name": "Sebastian Bergmann",
                    "email": "sebastian@phpunit.de"
                }
            ],
            "description": "Provides functionality to handle HHVM/PHP environments",
            "homepage": "http://www.github.com/sebastianbergmann/environment",
            "keywords": [
                "Xdebug",
                "environment",
                "hhvm"
            ],
            "time": "2016-08-18T05:49:44+00:00"
        },
        {
            "name": "sebastian/exporter",
            "version": "1.2.2",
            "source": {
                "type": "git",
                "url": "https://github.com/sebastianbergmann/exporter.git",
                "reference": "42c4c2eec485ee3e159ec9884f95b431287edde4"
            },
            "dist": {
                "type": "zip",
                "url": "https://api.github.com/repos/sebastianbergmann/exporter/zipball/42c4c2eec485ee3e159ec9884f95b431287edde4",
                "reference": "42c4c2eec485ee3e159ec9884f95b431287edde4",
                "shasum": ""
            },
            "require": {
                "php": ">=5.3.3",
                "sebastian/recursion-context": "~1.0"
            },
            "require-dev": {
                "ext-mbstring": "*",
                "phpunit/phpunit": "~4.4"
            },
            "type": "library",
            "extra": {
                "branch-alias": {
                    "dev-master": "1.3.x-dev"
                }
            },
            "autoload": {
                "classmap": [
                    "src/"
                ]
            },
            "notification-url": "https://packagist.org/downloads/",
            "license": [
                "BSD-3-Clause"
            ],
            "authors": [
                {
                    "name": "Jeff Welch",
                    "email": "whatthejeff@gmail.com"
                },
                {
                    "name": "Volker Dusch",
                    "email": "github@wallbash.com"
                },
                {
                    "name": "Bernhard Schussek",
                    "email": "bschussek@2bepublished.at"
                },
                {
                    "name": "Sebastian Bergmann",
                    "email": "sebastian@phpunit.de"
                },
                {
                    "name": "Adam Harvey",
                    "email": "aharvey@php.net"
                }
            ],
            "description": "Provides the functionality to export PHP variables for visualization",
            "homepage": "http://www.github.com/sebastianbergmann/exporter",
            "keywords": [
                "export",
                "exporter"
            ],
            "time": "2016-06-17T09:04:28+00:00"
        },
        {
            "name": "sebastian/global-state",
            "version": "1.1.1",
            "source": {
                "type": "git",
                "url": "https://github.com/sebastianbergmann/global-state.git",
                "reference": "bc37d50fea7d017d3d340f230811c9f1d7280af4"
            },
            "dist": {
                "type": "zip",
                "url": "https://api.github.com/repos/sebastianbergmann/global-state/zipball/bc37d50fea7d017d3d340f230811c9f1d7280af4",
                "reference": "bc37d50fea7d017d3d340f230811c9f1d7280af4",
                "shasum": ""
            },
            "require": {
                "php": ">=5.3.3"
            },
            "require-dev": {
                "phpunit/phpunit": "~4.2"
            },
            "suggest": {
                "ext-uopz": "*"
            },
            "type": "library",
            "extra": {
                "branch-alias": {
                    "dev-master": "1.0-dev"
                }
            },
            "autoload": {
                "classmap": [
                    "src/"
                ]
            },
            "notification-url": "https://packagist.org/downloads/",
            "license": [
                "BSD-3-Clause"
            ],
            "authors": [
                {
                    "name": "Sebastian Bergmann",
                    "email": "sebastian@phpunit.de"
                }
            ],
            "description": "Snapshotting of global state",
            "homepage": "http://www.github.com/sebastianbergmann/global-state",
            "keywords": [
                "global state"
            ],
            "time": "2015-10-12T03:26:01+00:00"
        },
        {
            "name": "sebastian/recursion-context",
            "version": "1.0.5",
            "source": {
                "type": "git",
                "url": "https://github.com/sebastianbergmann/recursion-context.git",
                "reference": "b19cc3298482a335a95f3016d2f8a6950f0fbcd7"
            },
            "dist": {
                "type": "zip",
                "url": "https://api.github.com/repos/sebastianbergmann/recursion-context/zipball/b19cc3298482a335a95f3016d2f8a6950f0fbcd7",
                "reference": "b19cc3298482a335a95f3016d2f8a6950f0fbcd7",
                "shasum": ""
            },
            "require": {
                "php": ">=5.3.3"
            },
            "require-dev": {
                "phpunit/phpunit": "~4.4"
            },
            "type": "library",
            "extra": {
                "branch-alias": {
                    "dev-master": "1.0.x-dev"
                }
            },
            "autoload": {
                "classmap": [
                    "src/"
                ]
            },
            "notification-url": "https://packagist.org/downloads/",
            "license": [
                "BSD-3-Clause"
            ],
            "authors": [
                {
                    "name": "Jeff Welch",
                    "email": "whatthejeff@gmail.com"
                },
                {
                    "name": "Sebastian Bergmann",
                    "email": "sebastian@phpunit.de"
                },
                {
                    "name": "Adam Harvey",
                    "email": "aharvey@php.net"
                }
            ],
            "description": "Provides functionality to recursively process PHP variables",
            "homepage": "http://www.github.com/sebastianbergmann/recursion-context",
            "time": "2016-10-03T07:41:43+00:00"
        },
        {
            "name": "sebastian/version",
            "version": "1.0.6",
            "source": {
                "type": "git",
                "url": "https://github.com/sebastianbergmann/version.git",
                "reference": "58b3a85e7999757d6ad81c787a1fbf5ff6c628c6"
            },
            "dist": {
                "type": "zip",
                "url": "https://api.github.com/repos/sebastianbergmann/version/zipball/58b3a85e7999757d6ad81c787a1fbf5ff6c628c6",
                "reference": "58b3a85e7999757d6ad81c787a1fbf5ff6c628c6",
                "shasum": ""
            },
            "type": "library",
            "autoload": {
                "classmap": [
                    "src/"
                ]
            },
            "notification-url": "https://packagist.org/downloads/",
            "license": [
                "BSD-3-Clause"
            ],
            "authors": [
                {
                    "name": "Sebastian Bergmann",
                    "email": "sebastian@phpunit.de",
                    "role": "lead"
                }
            ],
            "description": "Library that helps with managing the version number of Git-hosted PHP projects",
            "homepage": "https://github.com/sebastianbergmann/version",
            "time": "2015-06-21T13:59:46+00:00"
        },
        {
            "name": "symfony/var-dumper",
            "version": "v3.2.4",
            "source": {
                "type": "git",
                "url": "https://github.com/symfony/var-dumper.git",
                "reference": "cb50260b674ee1c2d4ab49f2395a42e0b4681e20"
            },
            "dist": {
                "type": "zip",
                "url": "https://api.github.com/repos/symfony/var-dumper/zipball/cb50260b674ee1c2d4ab49f2395a42e0b4681e20",
                "reference": "cb50260b674ee1c2d4ab49f2395a42e0b4681e20",
                "shasum": ""
            },
            "require": {
                "php": ">=5.5.9",
                "symfony/polyfill-mbstring": "~1.0"
            },
            "require-dev": {
                "twig/twig": "~1.20|~2.0"
            },
            "suggest": {
                "ext-symfony_debug": ""
            },
            "type": "library",
            "extra": {
                "branch-alias": {
                    "dev-master": "3.2-dev"
                }
            },
            "autoload": {
                "files": [
                    "Resources/functions/dump.php"
                ],
                "psr-4": {
                    "Symfony\\Component\\VarDumper\\": ""
                },
                "exclude-from-classmap": [
                    "/Tests/"
                ]
            },
            "notification-url": "https://packagist.org/downloads/",
            "license": [
                "MIT"
            ],
            "authors": [
                {
                    "name": "Nicolas Grekas",
                    "email": "p@tchwork.com"
                },
                {
                    "name": "Symfony Community",
                    "homepage": "https://symfony.com/contributors"
                }
            ],
            "description": "Symfony mechanism for exploring and dumping PHP variables",
            "homepage": "https://symfony.com",
            "keywords": [
                "debug",
                "dump"
            ],
            "time": "2017-02-16T22:46:52+00:00"
        },
        {
            "name": "webmozart/assert",
            "version": "1.3.0",
            "source": {
                "type": "git",
                "url": "https://github.com/webmozart/assert.git",
                "reference": "0df1908962e7a3071564e857d86874dad1ef204a"
            },
            "dist": {
                "type": "zip",
                "url": "https://api.github.com/repos/webmozart/assert/zipball/0df1908962e7a3071564e857d86874dad1ef204a",
                "reference": "0df1908962e7a3071564e857d86874dad1ef204a",
                "shasum": ""
            },
            "require": {
                "php": "^5.3.3 || ^7.0"
            },
            "require-dev": {
                "phpunit/phpunit": "^4.6",
                "sebastian/version": "^1.0.1"
            },
            "type": "library",
            "extra": {
                "branch-alias": {
                    "dev-master": "1.3-dev"
                }
            },
            "autoload": {
                "psr-4": {
                    "Webmozart\\Assert\\": "src/"
                }
            },
            "notification-url": "https://packagist.org/downloads/",
            "license": [
                "MIT"
            ],
            "authors": [
                {
                    "name": "Bernhard Schussek",
                    "email": "bschussek@gmail.com"
                }
            ],
            "description": "Assertions to validate method input/output with nice error messages.",
            "keywords": [
                "assert",
                "check",
                "validate"
            ],
            "time": "2018-01-29T19:49:41+00:00"
        },
        {
            "name": "webmozart/path-util",
            "version": "2.3.0",
            "source": {
                "type": "git",
                "url": "https://github.com/webmozart/path-util.git",
                "reference": "d939f7edc24c9a1bb9c0dee5cb05d8e859490725"
            },
            "dist": {
                "type": "zip",
                "url": "https://api.github.com/repos/webmozart/path-util/zipball/d939f7edc24c9a1bb9c0dee5cb05d8e859490725",
                "reference": "d939f7edc24c9a1bb9c0dee5cb05d8e859490725",
                "shasum": ""
            },
            "require": {
                "php": ">=5.3.3",
                "webmozart/assert": "~1.0"
            },
            "require-dev": {
                "phpunit/phpunit": "^4.6",
                "sebastian/version": "^1.0.1"
            },
            "type": "library",
            "extra": {
                "branch-alias": {
                    "dev-master": "2.3-dev"
                }
            },
            "autoload": {
                "psr-4": {
                    "Webmozart\\PathUtil\\": "src/"
                }
            },
            "notification-url": "https://packagist.org/downloads/",
            "license": [
                "MIT"
            ],
            "authors": [
                {
                    "name": "Bernhard Schussek",
                    "email": "bschussek@gmail.com"
                }
            ],
            "description": "A robust cross-platform utility for normalizing, comparing and modifying file paths.",
            "time": "2015-12-17T08:42:14+00:00"
        }
    ],
    "aliases": [],
    "minimum-stability": "stable",
    "stability-flags": [],
    "prefer-stable": false,
    "prefer-lowest": false,
    "platform": {
        "php": ">=5.5.9"
    },
    "platform-dev": [],
    "platform-overrides": {
        "php": "5.5.9"
    }
}<|MERGE_RESOLUTION|>--- conflicted
+++ resolved
@@ -4,11 +4,7 @@
         "Read more about it at https://getcomposer.org/doc/01-basic-usage.md#composer-lock-the-lock-file",
         "This file is @generated automatically"
     ],
-<<<<<<< HEAD
-    "content-hash": "1009fd2d15cef68c99943768af5d1f88",
-=======
-    "content-hash": "3ec46d331a98339b614a5b1d879727fc",
->>>>>>> 0517d551
+    "content-hash": "36ae17669ff2e18a049695a053ef3c3c",
     "packages": [
         {
             "name": "cocur/slugify",

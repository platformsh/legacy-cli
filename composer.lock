{
    "_readme": [
        "This file locks the dependencies of your project to a known state",
        "Read more about it at https://getcomposer.org/doc/01-basic-usage.md#composer-lock-the-lock-file",
        "This file is @generated automatically"
    ],
<<<<<<< HEAD
    "content-hash": "e0d6cc0973615de597f9173f7946b349",
=======
    "content-hash": "8b27d8ff8b2caa88d8a69a86c857012f",
>>>>>>> dfdb0006
    "packages": [
        {
            "name": "cocur/slugify",
            "version": "v1.4.1",
            "source": {
                "type": "git",
                "url": "https://github.com/cocur/slugify.git",
                "reference": "16cdd7e792657d524cde931ea666436623b23301"
            },
            "dist": {
                "type": "zip",
                "url": "https://api.github.com/repos/cocur/slugify/zipball/16cdd7e792657d524cde931ea666436623b23301",
                "reference": "16cdd7e792657d524cde931ea666436623b23301",
                "shasum": ""
            },
            "require": {
                "php": ">=5.3.3"
            },
            "require-dev": {
                "codeclimate/php-test-reporter": "dev-master",
                "laravel/framework": "~4.1",
                "latte/latte": "~2.2",
                "mockery/mockery": "~0.9",
                "nette/di": "~2.2",
                "phpunit/phpunit": "~4.6",
                "plumphp/plum": "~0.1",
                "sami/sami": "~1.3",
                "satooshi/php-coveralls": "0.6.*",
                "silex/silex": "~1.2",
                "symfony/dependency-injection": "~2.4",
                "symfony/http-kernel": "~2.4",
                "twig/twig": "~1",
                "zendframework/zend-modulemanager": "~2.2",
                "zendframework/zend-servicemanager": "~2.2",
                "zendframework/zend-view": "~2.2"
            },
            "type": "library",
            "autoload": {
                "psr-4": {
                    "Cocur\\Slugify\\": "src"
                }
            },
            "notification-url": "https://packagist.org/downloads/",
            "license": [
                "MIT"
            ],
            "authors": [
                {
                    "name": "Ivo Bathke",
                    "email": "ivo.bathke@gmail.com"
                },
                {
                    "name": "Florian Eckerstorfer",
                    "email": "florian@eckerstorfer.co",
                    "homepage": "https://florian.ec"
                }
            ],
            "description": "Converts a string into a slug.",
            "keywords": [
                "slug",
                "slugify"
            ],
            "time": "2016-02-11T09:53:46+00:00"
        },
        {
            "name": "commerceguys/guzzle-oauth2-plugin",
            "version": "v2.1.1",
            "source": {
                "type": "git",
                "url": "https://github.com/commerceguys/guzzle-oauth2-plugin.git",
                "reference": "f7ed19171c3c5accfb6f0b3d1209eb5815ef8148"
            },
            "dist": {
                "type": "zip",
                "url": "https://api.github.com/repos/commerceguys/guzzle-oauth2-plugin/zipball/f7ed19171c3c5accfb6f0b3d1209eb5815ef8148",
                "reference": "f7ed19171c3c5accfb6f0b3d1209eb5815ef8148",
                "shasum": ""
            },
            "require": {
                "firebase/php-jwt": "~2.0",
                "guzzlehttp/guzzle": "~5.0"
            },
            "require-dev": {
                "phpunit/phpunit": "~4.5"
            },
            "type": "library",
            "extra": {
                "patches_applied": {
                    "Make it possible to get the access token without triggering a refresh": "https://github.com/pjcdawkins/guzzle-oauth2-plugin/commit/d2d720015813185d1ad4fa12884cab9bac6a8b25.patch"
                }
            },
            "autoload": {
                "psr-4": {
                    "CommerceGuys\\Guzzle\\Oauth2\\": "src"
                }
            },
            "notification-url": "https://packagist.org/downloads/",
            "license": [
                "MIT"
            ],
            "authors": [
                {
                    "name": "Bojan Zivanovic"
                },
                {
                    "name": "Damien Tournoud"
                },
                {
                    "name": "Patrick Dawkins"
                }
            ],
            "description": "An OAuth2 plugin (subscriber) for Guzzle",
            "time": "2015-12-12T23:27:25+00:00"
        },
        {
            "name": "cweagans/composer-patches",
            "version": "1.6.1",
            "source": {
                "type": "git",
                "url": "https://github.com/cweagans/composer-patches.git",
                "reference": "b3036f23b73570ab5d869e345277786c8eb248a9"
            },
            "dist": {
                "type": "zip",
                "url": "https://api.github.com/repos/cweagans/composer-patches/zipball/b3036f23b73570ab5d869e345277786c8eb248a9",
                "reference": "b3036f23b73570ab5d869e345277786c8eb248a9",
                "shasum": ""
            },
            "require": {
                "composer-plugin-api": "^1.0",
                "php": ">=5.3.0"
            },
            "require-dev": {
                "composer/composer": "~1.0",
                "phpunit/phpunit": "~4.6"
            },
            "type": "composer-plugin",
            "extra": {
                "class": "cweagans\\Composer\\Patches"
            },
            "autoload": {
                "psr-4": {
                    "cweagans\\Composer\\": "src"
                }
            },
            "notification-url": "https://packagist.org/downloads/",
            "license": [
                "BSD-2-Clause"
            ],
            "authors": [
                {
                    "name": "Cameron Eagans",
                    "email": "me@cweagans.net"
                }
            ],
            "description": "Provides a way to patch Composer packages.",
            "time": "2017-03-19T18:18:52+00:00"
        },
        {
            "name": "doctrine/cache",
            "version": "v1.6.1",
            "source": {
                "type": "git",
                "url": "https://github.com/doctrine/cache.git",
                "reference": "b6f544a20f4807e81f7044d31e679ccbb1866dc3"
            },
            "dist": {
                "type": "zip",
                "url": "https://api.github.com/repos/doctrine/cache/zipball/b6f544a20f4807e81f7044d31e679ccbb1866dc3",
                "reference": "b6f544a20f4807e81f7044d31e679ccbb1866dc3",
                "shasum": ""
            },
            "require": {
                "php": "~5.5|~7.0"
            },
            "conflict": {
                "doctrine/common": ">2.2,<2.4"
            },
            "require-dev": {
                "phpunit/phpunit": "~4.8|~5.0",
                "predis/predis": "~1.0",
                "satooshi/php-coveralls": "~0.6"
            },
            "type": "library",
            "extra": {
                "branch-alias": {
                    "dev-master": "1.6.x-dev"
                }
            },
            "autoload": {
                "psr-4": {
                    "Doctrine\\Common\\Cache\\": "lib/Doctrine/Common/Cache"
                }
            },
            "notification-url": "https://packagist.org/downloads/",
            "license": [
                "MIT"
            ],
            "authors": [
                {
                    "name": "Roman Borschel",
                    "email": "roman@code-factory.org"
                },
                {
                    "name": "Benjamin Eberlei",
                    "email": "kontakt@beberlei.de"
                },
                {
                    "name": "Guilherme Blanco",
                    "email": "guilhermeblanco@gmail.com"
                },
                {
                    "name": "Jonathan Wage",
                    "email": "jonwage@gmail.com"
                },
                {
                    "name": "Johannes Schmitt",
                    "email": "schmittjoh@gmail.com"
                }
            ],
            "description": "Caching library offering an object-oriented API for many cache backends",
            "homepage": "http://www.doctrine-project.org",
            "keywords": [
                "cache",
                "caching"
            ],
            "time": "2016-10-29T11:16:17+00:00"
        },
        {
            "name": "firebase/php-jwt",
            "version": "v2.2.0",
            "source": {
                "type": "git",
                "url": "https://github.com/firebase/php-jwt.git",
                "reference": "e0a75bfb6413f22092c99b70f310ccb2cca3efa5"
            },
            "dist": {
                "type": "zip",
                "url": "https://api.github.com/repos/firebase/php-jwt/zipball/e0a75bfb6413f22092c99b70f310ccb2cca3efa5",
                "reference": "e0a75bfb6413f22092c99b70f310ccb2cca3efa5",
                "shasum": ""
            },
            "require": {
                "php": ">=5.2.0"
            },
            "type": "library",
            "autoload": {
                "classmap": [
                    "Authentication/",
                    "Exceptions/"
                ]
            },
            "notification-url": "https://packagist.org/downloads/",
            "license": [
                "BSD-3-Clause"
            ],
            "authors": [
                {
                    "name": "Neuman Vong",
                    "email": "neuman+pear@twilio.com",
                    "role": "Developer"
                },
                {
                    "name": "Anant Narayanan",
                    "email": "anant@php.net",
                    "role": "Developer"
                }
            ],
            "description": "A simple library to encode and decode JSON Web Tokens (JWT) in PHP. Should conform to the current spec.",
            "homepage": "https://github.com/firebase/php-jwt",
            "time": "2015-06-22T23:26:39+00:00"
        },
        {
            "name": "guzzlehttp/cache-subscriber",
            "version": "0.1.0",
            "source": {
                "type": "git",
                "url": "https://github.com/guzzle/cache-subscriber.git",
                "reference": "ecb903f6e11b5ca9f2cdbc460e2e68deea9e8858"
            },
            "dist": {
                "type": "zip",
                "url": "https://api.github.com/repos/guzzle/cache-subscriber/zipball/ecb903f6e11b5ca9f2cdbc460e2e68deea9e8858",
                "reference": "ecb903f6e11b5ca9f2cdbc460e2e68deea9e8858",
                "shasum": ""
            },
            "require": {
                "doctrine/cache": "~1.3",
                "guzzlehttp/guzzle": "~5.0",
                "php": ">=5.4.0"
            },
            "require-dev": {
                "phpunit/phpunit": "~4.0"
            },
            "type": "library",
            "extra": {
                "branch-alias": {
                    "dev-master": "0.1-dev"
                }
            },
            "autoload": {
                "psr-4": {
                    "GuzzleHttp\\Subscriber\\Cache\\": "src"
                }
            },
            "notification-url": "https://packagist.org/downloads/",
            "license": [
                "MIT"
            ],
            "authors": [
                {
                    "name": "Michael Dowling",
                    "email": "mtdowling@gmail.com",
                    "homepage": "https://github.com/mtdowling"
                }
            ],
            "description": "Guzzle HTTP cache subscriber",
            "homepage": "http://guzzlephp.org/",
            "keywords": [
                "Guzzle",
                "cache"
            ],
            "time": "2014-10-29T21:06:25+00:00"
        },
        {
            "name": "guzzlehttp/guzzle",
            "version": "5.3.1",
            "source": {
                "type": "git",
                "url": "https://github.com/guzzle/guzzle.git",
                "reference": "70f1fa53b71c4647bf2762c09068a95f77e12fb8"
            },
            "dist": {
                "type": "zip",
                "url": "https://api.github.com/repos/guzzle/guzzle/zipball/70f1fa53b71c4647bf2762c09068a95f77e12fb8",
                "reference": "70f1fa53b71c4647bf2762c09068a95f77e12fb8",
                "shasum": ""
            },
            "require": {
                "guzzlehttp/ringphp": "^1.1",
                "php": ">=5.4.0"
            },
            "require-dev": {
                "ext-curl": "*",
                "phpunit/phpunit": "^4.0"
            },
            "type": "library",
            "autoload": {
                "psr-4": {
                    "GuzzleHttp\\": "src/"
                }
            },
            "notification-url": "https://packagist.org/downloads/",
            "license": [
                "MIT"
            ],
            "authors": [
                {
                    "name": "Michael Dowling",
                    "email": "mtdowling@gmail.com",
                    "homepage": "https://github.com/mtdowling"
                }
            ],
            "description": "Guzzle is a PHP HTTP client library and framework for building RESTful web service clients",
            "homepage": "http://guzzlephp.org/",
            "keywords": [
                "client",
                "curl",
                "framework",
                "http",
                "http client",
                "rest",
                "web service"
            ],
            "time": "2016-07-15T19:28:39+00:00"
        },
        {
            "name": "guzzlehttp/ringphp",
            "version": "1.1.0",
            "source": {
                "type": "git",
                "url": "https://github.com/guzzle/RingPHP.git",
                "reference": "dbbb91d7f6c191e5e405e900e3102ac7f261bc0b"
            },
            "dist": {
                "type": "zip",
                "url": "https://api.github.com/repos/guzzle/RingPHP/zipball/dbbb91d7f6c191e5e405e900e3102ac7f261bc0b",
                "reference": "dbbb91d7f6c191e5e405e900e3102ac7f261bc0b",
                "shasum": ""
            },
            "require": {
                "guzzlehttp/streams": "~3.0",
                "php": ">=5.4.0",
                "react/promise": "~2.0"
            },
            "require-dev": {
                "ext-curl": "*",
                "phpunit/phpunit": "~4.0"
            },
            "suggest": {
                "ext-curl": "Guzzle will use specific adapters if cURL is present"
            },
            "type": "library",
            "extra": {
                "branch-alias": {
                    "dev-master": "1.1-dev"
                }
            },
            "autoload": {
                "psr-4": {
                    "GuzzleHttp\\Ring\\": "src/"
                }
            },
            "notification-url": "https://packagist.org/downloads/",
            "license": [
                "MIT"
            ],
            "authors": [
                {
                    "name": "Michael Dowling",
                    "email": "mtdowling@gmail.com",
                    "homepage": "https://github.com/mtdowling"
                }
            ],
            "description": "Provides a simple API and specification that abstracts away the details of HTTP into a single PHP function.",
            "time": "2015-05-20T03:37:09+00:00"
        },
        {
            "name": "guzzlehttp/streams",
            "version": "3.0.0",
            "source": {
                "type": "git",
                "url": "https://github.com/guzzle/streams.git",
                "reference": "47aaa48e27dae43d39fc1cea0ccf0d84ac1a2ba5"
            },
            "dist": {
                "type": "zip",
                "url": "https://api.github.com/repos/guzzle/streams/zipball/47aaa48e27dae43d39fc1cea0ccf0d84ac1a2ba5",
                "reference": "47aaa48e27dae43d39fc1cea0ccf0d84ac1a2ba5",
                "shasum": ""
            },
            "require": {
                "php": ">=5.4.0"
            },
            "require-dev": {
                "phpunit/phpunit": "~4.0"
            },
            "type": "library",
            "extra": {
                "branch-alias": {
                    "dev-master": "3.0-dev"
                }
            },
            "autoload": {
                "psr-4": {
                    "GuzzleHttp\\Stream\\": "src/"
                }
            },
            "notification-url": "https://packagist.org/downloads/",
            "license": [
                "MIT"
            ],
            "authors": [
                {
                    "name": "Michael Dowling",
                    "email": "mtdowling@gmail.com",
                    "homepage": "https://github.com/mtdowling"
                }
            ],
            "description": "Provides a simple abstraction over streams of data",
            "homepage": "http://guzzlephp.org/",
            "keywords": [
                "Guzzle",
                "stream"
            ],
            "time": "2014-10-12T19:18:40+00:00"
        },
        {
            "name": "padraic/humbug_get_contents",
            "version": "1.0.4",
            "source": {
                "type": "git",
                "url": "https://github.com/humbug/file_get_contents.git",
                "reference": "66797199019d0cb4529cb8d29c6f0b4c5085b53a"
            },
            "dist": {
                "type": "zip",
                "url": "https://api.github.com/repos/humbug/file_get_contents/zipball/66797199019d0cb4529cb8d29c6f0b4c5085b53a",
                "reference": "66797199019d0cb4529cb8d29c6f0b4c5085b53a",
                "shasum": ""
            },
            "require": {
                "php": ">=5.3"
            },
            "require-dev": {
                "phpunit/phpunit": "~4.0"
            },
            "type": "library",
            "extra": {
                "branch-alias": {
                    "dev-master": "1.0-dev"
                }
            },
            "autoload": {
                "psr-4": {
                    "Humbug\\": "src/Humbug/"
                },
                "files": [
                    "src/function.php"
                ]
            },
            "notification-url": "https://packagist.org/downloads/",
            "license": [
                "BSD-3-Clause"
            ],
            "authors": [
                {
                    "name": "Pádraic Brady",
                    "email": "padraic.brady@gmail.com",
                    "homepage": "http://blog.astrumfutura.com"
                }
            ],
            "description": "Secure wrapper for accessing HTTPS resources with file_get_contents for PHP 5.3+",
            "homepage": "https://github.com/padraic/file_get_contents",
            "keywords": [
                "download",
                "file_get_contents",
                "http",
                "https",
                "ssl",
                "tls"
            ],
            "time": "2015-04-22T18:45:00+00:00"
        },
        {
            "name": "padraic/phar-updater",
            "version": "1.0.3",
            "source": {
                "type": "git",
                "url": "https://github.com/humbug/phar-updater.git",
                "reference": "c17eeb3887dc4269d1b4837dc875d39e9f8149a8"
            },
            "dist": {
                "type": "zip",
                "url": "https://api.github.com/repos/humbug/phar-updater/zipball/c17eeb3887dc4269d1b4837dc875d39e9f8149a8",
                "reference": "c17eeb3887dc4269d1b4837dc875d39e9f8149a8",
                "shasum": ""
            },
            "require": {
                "padraic/humbug_get_contents": "^1.0",
                "php": ">=5.3.3"
            },
            "require-dev": {
                "phpunit/phpunit": "~4.0"
            },
            "type": "library",
            "extra": {
                "branch-alias": {
                    "dev-master": "1.0-dev"
                }
            },
            "autoload": {
                "psr-4": {
                    "Humbug\\SelfUpdate\\": "src/"
                }
            },
            "notification-url": "https://packagist.org/downloads/",
            "license": [
                "BSD-3-Clause"
            ],
            "authors": [
                {
                    "name": "Pádraic Brady",
                    "email": "padraic.brady@gmail.com",
                    "homepage": "http://blog.astrumfutura.com"
                }
            ],
            "description": "A thing to make PHAR self-updating easy and secure.",
            "keywords": [
                "humbug",
                "phar",
                "self-update",
                "update"
            ],
            "time": "2016-01-05T23:08:01+00:00"
        },
        {
            "name": "platformsh/client",
            "version": "v0.11.4",
            "source": {
                "type": "git",
                "url": "https://github.com/platformsh/platformsh-client-php.git",
                "reference": "07bc12cf0b81a23368679b6dc274f95c74eeaef2"
            },
            "dist": {
                "type": "zip",
                "url": "https://api.github.com/repos/platformsh/platformsh-client-php/zipball/07bc12cf0b81a23368679b6dc274f95c74eeaef2",
                "reference": "07bc12cf0b81a23368679b6dc274f95c74eeaef2",
                "shasum": ""
            },
            "require": {
                "cocur/slugify": "^2.0 || ~1.0",
                "commerceguys/guzzle-oauth2-plugin": "~2.0",
                "cweagans/composer-patches": "~1.0",
                "guzzlehttp/cache-subscriber": "~0.1",
                "guzzlehttp/guzzle": "~5.3"
            },
            "require-dev": {
                "phpunit/phpunit": "~4.5"
            },
            "type": "library",
            "extra": {
                "patches": {
                    "commerceguys/guzzle-oauth2-plugin": {
                        "Make it possible to get the access token without triggering a refresh": "https://github.com/pjcdawkins/guzzle-oauth2-plugin/commit/d2d720015813185d1ad4fa12884cab9bac6a8b25.patch"
                    }
                }
            },
            "autoload": {
                "psr-4": {
                    "Platformsh\\Client\\": "src"
                }
            },
            "notification-url": "https://packagist.org/downloads/",
            "license": [
                "MIT"
            ],
            "authors": [
                {
                    "name": "Patrick Dawkins"
                }
            ],
            "description": "Platform.sh API client",
            "time": "2017-08-10T10:50:40+00:00"
        },
        {
            "name": "platformsh/console-form",
            "version": "v0.0.11",
            "source": {
                "type": "git",
                "url": "https://github.com/platformsh/console-form.git",
                "reference": "f3971c9fde735a96b7a574f101724ee4a87a1d18"
            },
            "dist": {
                "type": "zip",
                "url": "https://api.github.com/repos/platformsh/console-form/zipball/f3971c9fde735a96b7a574f101724ee4a87a1d18",
                "reference": "f3971c9fde735a96b7a574f101724ee4a87a1d18",
                "shasum": ""
            },
            "require": {
                "symfony/console": "^3.0 || ^2.6"
            },
            "require-dev": {
                "phpunit/phpunit": "~4"
            },
            "type": "library",
            "autoload": {
                "psr-4": {
                    "Platformsh\\ConsoleForm\\": "src"
                }
            },
            "notification-url": "https://packagist.org/downloads/",
            "license": [
                "MIT"
            ],
            "authors": [
                {
                    "name": "Patrick Dawkins"
                }
            ],
            "description": "A lightweight Symfony Console form system.",
            "time": "2017-08-10T10:49:11+00:00"
        },
        {
            "name": "psr/log",
            "version": "1.0.2",
            "source": {
                "type": "git",
                "url": "https://github.com/php-fig/log.git",
                "reference": "4ebe3a8bf773a19edfe0a84b6585ba3d401b724d"
            },
            "dist": {
                "type": "zip",
                "url": "https://api.github.com/repos/php-fig/log/zipball/4ebe3a8bf773a19edfe0a84b6585ba3d401b724d",
                "reference": "4ebe3a8bf773a19edfe0a84b6585ba3d401b724d",
                "shasum": ""
            },
            "require": {
                "php": ">=5.3.0"
            },
            "type": "library",
            "extra": {
                "branch-alias": {
                    "dev-master": "1.0.x-dev"
                }
            },
            "autoload": {
                "psr-4": {
                    "Psr\\Log\\": "Psr/Log/"
                }
            },
            "notification-url": "https://packagist.org/downloads/",
            "license": [
                "MIT"
            ],
            "authors": [
                {
                    "name": "PHP-FIG",
                    "homepage": "http://www.php-fig.org/"
                }
            ],
            "description": "Common interface for logging libraries",
            "homepage": "https://github.com/php-fig/log",
            "keywords": [
                "log",
                "psr",
                "psr-3"
            ],
            "time": "2016-10-10T12:19:37+00:00"
        },
        {
            "name": "react/promise",
            "version": "v2.5.1",
            "source": {
                "type": "git",
                "url": "https://github.com/reactphp/promise.git",
                "reference": "62785ae604c8d69725d693eb370e1d67e94c4053"
            },
            "dist": {
                "type": "zip",
                "url": "https://api.github.com/repos/reactphp/promise/zipball/62785ae604c8d69725d693eb370e1d67e94c4053",
                "reference": "62785ae604c8d69725d693eb370e1d67e94c4053",
                "shasum": ""
            },
            "require": {
                "php": ">=5.4.0"
            },
            "require-dev": {
                "phpunit/phpunit": "~4.8"
            },
            "type": "library",
            "autoload": {
                "psr-4": {
                    "React\\Promise\\": "src/"
                },
                "files": [
                    "src/functions_include.php"
                ]
            },
            "notification-url": "https://packagist.org/downloads/",
            "license": [
                "MIT"
            ],
            "authors": [
                {
                    "name": "Jan Sorgalla",
                    "email": "jsorgalla@gmail.com"
                }
            ],
            "description": "A lightweight implementation of CommonJS Promises/A for PHP",
            "keywords": [
                "promise",
                "promises"
            ],
            "time": "2017-03-25T12:08:31+00:00"
        },
        {
            "name": "stecman/symfony-console-completion",
            "version": "0.7.0",
            "source": {
                "type": "git",
                "url": "https://github.com/stecman/symfony-console-completion.git",
                "reference": "5461d43e53092b3d3b9dbd9d999f2054730f4bbb"
            },
            "dist": {
                "type": "zip",
                "url": "https://api.github.com/repos/stecman/symfony-console-completion/zipball/5461d43e53092b3d3b9dbd9d999f2054730f4bbb",
                "reference": "5461d43e53092b3d3b9dbd9d999f2054730f4bbb",
                "shasum": ""
            },
            "require": {
                "php": ">=5.3.2",
                "symfony/console": "~2.3 || ~3.0"
            },
            "require-dev": {
                "phpunit/phpunit": "~4.4"
            },
            "type": "library",
            "extra": {
                "branch-alias": {
                    "dev-master": "0.6.x-dev"
                }
            },
            "autoload": {
                "psr-4": {
                    "Stecman\\Component\\Symfony\\Console\\BashCompletion\\": "src/"
                }
            },
            "notification-url": "https://packagist.org/downloads/",
            "license": [
                "MIT"
            ],
            "authors": [
                {
                    "name": "Stephen Holdaway",
                    "email": "stephen@stecman.co.nz"
                }
            ],
            "description": "Automatic BASH completion for Symfony Console Component based applications.",
            "time": "2016-02-24T05:08:54+00:00"
        },
        {
            "name": "symfony/config",
            "version": "v3.2.7",
            "source": {
                "type": "git",
                "url": "https://github.com/symfony/config.git",
                "reference": "8444bde28e3c2a33e571e6f180c2d78bfdc4480d"
            },
            "dist": {
                "type": "zip",
                "url": "https://api.github.com/repos/symfony/config/zipball/8444bde28e3c2a33e571e6f180c2d78bfdc4480d",
                "reference": "8444bde28e3c2a33e571e6f180c2d78bfdc4480d",
                "shasum": ""
            },
            "require": {
                "php": ">=5.5.9",
                "symfony/filesystem": "~2.8|~3.0"
            },
            "require-dev": {
                "symfony/yaml": "~3.0"
            },
            "suggest": {
                "symfony/yaml": "To use the yaml reference dumper"
            },
            "type": "library",
            "extra": {
                "branch-alias": {
                    "dev-master": "3.2-dev"
                }
            },
            "autoload": {
                "psr-4": {
                    "Symfony\\Component\\Config\\": ""
                },
                "exclude-from-classmap": [
                    "/Tests/"
                ]
            },
            "notification-url": "https://packagist.org/downloads/",
            "license": [
                "MIT"
            ],
            "authors": [
                {
                    "name": "Fabien Potencier",
                    "email": "fabien@symfony.com"
                },
                {
                    "name": "Symfony Community",
                    "homepage": "https://symfony.com/contributors"
                }
            ],
            "description": "Symfony Config Component",
            "homepage": "https://symfony.com",
            "time": "2017-04-04T15:30:56+00:00"
        },
        {
            "name": "symfony/console",
            "version": "v3.2.7",
            "source": {
                "type": "git",
                "url": "https://github.com/symfony/console.git",
                "reference": "c30243cc51f726812be3551316b109a2f5deaf8d"
            },
            "dist": {
                "type": "zip",
                "url": "https://api.github.com/repos/symfony/console/zipball/c30243cc51f726812be3551316b109a2f5deaf8d",
                "reference": "c30243cc51f726812be3551316b109a2f5deaf8d",
                "shasum": ""
            },
            "require": {
                "php": ">=5.5.9",
                "symfony/debug": "~2.8|~3.0",
                "symfony/polyfill-mbstring": "~1.0"
            },
            "require-dev": {
                "psr/log": "~1.0",
                "symfony/event-dispatcher": "~2.8|~3.0",
                "symfony/filesystem": "~2.8|~3.0",
                "symfony/process": "~2.8|~3.0"
            },
            "suggest": {
                "psr/log": "For using the console logger",
                "symfony/event-dispatcher": "",
                "symfony/filesystem": "",
                "symfony/process": ""
            },
            "type": "library",
            "extra": {
                "branch-alias": {
                    "dev-master": "3.2-dev"
                }
            },
            "autoload": {
                "psr-4": {
                    "Symfony\\Component\\Console\\": ""
                },
                "exclude-from-classmap": [
                    "/Tests/"
                ]
            },
            "notification-url": "https://packagist.org/downloads/",
            "license": [
                "MIT"
            ],
            "authors": [
                {
                    "name": "Fabien Potencier",
                    "email": "fabien@symfony.com"
                },
                {
                    "name": "Symfony Community",
                    "homepage": "https://symfony.com/contributors"
                }
            ],
            "description": "Symfony Console Component",
            "homepage": "https://symfony.com",
            "time": "2017-04-04T14:33:42+00:00"
        },
        {
            "name": "symfony/debug",
            "version": "v3.2.7",
            "source": {
                "type": "git",
                "url": "https://github.com/symfony/debug.git",
                "reference": "56f613406446a4a0a031475cfd0a01751de22659"
            },
            "dist": {
                "type": "zip",
                "url": "https://api.github.com/repos/symfony/debug/zipball/56f613406446a4a0a031475cfd0a01751de22659",
                "reference": "56f613406446a4a0a031475cfd0a01751de22659",
                "shasum": ""
            },
            "require": {
                "php": ">=5.5.9",
                "psr/log": "~1.0"
            },
            "conflict": {
                "symfony/http-kernel": ">=2.3,<2.3.24|~2.4.0|>=2.5,<2.5.9|>=2.6,<2.6.2"
            },
            "require-dev": {
                "symfony/class-loader": "~2.8|~3.0",
                "symfony/http-kernel": "~2.8|~3.0"
            },
            "type": "library",
            "extra": {
                "branch-alias": {
                    "dev-master": "3.2-dev"
                }
            },
            "autoload": {
                "psr-4": {
                    "Symfony\\Component\\Debug\\": ""
                },
                "exclude-from-classmap": [
                    "/Tests/"
                ]
            },
            "notification-url": "https://packagist.org/downloads/",
            "license": [
                "MIT"
            ],
            "authors": [
                {
                    "name": "Fabien Potencier",
                    "email": "fabien@symfony.com"
                },
                {
                    "name": "Symfony Community",
                    "homepage": "https://symfony.com/contributors"
                }
            ],
            "description": "Symfony Debug Component",
            "homepage": "https://symfony.com",
            "time": "2017-03-28T21:38:24+00:00"
        },
        {
            "name": "symfony/dependency-injection",
            "version": "v3.2.7",
            "source": {
                "type": "git",
                "url": "https://github.com/symfony/dependency-injection.git",
                "reference": "923bb014708b666e4092c9ba39993895c9c8fcd7"
            },
            "dist": {
                "type": "zip",
                "url": "https://api.github.com/repos/symfony/dependency-injection/zipball/923bb014708b666e4092c9ba39993895c9c8fcd7",
                "reference": "923bb014708b666e4092c9ba39993895c9c8fcd7",
                "shasum": ""
            },
            "require": {
                "php": ">=5.5.9"
            },
            "conflict": {
                "symfony/yaml": "<3.2"
            },
            "require-dev": {
                "symfony/config": "~2.8|~3.0",
                "symfony/expression-language": "~2.8|~3.0",
                "symfony/yaml": "~3.2"
            },
            "suggest": {
                "symfony/config": "",
                "symfony/expression-language": "For using expressions in service container configuration",
                "symfony/proxy-manager-bridge": "Generate service proxies to lazy load them",
                "symfony/yaml": ""
            },
            "type": "library",
            "extra": {
                "branch-alias": {
                    "dev-master": "3.2-dev"
                }
            },
            "autoload": {
                "psr-4": {
                    "Symfony\\Component\\DependencyInjection\\": ""
                },
                "exclude-from-classmap": [
                    "/Tests/"
                ]
            },
            "notification-url": "https://packagist.org/downloads/",
            "license": [
                "MIT"
            ],
            "authors": [
                {
                    "name": "Fabien Potencier",
                    "email": "fabien@symfony.com"
                },
                {
                    "name": "Symfony Community",
                    "homepage": "https://symfony.com/contributors"
                }
            ],
            "description": "Symfony DependencyInjection Component",
            "homepage": "https://symfony.com",
            "time": "2017-04-04T07:26:27+00:00"
        },
        {
            "name": "symfony/event-dispatcher",
            "version": "v3.2.7",
            "source": {
                "type": "git",
                "url": "https://github.com/symfony/event-dispatcher.git",
                "reference": "154bb1ef7b0e42ccc792bd53edbce18ed73440ca"
            },
            "dist": {
                "type": "zip",
                "url": "https://api.github.com/repos/symfony/event-dispatcher/zipball/154bb1ef7b0e42ccc792bd53edbce18ed73440ca",
                "reference": "154bb1ef7b0e42ccc792bd53edbce18ed73440ca",
                "shasum": ""
            },
            "require": {
                "php": ">=5.5.9"
            },
            "require-dev": {
                "psr/log": "~1.0",
                "symfony/config": "~2.8|~3.0",
                "symfony/dependency-injection": "~2.8|~3.0",
                "symfony/expression-language": "~2.8|~3.0",
                "symfony/stopwatch": "~2.8|~3.0"
            },
            "suggest": {
                "symfony/dependency-injection": "",
                "symfony/http-kernel": ""
            },
            "type": "library",
            "extra": {
                "branch-alias": {
                    "dev-master": "3.2-dev"
                }
            },
            "autoload": {
                "psr-4": {
                    "Symfony\\Component\\EventDispatcher\\": ""
                },
                "exclude-from-classmap": [
                    "/Tests/"
                ]
            },
            "notification-url": "https://packagist.org/downloads/",
            "license": [
                "MIT"
            ],
            "authors": [
                {
                    "name": "Fabien Potencier",
                    "email": "fabien@symfony.com"
                },
                {
                    "name": "Symfony Community",
                    "homepage": "https://symfony.com/contributors"
                }
            ],
            "description": "Symfony EventDispatcher Component",
            "homepage": "https://symfony.com",
            "time": "2017-04-04T07:26:27+00:00"
        },
        {
            "name": "symfony/filesystem",
            "version": "v3.2.7",
            "source": {
                "type": "git",
                "url": "https://github.com/symfony/filesystem.git",
                "reference": "64421e6479c4a8e60d790fb666bd520992861b66"
            },
            "dist": {
                "type": "zip",
                "url": "https://api.github.com/repos/symfony/filesystem/zipball/64421e6479c4a8e60d790fb666bd520992861b66",
                "reference": "64421e6479c4a8e60d790fb666bd520992861b66",
                "shasum": ""
            },
            "require": {
                "php": ">=5.5.9"
            },
            "type": "library",
            "extra": {
                "branch-alias": {
                    "dev-master": "3.2-dev"
                }
            },
            "autoload": {
                "psr-4": {
                    "Symfony\\Component\\Filesystem\\": ""
                },
                "exclude-from-classmap": [
                    "/Tests/"
                ]
            },
            "notification-url": "https://packagist.org/downloads/",
            "license": [
                "MIT"
            ],
            "authors": [
                {
                    "name": "Fabien Potencier",
                    "email": "fabien@symfony.com"
                },
                {
                    "name": "Symfony Community",
                    "homepage": "https://symfony.com/contributors"
                }
            ],
            "description": "Symfony Filesystem Component",
            "homepage": "https://symfony.com",
            "time": "2017-03-26T15:47:15+00:00"
        },
        {
            "name": "symfony/finder",
            "version": "v3.2.7",
            "source": {
                "type": "git",
                "url": "https://github.com/symfony/finder.git",
                "reference": "b20900ce5ea164cd9314af52725b0bb5a758217a"
            },
            "dist": {
                "type": "zip",
                "url": "https://api.github.com/repos/symfony/finder/zipball/b20900ce5ea164cd9314af52725b0bb5a758217a",
                "reference": "b20900ce5ea164cd9314af52725b0bb5a758217a",
                "shasum": ""
            },
            "require": {
                "php": ">=5.5.9"
            },
            "type": "library",
            "extra": {
                "branch-alias": {
                    "dev-master": "3.2-dev"
                }
            },
            "autoload": {
                "psr-4": {
                    "Symfony\\Component\\Finder\\": ""
                },
                "exclude-from-classmap": [
                    "/Tests/"
                ]
            },
            "notification-url": "https://packagist.org/downloads/",
            "license": [
                "MIT"
            ],
            "authors": [
                {
                    "name": "Fabien Potencier",
                    "email": "fabien@symfony.com"
                },
                {
                    "name": "Symfony Community",
                    "homepage": "https://symfony.com/contributors"
                }
            ],
            "description": "Symfony Finder Component",
            "homepage": "https://symfony.com",
            "time": "2017-03-20T09:32:19+00:00"
        },
        {
            "name": "symfony/polyfill-mbstring",
            "version": "v1.3.0",
            "source": {
                "type": "git",
                "url": "https://github.com/symfony/polyfill-mbstring.git",
                "reference": "e79d363049d1c2128f133a2667e4f4190904f7f4"
            },
            "dist": {
                "type": "zip",
                "url": "https://api.github.com/repos/symfony/polyfill-mbstring/zipball/e79d363049d1c2128f133a2667e4f4190904f7f4",
                "reference": "e79d363049d1c2128f133a2667e4f4190904f7f4",
                "shasum": ""
            },
            "require": {
                "php": ">=5.3.3"
            },
            "suggest": {
                "ext-mbstring": "For best performance"
            },
            "type": "library",
            "extra": {
                "branch-alias": {
                    "dev-master": "1.3-dev"
                }
            },
            "autoload": {
                "psr-4": {
                    "Symfony\\Polyfill\\Mbstring\\": ""
                },
                "files": [
                    "bootstrap.php"
                ]
            },
            "notification-url": "https://packagist.org/downloads/",
            "license": [
                "MIT"
            ],
            "authors": [
                {
                    "name": "Nicolas Grekas",
                    "email": "p@tchwork.com"
                },
                {
                    "name": "Symfony Community",
                    "homepage": "https://symfony.com/contributors"
                }
            ],
            "description": "Symfony polyfill for the Mbstring extension",
            "homepage": "https://symfony.com",
            "keywords": [
                "compatibility",
                "mbstring",
                "polyfill",
                "portable",
                "shim"
            ],
            "time": "2016-11-14T01:06:16+00:00"
        },
        {
            "name": "symfony/process",
            "version": "v3.2.4",
            "source": {
                "type": "git",
                "url": "https://github.com/symfony/process.git",
                "reference": "0ab87c1e7570b3534a6e51eb4ca8e9f6d7327856"
            },
            "dist": {
                "type": "zip",
                "url": "https://api.github.com/repos/symfony/process/zipball/0ab87c1e7570b3534a6e51eb4ca8e9f6d7327856",
                "reference": "0ab87c1e7570b3534a6e51eb4ca8e9f6d7327856",
                "shasum": ""
            },
            "require": {
                "php": ">=5.5.9"
            },
            "type": "library",
            "extra": {
                "branch-alias": {
                    "dev-master": "3.2-dev"
                }
            },
            "autoload": {
                "psr-4": {
                    "Symfony\\Component\\Process\\": ""
                },
                "exclude-from-classmap": [
                    "/Tests/"
                ]
            },
            "notification-url": "https://packagist.org/downloads/",
            "license": [
                "MIT"
            ],
            "authors": [
                {
                    "name": "Fabien Potencier",
                    "email": "fabien@symfony.com"
                },
                {
                    "name": "Symfony Community",
                    "homepage": "https://symfony.com/contributors"
                }
            ],
            "description": "Symfony Process Component",
            "homepage": "https://symfony.com",
            "time": "2017-02-16T14:07:22+00:00"
        },
        {
            "name": "symfony/yaml",
            "version": "v3.2.7",
            "source": {
                "type": "git",
                "url": "https://github.com/symfony/yaml.git",
                "reference": "62b4cdb99d52cb1ff253c465eb1532a80cebb621"
            },
            "dist": {
                "type": "zip",
                "url": "https://api.github.com/repos/symfony/yaml/zipball/62b4cdb99d52cb1ff253c465eb1532a80cebb621",
                "reference": "62b4cdb99d52cb1ff253c465eb1532a80cebb621",
                "shasum": ""
            },
            "require": {
                "php": ">=5.5.9"
            },
            "require-dev": {
                "symfony/console": "~2.8|~3.0"
            },
            "suggest": {
                "symfony/console": "For validating YAML files using the lint command"
            },
            "type": "library",
            "extra": {
                "branch-alias": {
                    "dev-master": "3.2-dev"
                }
            },
            "autoload": {
                "psr-4": {
                    "Symfony\\Component\\Yaml\\": ""
                },
                "exclude-from-classmap": [
                    "/Tests/"
                ]
            },
            "notification-url": "https://packagist.org/downloads/",
            "license": [
                "MIT"
            ],
            "authors": [
                {
                    "name": "Fabien Potencier",
                    "email": "fabien@symfony.com"
                },
                {
                    "name": "Symfony Community",
                    "homepage": "https://symfony.com/contributors"
                }
            ],
            "description": "Symfony Yaml Component",
            "homepage": "https://symfony.com",
            "time": "2017-03-20T09:45:15+00:00"
        }
    ],
    "packages-dev": [
        {
            "name": "dnoegel/php-xdg-base-dir",
            "version": "0.1",
            "source": {
                "type": "git",
                "url": "https://github.com/dnoegel/php-xdg-base-dir.git",
                "reference": "265b8593498b997dc2d31e75b89f053b5cc9621a"
            },
            "dist": {
                "type": "zip",
                "url": "https://api.github.com/repos/dnoegel/php-xdg-base-dir/zipball/265b8593498b997dc2d31e75b89f053b5cc9621a",
                "reference": "265b8593498b997dc2d31e75b89f053b5cc9621a",
                "shasum": ""
            },
            "require": {
                "php": ">=5.3.2"
            },
            "require-dev": {
                "phpunit/phpunit": "@stable"
            },
            "type": "project",
            "autoload": {
                "psr-4": {
                    "XdgBaseDir\\": "src/"
                }
            },
            "notification-url": "https://packagist.org/downloads/",
            "license": [
                "MIT"
            ],
            "description": "implementation of xdg base directory specification for php",
            "time": "2014-10-24T07:27:01+00:00"
        },
        {
            "name": "doctrine/instantiator",
            "version": "1.0.5",
            "source": {
                "type": "git",
                "url": "https://github.com/doctrine/instantiator.git",
                "reference": "8e884e78f9f0eb1329e445619e04456e64d8051d"
            },
            "dist": {
                "type": "zip",
                "url": "https://api.github.com/repos/doctrine/instantiator/zipball/8e884e78f9f0eb1329e445619e04456e64d8051d",
                "reference": "8e884e78f9f0eb1329e445619e04456e64d8051d",
                "shasum": ""
            },
            "require": {
                "php": ">=5.3,<8.0-DEV"
            },
            "require-dev": {
                "athletic/athletic": "~0.1.8",
                "ext-pdo": "*",
                "ext-phar": "*",
                "phpunit/phpunit": "~4.0",
                "squizlabs/php_codesniffer": "~2.0"
            },
            "type": "library",
            "extra": {
                "branch-alias": {
                    "dev-master": "1.0.x-dev"
                }
            },
            "autoload": {
                "psr-4": {
                    "Doctrine\\Instantiator\\": "src/Doctrine/Instantiator/"
                }
            },
            "notification-url": "https://packagist.org/downloads/",
            "license": [
                "MIT"
            ],
            "authors": [
                {
                    "name": "Marco Pivetta",
                    "email": "ocramius@gmail.com",
                    "homepage": "http://ocramius.github.com/"
                }
            ],
            "description": "A small, lightweight utility to instantiate objects in PHP without invoking their constructors",
            "homepage": "https://github.com/doctrine/instantiator",
            "keywords": [
                "constructor",
                "instantiate"
            ],
            "time": "2015-06-14T21:17:01+00:00"
        },
        {
            "name": "drush/drush",
            "version": "8.0.5",
            "source": {
                "type": "git",
                "url": "https://github.com/drush-ops/drush.git",
                "reference": "1f53daa63505f18286791e899de614e27d4cfdc9"
            },
            "dist": {
                "type": "zip",
                "url": "https://api.github.com/repos/drush-ops/drush/zipball/1f53daa63505f18286791e899de614e27d4cfdc9",
                "reference": "1f53daa63505f18286791e899de614e27d4cfdc9",
                "shasum": ""
            },
            "require": {
                "pear/console_table": "~1.3.0",
                "php": ">=5.4.5",
                "psr/log": "~1.0",
                "psy/psysh": "~0.6",
                "symfony/var-dumper": "~2.7|~3.0",
                "symfony/yaml": "~2.3|~3.0"
            },
            "require-dev": {
                "phpunit/phpunit": "4.*",
                "symfony/process": "2.7.*"
            },
            "suggest": {
                "drush/config-extra": "Provides configuration workflow commands, such as config-merge.",
                "ext-pcntl": "*"
            },
            "bin": [
                "drush",
                "drush.launcher",
                "drush.php",
                "drush.bat",
                "drush.complete.sh"
            ],
            "type": "library",
            "extra": {
                "branch-alias": {
                    "dev-master": "8.0.x-dev"
                }
            },
            "autoload": {
                "psr-0": {
                    "Drush": "lib/"
                }
            },
            "notification-url": "https://packagist.org/downloads/",
            "license": [
                "GPL-2.0+"
            ],
            "authors": [
                {
                    "name": "Moshe Weitzman",
                    "email": "weitzman@tejasa.com"
                },
                {
                    "name": "Owen Barton",
                    "email": "drupal@owenbarton.com"
                },
                {
                    "name": "Mark Sonnabaum",
                    "email": "marksonnabaum@gmail.com"
                },
                {
                    "name": "Antoine Beaupré",
                    "email": "anarcat@koumbit.org"
                },
                {
                    "name": "Greg Anderson",
                    "email": "greg.1.anderson@greenknowe.org"
                },
                {
                    "name": "Jonathan Araña Cruz",
                    "email": "jonhattan@faita.net"
                },
                {
                    "name": "Jonathan Hedstrom",
                    "email": "jhedstrom@gmail.com"
                },
                {
                    "name": "Christopher Gervais",
                    "email": "chris@ergonlogic.com"
                },
                {
                    "name": "Dave Reid",
                    "email": "dave@davereid.net"
                },
                {
                    "name": "Damian Lee",
                    "email": "damiankloip@googlemail.com"
                }
            ],
            "description": "Drush is a command line shell and scripting interface for Drupal, a veritable Swiss Army knife designed to make life easier for those of us who spend some of our working hours hacking away at the command prompt.",
            "homepage": "http://www.drush.org",
            "time": "2016-03-08T21:00:41+00:00"
        },
        {
            "name": "jakub-onderka/php-console-color",
            "version": "0.1",
            "source": {
                "type": "git",
                "url": "https://github.com/JakubOnderka/PHP-Console-Color.git",
                "reference": "e0b393dacf7703fc36a4efc3df1435485197e6c1"
            },
            "dist": {
                "type": "zip",
                "url": "https://api.github.com/repos/JakubOnderka/PHP-Console-Color/zipball/e0b393dacf7703fc36a4efc3df1435485197e6c1",
                "reference": "e0b393dacf7703fc36a4efc3df1435485197e6c1",
                "shasum": ""
            },
            "require": {
                "php": ">=5.3.2"
            },
            "require-dev": {
                "jakub-onderka/php-code-style": "1.0",
                "jakub-onderka/php-parallel-lint": "0.*",
                "jakub-onderka/php-var-dump-check": "0.*",
                "phpunit/phpunit": "3.7.*",
                "squizlabs/php_codesniffer": "1.*"
            },
            "type": "library",
            "autoload": {
                "psr-0": {
                    "JakubOnderka\\PhpConsoleColor": "src/"
                }
            },
            "notification-url": "https://packagist.org/downloads/",
            "license": [
                "BSD-2-Clause"
            ],
            "authors": [
                {
                    "name": "Jakub Onderka",
                    "email": "jakub.onderka@gmail.com",
                    "homepage": "http://www.acci.cz"
                }
            ],
            "time": "2014-04-08T15:00:19+00:00"
        },
        {
            "name": "jakub-onderka/php-console-highlighter",
            "version": "v0.3.2",
            "source": {
                "type": "git",
                "url": "https://github.com/JakubOnderka/PHP-Console-Highlighter.git",
                "reference": "7daa75df45242c8d5b75a22c00a201e7954e4fb5"
            },
            "dist": {
                "type": "zip",
                "url": "https://api.github.com/repos/JakubOnderka/PHP-Console-Highlighter/zipball/7daa75df45242c8d5b75a22c00a201e7954e4fb5",
                "reference": "7daa75df45242c8d5b75a22c00a201e7954e4fb5",
                "shasum": ""
            },
            "require": {
                "jakub-onderka/php-console-color": "~0.1",
                "php": ">=5.3.0"
            },
            "require-dev": {
                "jakub-onderka/php-code-style": "~1.0",
                "jakub-onderka/php-parallel-lint": "~0.5",
                "jakub-onderka/php-var-dump-check": "~0.1",
                "phpunit/phpunit": "~4.0",
                "squizlabs/php_codesniffer": "~1.5"
            },
            "type": "library",
            "autoload": {
                "psr-0": {
                    "JakubOnderka\\PhpConsoleHighlighter": "src/"
                }
            },
            "notification-url": "https://packagist.org/downloads/",
            "license": [
                "MIT"
            ],
            "authors": [
                {
                    "name": "Jakub Onderka",
                    "email": "acci@acci.cz",
                    "homepage": "http://www.acci.cz/"
                }
            ],
            "time": "2015-04-20T18:58:01+00:00"
        },
        {
            "name": "nikic/php-parser",
            "version": "v3.0.5",
            "source": {
                "type": "git",
                "url": "https://github.com/nikic/PHP-Parser.git",
                "reference": "2b9e2f71b722f7c53918ab0c25f7646c2013f17d"
            },
            "dist": {
                "type": "zip",
                "url": "https://api.github.com/repos/nikic/PHP-Parser/zipball/2b9e2f71b722f7c53918ab0c25f7646c2013f17d",
                "reference": "2b9e2f71b722f7c53918ab0c25f7646c2013f17d",
                "shasum": ""
            },
            "require": {
                "ext-tokenizer": "*",
                "php": ">=5.5"
            },
            "require-dev": {
                "phpunit/phpunit": "~4.0|~5.0"
            },
            "bin": [
                "bin/php-parse"
            ],
            "type": "library",
            "extra": {
                "branch-alias": {
                    "dev-master": "3.0-dev"
                }
            },
            "autoload": {
                "psr-4": {
                    "PhpParser\\": "lib/PhpParser"
                }
            },
            "notification-url": "https://packagist.org/downloads/",
            "license": [
                "BSD-3-Clause"
            ],
            "authors": [
                {
                    "name": "Nikita Popov"
                }
            ],
            "description": "A PHP parser written in PHP",
            "keywords": [
                "parser",
                "php"
            ],
            "time": "2017-03-05T18:23:57+00:00"
        },
        {
            "name": "pear/console_table",
            "version": "v1.3.0",
            "source": {
                "type": "git",
                "url": "https://github.com/pear/Console_Table.git",
                "reference": "64100b9ee81852f4fa17823e55d0b385a544f976"
            },
            "dist": {
                "type": "zip",
                "url": "https://api.github.com/repos/pear/Console_Table/zipball/64100b9ee81852f4fa17823e55d0b385a544f976",
                "reference": "64100b9ee81852f4fa17823e55d0b385a544f976",
                "shasum": ""
            },
            "require": {
                "php": ">=5.2.0"
            },
            "suggest": {
                "pear/Console_Color2": ">=0.1.2"
            },
            "type": "library",
            "autoload": {
                "classmap": [
                    "Table.php"
                ]
            },
            "notification-url": "https://packagist.org/downloads/",
            "license": [
                "BSD-2-Clause"
            ],
            "authors": [
                {
                    "name": "Jan Schneider",
                    "homepage": "http://pear.php.net/user/yunosh"
                },
                {
                    "name": "Tal Peer",
                    "homepage": "http://pear.php.net/user/tal"
                },
                {
                    "name": "Xavier Noguer",
                    "homepage": "http://pear.php.net/user/xnoguer"
                },
                {
                    "name": "Richard Heyes",
                    "homepage": "http://pear.php.net/user/richard"
                }
            ],
            "description": "Library that makes it easy to build console style tables.",
            "homepage": "http://pear.php.net/package/Console_Table/",
            "keywords": [
                "console"
            ],
            "time": "2016-01-21T16:14:31+00:00"
        },
        {
            "name": "phpdocumentor/reflection-common",
            "version": "1.0",
            "source": {
                "type": "git",
                "url": "https://github.com/phpDocumentor/ReflectionCommon.git",
                "reference": "144c307535e82c8fdcaacbcfc1d6d8eeb896687c"
            },
            "dist": {
                "type": "zip",
                "url": "https://api.github.com/repos/phpDocumentor/ReflectionCommon/zipball/144c307535e82c8fdcaacbcfc1d6d8eeb896687c",
                "reference": "144c307535e82c8fdcaacbcfc1d6d8eeb896687c",
                "shasum": ""
            },
            "require": {
                "php": ">=5.5"
            },
            "require-dev": {
                "phpunit/phpunit": "^4.6"
            },
            "type": "library",
            "extra": {
                "branch-alias": {
                    "dev-master": "1.0.x-dev"
                }
            },
            "autoload": {
                "psr-4": {
                    "phpDocumentor\\Reflection\\": [
                        "src"
                    ]
                }
            },
            "notification-url": "https://packagist.org/downloads/",
            "license": [
                "MIT"
            ],
            "authors": [
                {
                    "name": "Jaap van Otterdijk",
                    "email": "opensource@ijaap.nl"
                }
            ],
            "description": "Common reflection classes used by phpdocumentor to reflect the code structure",
            "homepage": "http://www.phpdoc.org",
            "keywords": [
                "FQSEN",
                "phpDocumentor",
                "phpdoc",
                "reflection",
                "static analysis"
            ],
            "time": "2015-12-27T11:43:31+00:00"
        },
        {
            "name": "phpdocumentor/reflection-docblock",
            "version": "3.1.1",
            "source": {
                "type": "git",
                "url": "https://github.com/phpDocumentor/ReflectionDocBlock.git",
                "reference": "8331b5efe816ae05461b7ca1e721c01b46bafb3e"
            },
            "dist": {
                "type": "zip",
                "url": "https://api.github.com/repos/phpDocumentor/ReflectionDocBlock/zipball/8331b5efe816ae05461b7ca1e721c01b46bafb3e",
                "reference": "8331b5efe816ae05461b7ca1e721c01b46bafb3e",
                "shasum": ""
            },
            "require": {
                "php": ">=5.5",
                "phpdocumentor/reflection-common": "^1.0@dev",
                "phpdocumentor/type-resolver": "^0.2.0",
                "webmozart/assert": "^1.0"
            },
            "require-dev": {
                "mockery/mockery": "^0.9.4",
                "phpunit/phpunit": "^4.4"
            },
            "type": "library",
            "autoload": {
                "psr-4": {
                    "phpDocumentor\\Reflection\\": [
                        "src/"
                    ]
                }
            },
            "notification-url": "https://packagist.org/downloads/",
            "license": [
                "MIT"
            ],
            "authors": [
                {
                    "name": "Mike van Riel",
                    "email": "me@mikevanriel.com"
                }
            ],
            "description": "With this component, a library can provide support for annotations via DocBlocks or otherwise retrieve information that is embedded in a DocBlock.",
            "time": "2016-09-30T07:12:33+00:00"
        },
        {
            "name": "phpdocumentor/type-resolver",
            "version": "0.2.1",
            "source": {
                "type": "git",
                "url": "https://github.com/phpDocumentor/TypeResolver.git",
                "reference": "e224fb2ea2fba6d3ad6fdaef91cd09a172155ccb"
            },
            "dist": {
                "type": "zip",
                "url": "https://api.github.com/repos/phpDocumentor/TypeResolver/zipball/e224fb2ea2fba6d3ad6fdaef91cd09a172155ccb",
                "reference": "e224fb2ea2fba6d3ad6fdaef91cd09a172155ccb",
                "shasum": ""
            },
            "require": {
                "php": ">=5.5",
                "phpdocumentor/reflection-common": "^1.0"
            },
            "require-dev": {
                "mockery/mockery": "^0.9.4",
                "phpunit/phpunit": "^5.2||^4.8.24"
            },
            "type": "library",
            "extra": {
                "branch-alias": {
                    "dev-master": "1.0.x-dev"
                }
            },
            "autoload": {
                "psr-4": {
                    "phpDocumentor\\Reflection\\": [
                        "src/"
                    ]
                }
            },
            "notification-url": "https://packagist.org/downloads/",
            "license": [
                "MIT"
            ],
            "authors": [
                {
                    "name": "Mike van Riel",
                    "email": "me@mikevanriel.com"
                }
            ],
            "time": "2016-11-25T06:54:22+00:00"
        },
        {
            "name": "phpspec/prophecy",
            "version": "v1.7.0",
            "source": {
                "type": "git",
                "url": "https://github.com/phpspec/prophecy.git",
                "reference": "93d39f1f7f9326d746203c7c056f300f7f126073"
            },
            "dist": {
                "type": "zip",
                "url": "https://api.github.com/repos/phpspec/prophecy/zipball/93d39f1f7f9326d746203c7c056f300f7f126073",
                "reference": "93d39f1f7f9326d746203c7c056f300f7f126073",
                "shasum": ""
            },
            "require": {
                "doctrine/instantiator": "^1.0.2",
                "php": "^5.3|^7.0",
                "phpdocumentor/reflection-docblock": "^2.0|^3.0.2",
                "sebastian/comparator": "^1.1|^2.0",
                "sebastian/recursion-context": "^1.0|^2.0|^3.0"
            },
            "require-dev": {
                "phpspec/phpspec": "^2.5|^3.2",
                "phpunit/phpunit": "^4.8 || ^5.6.5"
            },
            "type": "library",
            "extra": {
                "branch-alias": {
                    "dev-master": "1.6.x-dev"
                }
            },
            "autoload": {
                "psr-0": {
                    "Prophecy\\": "src/"
                }
            },
            "notification-url": "https://packagist.org/downloads/",
            "license": [
                "MIT"
            ],
            "authors": [
                {
                    "name": "Konstantin Kudryashov",
                    "email": "ever.zet@gmail.com",
                    "homepage": "http://everzet.com"
                },
                {
                    "name": "Marcello Duarte",
                    "email": "marcello.duarte@gmail.com"
                }
            ],
            "description": "Highly opinionated mocking framework for PHP 5.3+",
            "homepage": "https://github.com/phpspec/prophecy",
            "keywords": [
                "Double",
                "Dummy",
                "fake",
                "mock",
                "spy",
                "stub"
            ],
            "time": "2017-03-02T20:05:34+00:00"
        },
        {
            "name": "phpunit/php-code-coverage",
            "version": "2.2.4",
            "source": {
                "type": "git",
                "url": "https://github.com/sebastianbergmann/php-code-coverage.git",
                "reference": "eabf68b476ac7d0f73793aada060f1c1a9bf8979"
            },
            "dist": {
                "type": "zip",
                "url": "https://api.github.com/repos/sebastianbergmann/php-code-coverage/zipball/eabf68b476ac7d0f73793aada060f1c1a9bf8979",
                "reference": "eabf68b476ac7d0f73793aada060f1c1a9bf8979",
                "shasum": ""
            },
            "require": {
                "php": ">=5.3.3",
                "phpunit/php-file-iterator": "~1.3",
                "phpunit/php-text-template": "~1.2",
                "phpunit/php-token-stream": "~1.3",
                "sebastian/environment": "^1.3.2",
                "sebastian/version": "~1.0"
            },
            "require-dev": {
                "ext-xdebug": ">=2.1.4",
                "phpunit/phpunit": "~4"
            },
            "suggest": {
                "ext-dom": "*",
                "ext-xdebug": ">=2.2.1",
                "ext-xmlwriter": "*"
            },
            "type": "library",
            "extra": {
                "branch-alias": {
                    "dev-master": "2.2.x-dev"
                }
            },
            "autoload": {
                "classmap": [
                    "src/"
                ]
            },
            "notification-url": "https://packagist.org/downloads/",
            "license": [
                "BSD-3-Clause"
            ],
            "authors": [
                {
                    "name": "Sebastian Bergmann",
                    "email": "sb@sebastian-bergmann.de",
                    "role": "lead"
                }
            ],
            "description": "Library that provides collection, processing, and rendering functionality for PHP code coverage information.",
            "homepage": "https://github.com/sebastianbergmann/php-code-coverage",
            "keywords": [
                "coverage",
                "testing",
                "xunit"
            ],
            "time": "2015-10-06T15:47:00+00:00"
        },
        {
            "name": "phpunit/php-file-iterator",
            "version": "1.4.2",
            "source": {
                "type": "git",
                "url": "https://github.com/sebastianbergmann/php-file-iterator.git",
                "reference": "3cc8f69b3028d0f96a9078e6295d86e9bf019be5"
            },
            "dist": {
                "type": "zip",
                "url": "https://api.github.com/repos/sebastianbergmann/php-file-iterator/zipball/3cc8f69b3028d0f96a9078e6295d86e9bf019be5",
                "reference": "3cc8f69b3028d0f96a9078e6295d86e9bf019be5",
                "shasum": ""
            },
            "require": {
                "php": ">=5.3.3"
            },
            "type": "library",
            "extra": {
                "branch-alias": {
                    "dev-master": "1.4.x-dev"
                }
            },
            "autoload": {
                "classmap": [
                    "src/"
                ]
            },
            "notification-url": "https://packagist.org/downloads/",
            "license": [
                "BSD-3-Clause"
            ],
            "authors": [
                {
                    "name": "Sebastian Bergmann",
                    "email": "sb@sebastian-bergmann.de",
                    "role": "lead"
                }
            ],
            "description": "FilterIterator implementation that filters files based on a list of suffixes.",
            "homepage": "https://github.com/sebastianbergmann/php-file-iterator/",
            "keywords": [
                "filesystem",
                "iterator"
            ],
            "time": "2016-10-03T07:40:28+00:00"
        },
        {
            "name": "phpunit/php-text-template",
            "version": "1.2.1",
            "source": {
                "type": "git",
                "url": "https://github.com/sebastianbergmann/php-text-template.git",
                "reference": "31f8b717e51d9a2afca6c9f046f5d69fc27c8686"
            },
            "dist": {
                "type": "zip",
                "url": "https://api.github.com/repos/sebastianbergmann/php-text-template/zipball/31f8b717e51d9a2afca6c9f046f5d69fc27c8686",
                "reference": "31f8b717e51d9a2afca6c9f046f5d69fc27c8686",
                "shasum": ""
            },
            "require": {
                "php": ">=5.3.3"
            },
            "type": "library",
            "autoload": {
                "classmap": [
                    "src/"
                ]
            },
            "notification-url": "https://packagist.org/downloads/",
            "license": [
                "BSD-3-Clause"
            ],
            "authors": [
                {
                    "name": "Sebastian Bergmann",
                    "email": "sebastian@phpunit.de",
                    "role": "lead"
                }
            ],
            "description": "Simple template engine.",
            "homepage": "https://github.com/sebastianbergmann/php-text-template/",
            "keywords": [
                "template"
            ],
            "time": "2015-06-21T13:50:34+00:00"
        },
        {
            "name": "phpunit/php-timer",
            "version": "1.0.9",
            "source": {
                "type": "git",
                "url": "https://github.com/sebastianbergmann/php-timer.git",
                "reference": "3dcf38ca72b158baf0bc245e9184d3fdffa9c46f"
            },
            "dist": {
                "type": "zip",
                "url": "https://api.github.com/repos/sebastianbergmann/php-timer/zipball/3dcf38ca72b158baf0bc245e9184d3fdffa9c46f",
                "reference": "3dcf38ca72b158baf0bc245e9184d3fdffa9c46f",
                "shasum": ""
            },
            "require": {
                "php": "^5.3.3 || ^7.0"
            },
            "require-dev": {
                "phpunit/phpunit": "^4.8.35 || ^5.7 || ^6.0"
            },
            "type": "library",
            "extra": {
                "branch-alias": {
                    "dev-master": "1.0-dev"
                }
            },
            "autoload": {
                "classmap": [
                    "src/"
                ]
            },
            "notification-url": "https://packagist.org/downloads/",
            "license": [
                "BSD-3-Clause"
            ],
            "authors": [
                {
                    "name": "Sebastian Bergmann",
                    "email": "sb@sebastian-bergmann.de",
                    "role": "lead"
                }
            ],
            "description": "Utility class for timing",
            "homepage": "https://github.com/sebastianbergmann/php-timer/",
            "keywords": [
                "timer"
            ],
            "time": "2017-02-26T11:10:40+00:00"
        },
        {
            "name": "phpunit/php-token-stream",
            "version": "1.4.11",
            "source": {
                "type": "git",
                "url": "https://github.com/sebastianbergmann/php-token-stream.git",
                "reference": "e03f8f67534427a787e21a385a67ec3ca6978ea7"
            },
            "dist": {
                "type": "zip",
                "url": "https://api.github.com/repos/sebastianbergmann/php-token-stream/zipball/e03f8f67534427a787e21a385a67ec3ca6978ea7",
                "reference": "e03f8f67534427a787e21a385a67ec3ca6978ea7",
                "shasum": ""
            },
            "require": {
                "ext-tokenizer": "*",
                "php": ">=5.3.3"
            },
            "require-dev": {
                "phpunit/phpunit": "~4.2"
            },
            "type": "library",
            "extra": {
                "branch-alias": {
                    "dev-master": "1.4-dev"
                }
            },
            "autoload": {
                "classmap": [
                    "src/"
                ]
            },
            "notification-url": "https://packagist.org/downloads/",
            "license": [
                "BSD-3-Clause"
            ],
            "authors": [
                {
                    "name": "Sebastian Bergmann",
                    "email": "sebastian@phpunit.de"
                }
            ],
            "description": "Wrapper around PHP's tokenizer extension.",
            "homepage": "https://github.com/sebastianbergmann/php-token-stream/",
            "keywords": [
                "tokenizer"
            ],
            "time": "2017-02-27T10:12:30+00:00"
        },
        {
            "name": "phpunit/phpunit",
            "version": "4.7.7",
            "source": {
                "type": "git",
                "url": "https://github.com/sebastianbergmann/phpunit.git",
                "reference": "9b97f9d807b862c2de2a36e86690000801c85724"
            },
            "dist": {
                "type": "zip",
                "url": "https://api.github.com/repos/sebastianbergmann/phpunit/zipball/9b97f9d807b862c2de2a36e86690000801c85724",
                "reference": "9b97f9d807b862c2de2a36e86690000801c85724",
                "shasum": ""
            },
            "require": {
                "ext-dom": "*",
                "ext-json": "*",
                "ext-pcre": "*",
                "ext-reflection": "*",
                "ext-spl": "*",
                "php": ">=5.3.3",
                "phpspec/prophecy": "~1.3,>=1.3.1",
                "phpunit/php-code-coverage": "~2.1",
                "phpunit/php-file-iterator": "~1.4",
                "phpunit/php-text-template": "~1.2",
                "phpunit/php-timer": ">=1.0.6",
                "phpunit/phpunit-mock-objects": "~2.3",
                "sebastian/comparator": "~1.1",
                "sebastian/diff": "~1.2",
                "sebastian/environment": "~1.2",
                "sebastian/exporter": "~1.2",
                "sebastian/global-state": "~1.0",
                "sebastian/version": "~1.0",
                "symfony/yaml": "~2.1|~3.0"
            },
            "suggest": {
                "phpunit/php-invoker": "~1.1"
            },
            "bin": [
                "phpunit"
            ],
            "type": "library",
            "extra": {
                "branch-alias": {
                    "dev-master": "4.7.x-dev"
                }
            },
            "autoload": {
                "classmap": [
                    "src/"
                ]
            },
            "notification-url": "https://packagist.org/downloads/",
            "license": [
                "BSD-3-Clause"
            ],
            "authors": [
                {
                    "name": "Sebastian Bergmann",
                    "email": "sebastian@phpunit.de",
                    "role": "lead"
                }
            ],
            "description": "The PHP Unit Testing framework.",
            "homepage": "https://phpunit.de/",
            "keywords": [
                "phpunit",
                "testing",
                "xunit"
            ],
            "time": "2015-07-13T11:28:34+00:00"
        },
        {
            "name": "phpunit/phpunit-mock-objects",
            "version": "2.3.8",
            "source": {
                "type": "git",
                "url": "https://github.com/sebastianbergmann/phpunit-mock-objects.git",
                "reference": "ac8e7a3db35738d56ee9a76e78a4e03d97628983"
            },
            "dist": {
                "type": "zip",
                "url": "https://api.github.com/repos/sebastianbergmann/phpunit-mock-objects/zipball/ac8e7a3db35738d56ee9a76e78a4e03d97628983",
                "reference": "ac8e7a3db35738d56ee9a76e78a4e03d97628983",
                "shasum": ""
            },
            "require": {
                "doctrine/instantiator": "^1.0.2",
                "php": ">=5.3.3",
                "phpunit/php-text-template": "~1.2",
                "sebastian/exporter": "~1.2"
            },
            "require-dev": {
                "phpunit/phpunit": "~4.4"
            },
            "suggest": {
                "ext-soap": "*"
            },
            "type": "library",
            "extra": {
                "branch-alias": {
                    "dev-master": "2.3.x-dev"
                }
            },
            "autoload": {
                "classmap": [
                    "src/"
                ]
            },
            "notification-url": "https://packagist.org/downloads/",
            "license": [
                "BSD-3-Clause"
            ],
            "authors": [
                {
                    "name": "Sebastian Bergmann",
                    "email": "sb@sebastian-bergmann.de",
                    "role": "lead"
                }
            ],
            "description": "Mock Object library for PHPUnit",
            "homepage": "https://github.com/sebastianbergmann/phpunit-mock-objects/",
            "keywords": [
                "mock",
                "xunit"
            ],
            "time": "2015-10-02T06:51:40+00:00"
        },
        {
            "name": "psy/psysh",
            "version": "v0.8.3",
            "source": {
                "type": "git",
                "url": "https://github.com/bobthecow/psysh.git",
                "reference": "1dd4bbbc64d71e7ec075ffe82b42d9e096dc8d5e"
            },
            "dist": {
                "type": "zip",
                "url": "https://api.github.com/repos/bobthecow/psysh/zipball/1dd4bbbc64d71e7ec075ffe82b42d9e096dc8d5e",
                "reference": "1dd4bbbc64d71e7ec075ffe82b42d9e096dc8d5e",
                "shasum": ""
            },
            "require": {
                "dnoegel/php-xdg-base-dir": "0.1",
                "jakub-onderka/php-console-highlighter": "0.3.*",
                "nikic/php-parser": "~1.3|~2.0|~3.0",
                "php": ">=5.3.9",
                "symfony/console": "~2.3.10|^2.4.2|~3.0",
                "symfony/var-dumper": "~2.7|~3.0"
            },
            "require-dev": {
                "friendsofphp/php-cs-fixer": "~1.11",
                "hoa/console": "~3.16|~1.14",
                "phpunit/phpunit": "~4.4|~5.0",
                "symfony/finder": "~2.1|~3.0"
            },
            "suggest": {
                "ext-pcntl": "Enabling the PCNTL extension makes PsySH a lot happier :)",
                "ext-pdo-sqlite": "The doc command requires SQLite to work.",
                "ext-posix": "If you have PCNTL, you'll want the POSIX extension as well.",
                "ext-readline": "Enables support for arrow-key history navigation, and showing and manipulating command history.",
                "hoa/console": "A pure PHP readline implementation. You'll want this if your PHP install doesn't already support readline or libedit."
            },
            "bin": [
                "bin/psysh"
            ],
            "type": "library",
            "extra": {
                "branch-alias": {
                    "dev-develop": "0.9.x-dev"
                }
            },
            "autoload": {
                "files": [
                    "src/Psy/functions.php"
                ],
                "psr-4": {
                    "Psy\\": "src/Psy/"
                }
            },
            "notification-url": "https://packagist.org/downloads/",
            "license": [
                "MIT"
            ],
            "authors": [
                {
                    "name": "Justin Hileman",
                    "email": "justin@justinhileman.info",
                    "homepage": "http://justinhileman.com"
                }
            ],
            "description": "An interactive shell for modern PHP.",
            "homepage": "http://psysh.org",
            "keywords": [
                "REPL",
                "console",
                "interactive",
                "shell"
            ],
            "time": "2017-03-19T21:40:44+00:00"
        },
        {
            "name": "sebastian/comparator",
            "version": "1.2.4",
            "source": {
                "type": "git",
                "url": "https://github.com/sebastianbergmann/comparator.git",
                "reference": "2b7424b55f5047b47ac6e5ccb20b2aea4011d9be"
            },
            "dist": {
                "type": "zip",
                "url": "https://api.github.com/repos/sebastianbergmann/comparator/zipball/2b7424b55f5047b47ac6e5ccb20b2aea4011d9be",
                "reference": "2b7424b55f5047b47ac6e5ccb20b2aea4011d9be",
                "shasum": ""
            },
            "require": {
                "php": ">=5.3.3",
                "sebastian/diff": "~1.2",
                "sebastian/exporter": "~1.2 || ~2.0"
            },
            "require-dev": {
                "phpunit/phpunit": "~4.4"
            },
            "type": "library",
            "extra": {
                "branch-alias": {
                    "dev-master": "1.2.x-dev"
                }
            },
            "autoload": {
                "classmap": [
                    "src/"
                ]
            },
            "notification-url": "https://packagist.org/downloads/",
            "license": [
                "BSD-3-Clause"
            ],
            "authors": [
                {
                    "name": "Jeff Welch",
                    "email": "whatthejeff@gmail.com"
                },
                {
                    "name": "Volker Dusch",
                    "email": "github@wallbash.com"
                },
                {
                    "name": "Bernhard Schussek",
                    "email": "bschussek@2bepublished.at"
                },
                {
                    "name": "Sebastian Bergmann",
                    "email": "sebastian@phpunit.de"
                }
            ],
            "description": "Provides the functionality to compare PHP values for equality",
            "homepage": "http://www.github.com/sebastianbergmann/comparator",
            "keywords": [
                "comparator",
                "compare",
                "equality"
            ],
            "time": "2017-01-29T09:50:25+00:00"
        },
        {
            "name": "sebastian/diff",
            "version": "1.4.1",
            "source": {
                "type": "git",
                "url": "https://github.com/sebastianbergmann/diff.git",
                "reference": "13edfd8706462032c2f52b4b862974dd46b71c9e"
            },
            "dist": {
                "type": "zip",
                "url": "https://api.github.com/repos/sebastianbergmann/diff/zipball/13edfd8706462032c2f52b4b862974dd46b71c9e",
                "reference": "13edfd8706462032c2f52b4b862974dd46b71c9e",
                "shasum": ""
            },
            "require": {
                "php": ">=5.3.3"
            },
            "require-dev": {
                "phpunit/phpunit": "~4.8"
            },
            "type": "library",
            "extra": {
                "branch-alias": {
                    "dev-master": "1.4-dev"
                }
            },
            "autoload": {
                "classmap": [
                    "src/"
                ]
            },
            "notification-url": "https://packagist.org/downloads/",
            "license": [
                "BSD-3-Clause"
            ],
            "authors": [
                {
                    "name": "Kore Nordmann",
                    "email": "mail@kore-nordmann.de"
                },
                {
                    "name": "Sebastian Bergmann",
                    "email": "sebastian@phpunit.de"
                }
            ],
            "description": "Diff implementation",
            "homepage": "https://github.com/sebastianbergmann/diff",
            "keywords": [
                "diff"
            ],
            "time": "2015-12-08T07:14:41+00:00"
        },
        {
            "name": "sebastian/environment",
            "version": "1.3.8",
            "source": {
                "type": "git",
                "url": "https://github.com/sebastianbergmann/environment.git",
                "reference": "be2c607e43ce4c89ecd60e75c6a85c126e754aea"
            },
            "dist": {
                "type": "zip",
                "url": "https://api.github.com/repos/sebastianbergmann/environment/zipball/be2c607e43ce4c89ecd60e75c6a85c126e754aea",
                "reference": "be2c607e43ce4c89ecd60e75c6a85c126e754aea",
                "shasum": ""
            },
            "require": {
                "php": "^5.3.3 || ^7.0"
            },
            "require-dev": {
                "phpunit/phpunit": "^4.8 || ^5.0"
            },
            "type": "library",
            "extra": {
                "branch-alias": {
                    "dev-master": "1.3.x-dev"
                }
            },
            "autoload": {
                "classmap": [
                    "src/"
                ]
            },
            "notification-url": "https://packagist.org/downloads/",
            "license": [
                "BSD-3-Clause"
            ],
            "authors": [
                {
                    "name": "Sebastian Bergmann",
                    "email": "sebastian@phpunit.de"
                }
            ],
            "description": "Provides functionality to handle HHVM/PHP environments",
            "homepage": "http://www.github.com/sebastianbergmann/environment",
            "keywords": [
                "Xdebug",
                "environment",
                "hhvm"
            ],
            "time": "2016-08-18T05:49:44+00:00"
        },
        {
            "name": "sebastian/exporter",
            "version": "1.2.2",
            "source": {
                "type": "git",
                "url": "https://github.com/sebastianbergmann/exporter.git",
                "reference": "42c4c2eec485ee3e159ec9884f95b431287edde4"
            },
            "dist": {
                "type": "zip",
                "url": "https://api.github.com/repos/sebastianbergmann/exporter/zipball/42c4c2eec485ee3e159ec9884f95b431287edde4",
                "reference": "42c4c2eec485ee3e159ec9884f95b431287edde4",
                "shasum": ""
            },
            "require": {
                "php": ">=5.3.3",
                "sebastian/recursion-context": "~1.0"
            },
            "require-dev": {
                "ext-mbstring": "*",
                "phpunit/phpunit": "~4.4"
            },
            "type": "library",
            "extra": {
                "branch-alias": {
                    "dev-master": "1.3.x-dev"
                }
            },
            "autoload": {
                "classmap": [
                    "src/"
                ]
            },
            "notification-url": "https://packagist.org/downloads/",
            "license": [
                "BSD-3-Clause"
            ],
            "authors": [
                {
                    "name": "Jeff Welch",
                    "email": "whatthejeff@gmail.com"
                },
                {
                    "name": "Volker Dusch",
                    "email": "github@wallbash.com"
                },
                {
                    "name": "Bernhard Schussek",
                    "email": "bschussek@2bepublished.at"
                },
                {
                    "name": "Sebastian Bergmann",
                    "email": "sebastian@phpunit.de"
                },
                {
                    "name": "Adam Harvey",
                    "email": "aharvey@php.net"
                }
            ],
            "description": "Provides the functionality to export PHP variables for visualization",
            "homepage": "http://www.github.com/sebastianbergmann/exporter",
            "keywords": [
                "export",
                "exporter"
            ],
            "time": "2016-06-17T09:04:28+00:00"
        },
        {
            "name": "sebastian/global-state",
            "version": "1.1.1",
            "source": {
                "type": "git",
                "url": "https://github.com/sebastianbergmann/global-state.git",
                "reference": "bc37d50fea7d017d3d340f230811c9f1d7280af4"
            },
            "dist": {
                "type": "zip",
                "url": "https://api.github.com/repos/sebastianbergmann/global-state/zipball/bc37d50fea7d017d3d340f230811c9f1d7280af4",
                "reference": "bc37d50fea7d017d3d340f230811c9f1d7280af4",
                "shasum": ""
            },
            "require": {
                "php": ">=5.3.3"
            },
            "require-dev": {
                "phpunit/phpunit": "~4.2"
            },
            "suggest": {
                "ext-uopz": "*"
            },
            "type": "library",
            "extra": {
                "branch-alias": {
                    "dev-master": "1.0-dev"
                }
            },
            "autoload": {
                "classmap": [
                    "src/"
                ]
            },
            "notification-url": "https://packagist.org/downloads/",
            "license": [
                "BSD-3-Clause"
            ],
            "authors": [
                {
                    "name": "Sebastian Bergmann",
                    "email": "sebastian@phpunit.de"
                }
            ],
            "description": "Snapshotting of global state",
            "homepage": "http://www.github.com/sebastianbergmann/global-state",
            "keywords": [
                "global state"
            ],
            "time": "2015-10-12T03:26:01+00:00"
        },
        {
            "name": "sebastian/recursion-context",
            "version": "1.0.5",
            "source": {
                "type": "git",
                "url": "https://github.com/sebastianbergmann/recursion-context.git",
                "reference": "b19cc3298482a335a95f3016d2f8a6950f0fbcd7"
            },
            "dist": {
                "type": "zip",
                "url": "https://api.github.com/repos/sebastianbergmann/recursion-context/zipball/b19cc3298482a335a95f3016d2f8a6950f0fbcd7",
                "reference": "b19cc3298482a335a95f3016d2f8a6950f0fbcd7",
                "shasum": ""
            },
            "require": {
                "php": ">=5.3.3"
            },
            "require-dev": {
                "phpunit/phpunit": "~4.4"
            },
            "type": "library",
            "extra": {
                "branch-alias": {
                    "dev-master": "1.0.x-dev"
                }
            },
            "autoload": {
                "classmap": [
                    "src/"
                ]
            },
            "notification-url": "https://packagist.org/downloads/",
            "license": [
                "BSD-3-Clause"
            ],
            "authors": [
                {
                    "name": "Jeff Welch",
                    "email": "whatthejeff@gmail.com"
                },
                {
                    "name": "Sebastian Bergmann",
                    "email": "sebastian@phpunit.de"
                },
                {
                    "name": "Adam Harvey",
                    "email": "aharvey@php.net"
                }
            ],
            "description": "Provides functionality to recursively process PHP variables",
            "homepage": "http://www.github.com/sebastianbergmann/recursion-context",
            "time": "2016-10-03T07:41:43+00:00"
        },
        {
            "name": "sebastian/version",
            "version": "1.0.6",
            "source": {
                "type": "git",
                "url": "https://github.com/sebastianbergmann/version.git",
                "reference": "58b3a85e7999757d6ad81c787a1fbf5ff6c628c6"
            },
            "dist": {
                "type": "zip",
                "url": "https://api.github.com/repos/sebastianbergmann/version/zipball/58b3a85e7999757d6ad81c787a1fbf5ff6c628c6",
                "reference": "58b3a85e7999757d6ad81c787a1fbf5ff6c628c6",
                "shasum": ""
            },
            "type": "library",
            "autoload": {
                "classmap": [
                    "src/"
                ]
            },
            "notification-url": "https://packagist.org/downloads/",
            "license": [
                "BSD-3-Clause"
            ],
            "authors": [
                {
                    "name": "Sebastian Bergmann",
                    "email": "sebastian@phpunit.de",
                    "role": "lead"
                }
            ],
            "description": "Library that helps with managing the version number of Git-hosted PHP projects",
            "homepage": "https://github.com/sebastianbergmann/version",
            "time": "2015-06-21T13:59:46+00:00"
        },
        {
            "name": "sensiolabs/security-checker",
            "version": "v3.0.7",
            "source": {
                "type": "git",
                "url": "https://github.com/sensiolabs/security-checker.git",
                "reference": "59a6a299e2f5612dc8692d40e84373703a5df1b5"
            },
            "dist": {
                "type": "zip",
                "url": "https://api.github.com/repos/sensiolabs/security-checker/zipball/59a6a299e2f5612dc8692d40e84373703a5df1b5",
                "reference": "59a6a299e2f5612dc8692d40e84373703a5df1b5",
                "shasum": ""
            },
            "require": {
                "symfony/console": "~2.0|~3.0"
            },
            "bin": [
                "security-checker"
            ],
            "type": "library",
            "extra": {
                "branch-alias": {
                    "dev-master": "3.0-dev"
                }
            },
            "autoload": {
                "psr-0": {
                    "SensioLabs\\Security": ""
                }
            },
            "notification-url": "https://packagist.org/downloads/",
            "license": [
                "MIT"
            ],
            "authors": [
                {
                    "name": "Fabien Potencier",
                    "email": "fabien.potencier@gmail.com"
                }
            ],
            "description": "A security checker for your composer.lock",
            "time": "2017-03-29T09:29:53+00:00"
        },
        {
            "name": "symfony/var-dumper",
            "version": "v3.2.4",
            "source": {
                "type": "git",
                "url": "https://github.com/symfony/var-dumper.git",
                "reference": "cb50260b674ee1c2d4ab49f2395a42e0b4681e20"
            },
            "dist": {
                "type": "zip",
                "url": "https://api.github.com/repos/symfony/var-dumper/zipball/cb50260b674ee1c2d4ab49f2395a42e0b4681e20",
                "reference": "cb50260b674ee1c2d4ab49f2395a42e0b4681e20",
                "shasum": ""
            },
            "require": {
                "php": ">=5.5.9",
                "symfony/polyfill-mbstring": "~1.0"
            },
            "require-dev": {
                "twig/twig": "~1.20|~2.0"
            },
            "suggest": {
                "ext-symfony_debug": ""
            },
            "type": "library",
            "extra": {
                "branch-alias": {
                    "dev-master": "3.2-dev"
                }
            },
            "autoload": {
                "files": [
                    "Resources/functions/dump.php"
                ],
                "psr-4": {
                    "Symfony\\Component\\VarDumper\\": ""
                },
                "exclude-from-classmap": [
                    "/Tests/"
                ]
            },
            "notification-url": "https://packagist.org/downloads/",
            "license": [
                "MIT"
            ],
            "authors": [
                {
                    "name": "Nicolas Grekas",
                    "email": "p@tchwork.com"
                },
                {
                    "name": "Symfony Community",
                    "homepage": "https://symfony.com/contributors"
                }
            ],
            "description": "Symfony mechanism for exploring and dumping PHP variables",
            "homepage": "https://symfony.com",
            "keywords": [
                "debug",
                "dump"
            ],
            "time": "2017-02-16T22:46:52+00:00"
        },
        {
            "name": "webmozart/assert",
            "version": "1.2.0",
            "source": {
                "type": "git",
                "url": "https://github.com/webmozart/assert.git",
                "reference": "2db61e59ff05fe5126d152bd0655c9ea113e550f"
            },
            "dist": {
                "type": "zip",
                "url": "https://api.github.com/repos/webmozart/assert/zipball/2db61e59ff05fe5126d152bd0655c9ea113e550f",
                "reference": "2db61e59ff05fe5126d152bd0655c9ea113e550f",
                "shasum": ""
            },
            "require": {
                "php": "^5.3.3 || ^7.0"
            },
            "require-dev": {
                "phpunit/phpunit": "^4.6",
                "sebastian/version": "^1.0.1"
            },
            "type": "library",
            "extra": {
                "branch-alias": {
                    "dev-master": "1.3-dev"
                }
            },
            "autoload": {
                "psr-4": {
                    "Webmozart\\Assert\\": "src/"
                }
            },
            "notification-url": "https://packagist.org/downloads/",
            "license": [
                "MIT"
            ],
            "authors": [
                {
                    "name": "Bernhard Schussek",
                    "email": "bschussek@gmail.com"
                }
            ],
            "description": "Assertions to validate method input/output with nice error messages.",
            "keywords": [
                "assert",
                "check",
                "validate"
            ],
            "time": "2016-11-23T20:04:58+00:00"
        }
    ],
    "aliases": [],
    "minimum-stability": "stable",
    "stability-flags": [],
    "prefer-stable": false,
    "prefer-lowest": false,
    "platform": {
        "php": ">=5.5.9"
    },
    "platform-dev": []
}<|MERGE_RESOLUTION|>--- conflicted
+++ resolved
@@ -4,11 +4,7 @@
         "Read more about it at https://getcomposer.org/doc/01-basic-usage.md#composer-lock-the-lock-file",
         "This file is @generated automatically"
     ],
-<<<<<<< HEAD
-    "content-hash": "e0d6cc0973615de597f9173f7946b349",
-=======
-    "content-hash": "8b27d8ff8b2caa88d8a69a86c857012f",
->>>>>>> dfdb0006
+    "content-hash": "6b9c3b6a1fb53206a9365427b5cb5527",
     "packages": [
         {
             "name": "cocur/slugify",

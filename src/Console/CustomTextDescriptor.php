<?php
declare(strict_types=1);
/**
 * @file
 * Override Symfony Console's TextDescriptor to customize the appearance of the
 * command list and each command's help.
 */

namespace Platformsh\Cli\Console;

use Platformsh\Cli\Command\CommandBase;
use Symfony\Component\Console\Application as ConsoleApplication;
use Symfony\Component\Console\Command\Command;
use Symfony\Component\Console\Descriptor\ApplicationDescription;
use Symfony\Component\Console\Descriptor\TextDescriptor;
use Symfony\Component\Console\Helper\Helper;
use Symfony\Component\Console\Input\InputOption;
use Symfony\Component\Console\Terminal;

class CustomTextDescriptor extends TextDescriptor
{
    protected $cliExecutableName;

    /**
     * @param string|null $cliExecutableName
     *   The name of the CLI command.
     */
    public function __construct($cliExecutableName = null)
    {
        $this->cliExecutableName = $cliExecutableName ?: basename($_SERVER['PHP_SELF']);
    }

    /**
     * @inheritdoc
     */
    protected function describeCommand(Command $command, array $options = [])
    {
        $command->getSynopsis();
        $command->mergeApplicationDefinition(false);

        $this->writeText("<comment>Command:</comment> " . $command->getName(), $options);

        $aliases = $command instanceof CommandBase ? $command->getVisibleAliases() : $command->getAliases();
        if ($aliases) {
            $this->writeText("\n");
            $this->writeText('<comment>Aliases:</comment> ' . implode(', ', $aliases), $options);
        }

        if ($description = $command->getDescription()) {
            $this->writeText("\n");
            $this->writeText("<comment>Description:</comment> $description", $options);
        }
        $this->writeText("\n\n");

        $this->writeText('<comment>Usage:</comment>', $options);
        $this->writeText("\n");
        $this->writeText(' ' . $command->getSynopsis(), $options);
        $this->writeText("\n");

        if ($definition = $command->getNativeDefinition()) {
            $this->writeText("\n");
            $this->describeInputDefinition($definition, $options);
            $this->writeText("\n");
        }

        $help = $command->getProcessedHelp();
        if ($help && $help !== $description) {
            $this->writeText("\n");
            $this->writeText('<comment>Help:</comment>', $options);
            $this->writeText("\n");
            $this->writeText(' ' . str_replace("\n", "\n ", $help), $options);
            $this->writeText("\n");
        }

        if ($command instanceof CommandBase && ($examples = $command->getExamples())) {
            $this->writeText("\n");
            $this->writeText('<comment>Examples:</comment>', $options);
            $name = $command->getName();
            $shortName = count($aliases) === 1 ? reset($aliases) : $name;
            foreach ($examples as $arguments => $description) {
                $this->writeText("\n $description:\n   <info>{$this->cliExecutableName} $shortName $arguments</info>\n");
            }
        }
    }

    /**
     * @inheritdoc
     */
    protected function describeApplication(ConsoleApplication $application, array $options = [])
    {
        $describedNamespace = isset($options['namespace']) ? $options['namespace'] : null;
        $description = new ApplicationDescription($application, $describedNamespace, !empty($options['all']));

        if (isset($options['raw_text']) && $options['raw_text']) {
            $width = $this->getColumnWidth($description->getCommands());

            foreach ($description->getCommands() as $command) {
                $this->writeText(sprintf("%-${width}s %s", $command->getName(), $command->getDescription()), $options);
                $this->writeText("\n");
            }
        } else {
            $width = $this->getColumnWidth($description->getCommands());

            $this->writeText($application->getHelp(), $options);
            $this->writeText("\n\n");

            if ($describedNamespace) {
                $this->writeText(
                    sprintf("<comment>Available commands for the \"%s\" namespace:</comment>", $application->findNamespace($describedNamespace)),
                    $options
                );
            } else {
                $this->writeText('<comment>Available commands:</comment>', $options);
            }

            // Display commands grouped by namespace.
            foreach ($description->getNamespaces() as $namespace) {
                // Filter hidden commands in the namespace.
                /** @var Command[] $commands */
                $commands = [];
                foreach ($namespace['commands'] as $name) {
<<<<<<< HEAD
                    $command = $description->getCommand($name);
                    if (empty($options['all']) && $command->isHidden()) {
                        continue;
                    }
                    $commands[$name] = $command;
=======
                    $commands[$name] = $description->getCommand($name);
>>>>>>> a4663889
                }

                // Skip the namespace if it doesn't contain any commands.
                if (!count($commands)) {
                    continue;
                }

                // Display the namespace name.
                if (!$describedNamespace && ApplicationDescription::GLOBAL_NAMESPACE !== $namespace['id']) {
                    $this->writeText("\n");
                    $this->writeText('<comment>' . $namespace['id'] . '</comment>', $options);
                }

                // Display each command.
                foreach ($commands as $name => $command) {
                    $aliases = $command->getAliases();
                    if ($aliases && in_array($name, $aliases)) {
                        // If the command is an alias, do not list it in the
                        // 'global' namespace. The aliases will be shown inline
                        // with the full command name.
                        continue;
                    }

                    if ($command instanceof CommandBase) {
                        $aliases = $command->getVisibleAliases();
                    }

                    $this->writeText("\n");
                    $this->writeText(
                        sprintf(
                            "  %-${width}s %s",
                            "<info>$name</info>" . $this->formatAliases($aliases),
                            $command->getDescription()
                        ),
                        $options
                    );
                }
            }

            $this->writeText("\n");
        }
    }

    /**
     * {@inheritdoc}
     */
    protected function writeText($content, array $options = [])
    {
        $this->write(
            isset($options['raw_text']) && $options['raw_text'] ? strip_tags($content) : $content,
            isset($options['raw_output']) ? !$options['raw_output'] : true
        );
    }

    /**
     * @param array $aliases
     *
     * @return string
     */
    protected function formatAliases(array $aliases)
    {
        return $aliases ? " (" . implode(', ', $aliases) . ")" : '';
    }

    /**
     * Formats input option/argument default value.
     *
     * @param mixed $default
     *
     * @return string
     */
    protected function formatDefaultValue($default)
    {
        if (PHP_VERSION_ID < 50400) {
            return str_replace('\/', '/', json_encode($default));
        }

        return json_encode($default, JSON_UNESCAPED_SLASHES | JSON_UNESCAPED_UNICODE);
    }

    /**
     * @param Command[] $commands
     *
     * @return int
     */
    protected function getColumnWidth(array $commands)
    {
        $width = 0;
        foreach ($commands as $command) {
            $aliasesString = $this->formatAliases($command->getAliases());
            $commandWidth = strlen($command->getName()) + strlen($aliasesString);
            $width = $commandWidth > $width ? $commandWidth : $width;
        }

        // Limit to a maximum.
        $terminalWidth = (new Terminal())->getWidth();
        if ($width / $terminalWidth > 0.4) {
            $width = floor($terminalWidth * 0.4);
        }

        // Start at a minimum.
        if ($width < 20) {
            $width = 20;
        }

        // Add the indent.
        $width += 2;

        // Accommodate tags.
        $width += strlen('<info></info>');

        return $width;
    }

    /**
     * {@inheritdoc}
     */
    protected function describeInputOption(InputOption $option, array $options = array())
    {
        if ($option->acceptValue() && null !== $option->getDefault() && (!is_array($option->getDefault()) || count($option->getDefault()))) {
            $default = sprintf('<comment> [default: %s]</comment>', $this->formatDefaultValue($option->getDefault()));
        } else {
            $default = '';
        }

        $value = '';
        if ($option->acceptValue()) {
            $value = '='.strtoupper($option->getName());

            if ($option->isValueOptional()) {
                $value = '['.$value.']';
            }
        }

        $totalWidth = isset($options['total_width']) ? $options['total_width'] : $this->calculateTotalWidthForOptions(array($option));
        $synopsis = sprintf('%s%s',
            $option->getShortcut() ? sprintf('-%s, ', $option->getShortcut()) : '    ',
            sprintf('--%s%s', $option->getName(), $value)
        );

        $spacingWidth = $totalWidth - Helper::strlen($synopsis);

        // Ensure the description is indented and word-wrapped to fit the
        // terminal width.
        $descriptionWidth = (new Terminal())->getWidth() - $totalWidth - 4;
        $description = $option->getDescription();
        $description .= $default;
        if ($option->isArray()) {
            $description .= '<comment> (multiple values allowed)</comment>';
        }
        $description = preg_replace('/\s*[\r\n]\s*/', "\n".str_repeat(' ', $totalWidth + 4), wordwrap($description, $descriptionWidth));

        $this->writeText(sprintf('  <info>%s</info>  %s%s',
            $synopsis,
            str_repeat(' ', $spacingWidth),
            $description
        ), $options);
    }

    /**
     * @param InputOption[] $options
     *
     * @return int
     */
    private function calculateTotalWidthForOptions(array $options)
    {
        $totalWidth = 0;
        foreach ($options as $option) {
            // "-" + shortcut + ", --" + name
            $nameLength = 1 + max(Helper::strlen($option->getShortcut()), 1) + 4 + Helper::strlen($option->getName());

            if ($option->acceptValue()) {
                $valueLength = 1 + Helper::strlen($option->getName()); // = + value
                $valueLength += $option->isValueOptional() ? 2 : 0; // [ + ]

                $nameLength += $valueLength;
            }
            $totalWidth = max($totalWidth, $nameLength);
        }

        return $totalWidth;
    }
}<|MERGE_RESOLUTION|>--- conflicted
+++ resolved
@@ -119,15 +119,7 @@
                 /** @var Command[] $commands */
                 $commands = [];
                 foreach ($namespace['commands'] as $name) {
-<<<<<<< HEAD
-                    $command = $description->getCommand($name);
-                    if (empty($options['all']) && $command->isHidden()) {
-                        continue;
-                    }
-                    $commands[$name] = $command;
-=======
                     $commands[$name] = $description->getCommand($name);
->>>>>>> a4663889
                 }
 
                 // Skip the namespace if it doesn't contain any commands.

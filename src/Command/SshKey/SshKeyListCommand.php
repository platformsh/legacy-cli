<?php
declare(strict_types=1);

namespace Platformsh\Cli\Command\SshKey;

use Platformsh\Cli\Command\CommandBase;
use Platformsh\Cli\Service\Api;
use Platformsh\Cli\Service\Config;
use Platformsh\Cli\Service\Table;
use Symfony\Component\Console\Input\InputInterface;
use Symfony\Component\Console\Output\OutputInterface;

class SshKeyListCommand extends CommandBase
{
    protected static $defaultName = 'ssh-key:list';

    private $api;
    private $config;
    private $table;

    public function __construct(Api $api, Config $config, Table $table)
    {
        $this->api = $api;
        $this->config = $config;
        $this->table = $table;
        parent::__construct();
    }

    protected function configure()
    {
        $this->setAliases(['ssh-keys'])
            ->setDescription('Get a list of SSH keys in your account');
        $this->table->configureInput($this->getDefinition());
    }

    protected function execute(InputInterface $input, OutputInterface $output)
    {
<<<<<<< HEAD
        $keys = $this->api->getClient()
                     ->getSshKeys();
=======
        $keys = $this->api()->getSshKeys();
>>>>>>> 06915848

        if (empty($keys)) {
            $this->stdErr->writeln(sprintf(
                'You do not yet have any SSH public keys in your %s account.',
                $this->config->get('service.name')
            ));
        } else {
<<<<<<< HEAD
            $headers = ['ID', 'Title', 'Fingerprint'];
=======
            $headers = ['ID', 'Title', 'Fingerprint', 'Local path'];
            $defaultColumns = ['ID', 'Title', 'Local path'];
            /** @var \Platformsh\Cli\Service\Table $table */
            $table = $this->getService('table');
            /** @var \Platformsh\Cli\Service\SshKey $sshKeyService */
            $sshKeyService = $this->getService('ssh_key');
>>>>>>> 06915848
            $rows = [];
            foreach ($keys as $key) {
                $row = [$key->key_id, $key->title, $key->fingerprint];
                $identity = $sshKeyService->findIdentityMatchingPublicKeys([$key->fingerprint]);
                $path = $identity ? $identity . '.pub' : '';
                if (!$identity && !$table->formatIsMachineReadable()) {
                    $path = '<comment>Not found</comment>';
                }
                $row[] = $path;
                $rows[] = $row;
            }
<<<<<<< HEAD
            if ($this->table->formatIsMachineReadable()) {
                $this->table->render($rows, $headers);
=======
            if ($table->formatIsMachineReadable()) {
                $table->render($rows, $headers, $defaultColumns);
>>>>>>> 06915848

                return 0;
            }

            $this->stdErr->writeln("Your SSH keys are:");
<<<<<<< HEAD
            $this->table->render($rows, $headers);
=======
            $table->render($rows, $headers, $defaultColumns);
>>>>>>> 06915848
        }

        $this->stdErr->writeln('');

        $executable = $this->config->get('application.executable');
        $this->stdErr->writeln("Add a new SSH key with: <info>$executable ssh-key:add</info>");
        $this->stdErr->writeln("Delete an SSH key with: <info>$executable ssh-key:delete [id]</info>");

        return !empty($keys) ? 0 : 1;
    }
}<|MERGE_RESOLUTION|>--- conflicted
+++ resolved
@@ -6,6 +6,7 @@
 use Platformsh\Cli\Command\CommandBase;
 use Platformsh\Cli\Service\Api;
 use Platformsh\Cli\Service\Config;
+use Platformsh\Cli\Service\SshKey;
 use Platformsh\Cli\Service\Table;
 use Symfony\Component\Console\Input\InputInterface;
 use Symfony\Component\Console\Output\OutputInterface;
@@ -16,12 +17,14 @@
 
     private $api;
     private $config;
+    private $sshKey;
     private $table;
 
-    public function __construct(Api $api, Config $config, Table $table)
+    public function __construct(Api $api, Config $config, SshKey $sshKey, Table $table)
     {
         $this->api = $api;
         $this->config = $config;
+        $this->sshKey = $sshKey;
         $this->table = $table;
         parent::__construct();
     }
@@ -35,12 +38,7 @@
 
     protected function execute(InputInterface $input, OutputInterface $output)
     {
-<<<<<<< HEAD
-        $keys = $this->api->getClient()
-                     ->getSshKeys();
-=======
-        $keys = $this->api()->getSshKeys();
->>>>>>> 06915848
+        $keys = $this->api->getSshKeys();
 
         if (empty($keys)) {
             $this->stdErr->writeln(sprintf(
@@ -48,44 +46,27 @@
                 $this->config->get('service.name')
             ));
         } else {
-<<<<<<< HEAD
-            $headers = ['ID', 'Title', 'Fingerprint'];
-=======
             $headers = ['ID', 'Title', 'Fingerprint', 'Local path'];
             $defaultColumns = ['ID', 'Title', 'Local path'];
-            /** @var \Platformsh\Cli\Service\Table $table */
-            $table = $this->getService('table');
-            /** @var \Platformsh\Cli\Service\SshKey $sshKeyService */
-            $sshKeyService = $this->getService('ssh_key');
->>>>>>> 06915848
             $rows = [];
             foreach ($keys as $key) {
                 $row = [$key->key_id, $key->title, $key->fingerprint];
-                $identity = $sshKeyService->findIdentityMatchingPublicKeys([$key->fingerprint]);
+                $identity = $this->sshKey->findIdentityMatchingPublicKeys([$key->fingerprint]);
                 $path = $identity ? $identity . '.pub' : '';
-                if (!$identity && !$table->formatIsMachineReadable()) {
+                if (!$identity && !$this->table->formatIsMachineReadable()) {
                     $path = '<comment>Not found</comment>';
                 }
                 $row[] = $path;
                 $rows[] = $row;
             }
-<<<<<<< HEAD
             if ($this->table->formatIsMachineReadable()) {
-                $this->table->render($rows, $headers);
-=======
-            if ($table->formatIsMachineReadable()) {
-                $table->render($rows, $headers, $defaultColumns);
->>>>>>> 06915848
+                $this->table->render($rows, $headers, $defaultColumns);
 
                 return 0;
             }
 
             $this->stdErr->writeln("Your SSH keys are:");
-<<<<<<< HEAD
-            $this->table->render($rows, $headers);
-=======
-            $table->render($rows, $headers, $defaultColumns);
->>>>>>> 06915848
+            $this->table->render($rows, $headers, $defaultColumns);
         }
 
         $this->stdErr->writeln('');

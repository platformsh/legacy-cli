--- conflicted
+++ resolved
@@ -4,15 +4,13 @@
 namespace Platformsh\Cli\Command\SshKey;
 
 use Platformsh\Cli\Command\CommandBase;
-<<<<<<< HEAD
 use Platformsh\Cli\Service\Api;
 use Platformsh\Cli\Service\Config;
 use Platformsh\Cli\Service\Filesystem;
 use Platformsh\Cli\Service\QuestionHelper;
 use Platformsh\Cli\Service\Shell;
-=======
-use Platformsh\Cli\Service\QuestionHelper;
->>>>>>> 06915848
+use Platformsh\Cli\Service\SshConfig;
+use Platformsh\Cli\Service\SshKey;
 use Symfony\Component\Console\Input\InputArgument;
 use Symfony\Component\Console\Input\InputInterface;
 use Symfony\Component\Console\Input\InputOption;
@@ -20,34 +18,34 @@
 
 class SshKeyAddCommand extends CommandBase
 {
-<<<<<<< HEAD
     const DEFAULT_BASENAME = 'id_rsa';
 
     protected static $defaultName = 'ssh-key:add';
 
     private $api;
     private $config;
-    private $filesystem;
     private $questionHelper;
     private $shell;
+    private $sshConfig;
+    private $sshKey;
 
     public function __construct(
         Api $api,
         Config $config,
-        Filesystem $filesystem,
         QuestionHelper $questionHelper,
-        Shell $shell
+        Shell $shell,
+        SshConfig $sshConfig,
+        SshKey $sshKey
     ) {
         $this->api = $api;
         $this->config = $config;
-        $this->filesystem = $filesystem;
         $this->questionHelper = $questionHelper;
         $this->shell = $shell;
+        $this->sshConfig = $sshConfig;
+        $this->sshKey = $sshKey;
         parent::__construct();
     }
 
-=======
->>>>>>> 06915848
     protected function configure()
     {
         $this->setDescription('Add a new SSH key')
@@ -58,32 +56,16 @@
 
     protected function execute(InputInterface $input, OutputInterface $output)
     {
-<<<<<<< HEAD
-        $publicKeyPath = $input->getArgument('path');
-        if (empty($publicKeyPath)) {
-            $defaultKeyPath = $this->filesystem->getHomeDirectory() . '/.ssh/' . self::DEFAULT_BASENAME;
-            $defaultPublicKeyPath = $defaultKeyPath . '.pub';
-
-            // Look for an existing local key.
-            if (file_exists($defaultPublicKeyPath)
-                && $this->questionHelper->confirm(
-                    'Use existing local key <info>' . basename($defaultPublicKeyPath) . '</info>?'
-=======
-        /** @var \Platformsh\Cli\Service\QuestionHelper $questionHelper */
-        $questionHelper = $this->getService('question_helper');
-        /** @var \Platformsh\Cli\Service\Shell $shellHelper */
-        $shellHelper = $this->getService('shell');
-
-        $sshDir = $this->config()->getHomeDirectory() . DIRECTORY_SEPARATOR . '.ssh';
-
-        if ($this->api()->authApiEnabled()) {
-            $email = $this->api()->getUser()->email;
+        $sshDir = $this->config->getHomeDirectory() . DIRECTORY_SEPARATOR . '.ssh';
+
+        if ($this->api->authApiEnabled()) {
+            $email = $this->api->getUser()->email;
         } else {
-            $email = $this->api()->getMyAccount()['mail'];
+            $email = $this->api->getMyAccount()['mail'];
         }
         $this->stdErr->writeln(sprintf(
             "Adding an SSH key to your %s account (<info>%s</info>)\n",
-            $this->config()->get('service.name'),
+            $this->config->get('service.name'),
             $email
         ));
 
@@ -94,16 +76,15 @@
 
             // Look for an existing local key.
             if (\file_exists($defaultPublicKeyPath)
-                && $questionHelper->confirm(
+                && $this->questionHelper->confirm(
                     'Use existing local key <info>' . \basename($defaultPublicKeyPath) . '</info>?'
->>>>>>> 06915848
                 )) {
                 $this->stdErr->writeln('');
                 $publicKeyPath = $defaultPublicKeyPath;
             } elseif ($this->shell->commandExists('ssh-keygen')
                 && $this->questionHelper->confirm('Generate a new key?')) {
                 // Offer to generate a key.
-                $newKeyPath = $this->askNewKeyPath($questionHelper);
+                $newKeyPath = $this->askNewKeyPath($this->questionHelper);
                 $this->stdErr->writeln('');
 
                 $args = ['ssh-keygen', '-t', 'rsa', '-f', $newKeyPath, '-N', ''];
@@ -134,60 +115,25 @@
         }
 
         // Use ssh-keygen to help validate the key.
-<<<<<<< HEAD
         if ($this->shell->commandExists('ssh-keygen')) {
-            // Newer versions of ssh-keygen require the -E argument to get an
-            // MD5 fingerprint. Older versions of ssh-keygen return an MD5
-            // fingerprint anyway.
-            $oldArgs = ['ssh-keygen', '-l', '-f', $publicKeyPath];
-            $newArgs = array_merge($oldArgs, ['-E', 'md5']);
-            $result = $this->shell->execute($newArgs, null, false);
-            if ($result === false) {
-                $result = $this->shell->execute($oldArgs, null, false);
-            }
-
-            // If both commands failed, the key is not valid.
-            if ($result === false) {
-=======
-        if ($shellHelper->commandExists('ssh-keygen')) {
             $args = ['ssh-keygen', '-l', '-f', $publicKeyPath];
-            if (!$shellHelper->execute($args, null, false)) {
->>>>>>> 06915848
+            if (!$this->shell->execute($args)) {
                 $this->stdErr->writeln("The file does not contain a valid public key: <error>$publicKeyPath</error>");
                 return 1;
             }
         }
 
-        /** @var \Platformsh\Cli\Service\SshKey $sshKeyService */
-        $sshKeyService = $this->getService('ssh_key');
-        $fingerprint = $sshKeyService->getPublicKeyFingerprint($publicKeyPath);
-
-<<<<<<< HEAD
-            // Check whether the public key already exists in the user's account.
-            if (isset($fingerprint) && $this->keyExistsByFingerprint($fingerprint)) {
-                $this->stdErr->writeln(sprintf(
-                    'An SSH key already exists in your %s account with the same fingerprint: %s',
-                    $this->config->get('service.name'),
-                    $fingerprint
-                ));
-                $this->stdErr->writeln(sprintf(
-                    'List your SSH keys with: <info>%s ssh-keys</info>',
-                    $this->config->get('application.executable')
-                ));
-
-                return 0;
-            }
-=======
+        $fingerprint = $this->sshKey->getPublicKeyFingerprint($publicKeyPath);
+
         // Check whether the public key already exists in the user's account.
         if ($this->keyExistsByFingerprint($fingerprint)) {
             $this->stdErr->writeln('This key already exists in your account.');
             $this->stdErr->writeln(\sprintf(
                 'List your SSH keys with: <info>%s ssh-keys</info>',
-                $this->config()->get('application.executable')
+                $this->config->get('application.executable')
             ));
 
             return 0;
->>>>>>> 06915848
         }
 
         // Get the public key content.
@@ -197,44 +143,24 @@
             return 1;
         }
 
-<<<<<<< HEAD
-        // Ask for a key name, if it's not specified by the --name option. It
-        // will default to the machine's hostname.
-        $name = $input->getOption('name');
-        if (!$name) {
-            $defaultName = gethostname() ?: null;
-            $name = $this->questionHelper->askInput('Enter a name for the key', $defaultName);
-        }
-
         // Add the new key.
-        $this->api->getClient()->addSshKey($publicKey, $name);
-=======
-        // Add the new key.
-        $this->api()->getClient()->addSshKey($publicKey, $input->getOption('name'));
->>>>>>> 06915848
+        $this->api->getClient()->addSshKey($publicKey, $input->getOption('name'));
 
         $this->stdErr->writeln(\sprintf(
             'The SSH key <info>%s</info> has been successfully added to your %s account.',
-<<<<<<< HEAD
-            basename($publicKeyPath),
+            \basename($publicKeyPath),
             $this->config->get('service.name')
-=======
-            \basename($publicKeyPath),
-            $this->config()->get('service.name')
->>>>>>> 06915848
         ));
 
         // Reset and warm the SSH keys cache.
         try {
-            $this->api()->getSshKeys(true);
+            $this->api->getSshKeys(true);
         } catch (\Exception $e) {
             // Suppress exceptions; we do not need the result of this call.
         }
 
-        /** @var \Platformsh\Cli\Service\SshConfig $sshConfig */
-        $sshConfig = $this->getService('ssh_config');
-        if ($sshConfig->configureSessionSsh()) {
-            $sshConfig->addUserSshConfig($questionHelper);
+        if ($this->sshConfig->configureSessionSsh()) {
+            $this->sshConfig->addUserSshConfig($this->questionHelper);
         }
 
         return 0;
@@ -267,28 +193,22 @@
      */
     private function askNewKeyPath(QuestionHelper $questionHelper)
     {
-        $basename = 'id_rsa-' . $this->config()->get('service.slug');
-        if ($this->api()->authApiEnabled()) {
-            $username = $this->api()->getUser()->username;
+        $basename = 'id_rsa-' . $this->config->get('service.slug');
+        if ($this->api->authApiEnabled()) {
+            $username = $this->api->getUser()->username;
         } else {
-            $username = $this->api()->getMyAccount()['username'];
-        }
-<<<<<<< HEAD
-        $filename = $this->filesystem->getHomeDirectory() . '/.ssh/' . $basename;
-        if (file_exists($filename)) {
-            return $this->getNewKeyPath(++$number);
-=======
+            $username = $this->api->getMyAccount()['username'];
+        }
         $basename .= '-' . $username;
-        $sshDir = $this->config()->getHomeDirectory() . DIRECTORY_SEPARATOR . '.ssh';
+        $sshDir = $this->config->getHomeDirectory() . DIRECTORY_SEPARATOR . '.ssh';
         for ($i = 2; \file_exists($sshDir . DIRECTORY_SEPARATOR . $basename); $i++) {
             $basename .= $i;
->>>>>>> 06915848
         }
 
         return $questionHelper->askInput('Enter a filename for the new key (relative to ~/.ssh)', $basename, [], function ($path) use ($sshDir) {
             if (\substr($path, 0, 1) !== '/') {
                 if (\substr($path, 0, 1) === '~/') {
-                    $path = $this->config()->getHomeDirectory() . '/' . \substr($path, 2);
+                    $path = $this->config->getHomeDirectory() . '/' . \substr($path, 2);
                 } else {
                     $path = $sshDir . DIRECTORY_SEPARATOR . ltrim($path, '\\/');
                 }

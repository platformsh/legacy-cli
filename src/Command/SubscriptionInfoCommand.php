<?php
declare(strict_types=1);

namespace Platformsh\Cli\Command;

use GuzzleHttp\Exception\BadResponseException;
use Platformsh\Cli\Console\AdaptiveTableCell;
use Platformsh\Cli\Service\Api;
use Platformsh\Cli\Service\PropertyFormatter;
use Platformsh\Cli\Service\QuestionHelper;
use Platformsh\Cli\Service\Selector;
use Platformsh\Cli\Service\Table;
use Platformsh\Client\Model\Project;
use Platformsh\Client\Model\Subscription;
use Symfony\Component\Console\Input\InputArgument;
use Symfony\Component\Console\Input\InputInterface;
use Symfony\Component\Console\Input\InputOption;
use Symfony\Component\Console\Output\OutputInterface;

class SubscriptionInfoCommand extends CommandBase
{
<<<<<<< HEAD
    protected static $defaultName = 'subscription:info';

    private $api;
    private $formatter;
    private $questionHelper;
    private $selector;
    private $table;

    public function __construct(
        Api $api,
        PropertyFormatter $formatter,
        QuestionHelper $questionHelper,
        Selector $selector,
        Table $table
    ) {
        $this->api = $api;
        $this->formatter = $formatter;
        $this->questionHelper = $questionHelper;
        $this->selector = $selector;
        $this->table = $table;
        parent::__construct();
    }
=======
    /** @var \Platformsh\Cli\Service\PropertyFormatter|null */
    protected $formatter;
>>>>>>> 06915848

    /**
     * {@inheritdoc}
     */
    protected function configure()
    {
        $this->addArgument('property', InputArgument::OPTIONAL, 'The name of the property')
            ->addArgument('value', InputArgument::OPTIONAL, 'Set a new value for the property')
            ->addOption('id', 's', InputOption::VALUE_REQUIRED, 'The subscription ID')
            ->setDescription('Read or modify subscription properties');
        $this->setHidden(true);

        $definition = $this->getDefinition();
        $this->formatter->configureInput($definition);
        $this->table->configureInput($definition);
        $this->selector->addProjectOption($definition);

        $this->addExample('View all subscription properties')
             ->addExample('View the subscription status', 'status')
             ->addExample('View the storage limit (in MiB)', 'storage');
    }

    protected function execute(InputInterface $input, OutputInterface $output)
    {
        $id = $input->getOption('id');
        $project = null;
        if (empty($id)) {
            $selection = $this->selector->getSelection($input);
            $project = $selection->getProject();
            $id = $project->getSubscriptionId();
        }

<<<<<<< HEAD
        $subscription = $this->api->getClient()
                             ->getSubscription($id);
=======
        $subscription = $this->api()->loadSubscription($id, $project, $input->getArgument('value') !== null);
>>>>>>> 06915848
        if (!$subscription) {
            $this->stdErr->writeln(sprintf('Subscription not found: <error>%s</error>', $id));

            return 1;
        }
<<<<<<< HEAD
=======

        $this->formatter = $this->getService('property_formatter');

>>>>>>> 06915848
        $property = $input->getArgument('property');

        if (!$property) {
            return $this->listProperties($subscription);
        }

        $value = $input->getArgument('value');
        if ($value !== null) {
            return $this->setProperty($property, $value, $subscription);
        }

        switch ($property) {
            case 'url':
                $value = $subscription->getUri(true);
                break;

            default:
                $value = $this->api->getNestedProperty($subscription, $property);
        }

        $output->write($this->formatter->format($value, $property));

        return 0;
    }

    /**
     * @param Subscription $subscription
     *
     * @return int
     */
    protected function listProperties(Subscription $subscription)
    {
        $headings = [];
        $values = [];
        foreach ($subscription->getProperties() as $key => $value) {
            $headings[] = new AdaptiveTableCell($key, ['wrap' => false]);
            $values[] = $this->formatter->format($value, $key);
        }
        $this->table->renderSimple($values, $headings);

        return 0;
    }

    /**
     * @param string       $property
     * @param string       $value
     * @param Subscription $subscription
     *
     * @return int
     */
    protected function setProperty($property, $value, Subscription $subscription)
    {
        $type = $this->getType($property);
        if (!$type) {
            $this->stdErr->writeln("Property not writable: <error>$property</error>");
            return 1;
        }
        if ($type === 'boolean' && $value === 'false') {
            $value = false;
        }
        settype($value, $type);
        $currentValue = $subscription->getProperty($property);
        if ($currentValue === $value) {
            $this->stdErr->writeln(
                "Property <info>$property</info> already set as: " . $this->formatter->format($value, $property)
            );

            return 0;
        }

        $confirmMessage = sprintf(
            "Are you sure you want to change property '%s' from <comment>%s</comment> to <comment>%s</comment>?",
            $property,
            $this->formatter->format($currentValue, $property),
            $this->formatter->format($value, $property)
        );
        $warning = sprintf(
            '<comment>This action may %s the cost of your subscription.</comment>',
            is_numeric($value) && $value > $currentValue ? 'increase' : 'change'
        );
        $confirmMessage = $warning . "\n" . $confirmMessage;
        if (!$this->questionHelper->confirm($confirmMessage)) {
            return 1;
        }

        $subscription->update([$property => $value]);
        $this->stdErr->writeln(sprintf(
            'Property <info>%s</info> set to: %s',
            $property,
            $this->formatter->format($value, $property)
        ));

        return 0;
    }

    /**
     * Get the type of a writable property.
     *
     * @param string $property
     *
     * @return string|false
     */
    protected function getType($property)
    {
        $writableProperties = ['plan' => 'string', 'environments' => 'int', 'storage' => 'int'];

        return isset($writableProperties[$property]) ? $writableProperties[$property] : false;
    }
}<|MERGE_RESOLUTION|>--- conflicted
+++ resolved
@@ -3,14 +3,12 @@
 
 namespace Platformsh\Cli\Command;
 
-use GuzzleHttp\Exception\BadResponseException;
 use Platformsh\Cli\Console\AdaptiveTableCell;
 use Platformsh\Cli\Service\Api;
 use Platformsh\Cli\Service\PropertyFormatter;
 use Platformsh\Cli\Service\QuestionHelper;
 use Platformsh\Cli\Service\Selector;
 use Platformsh\Cli\Service\Table;
-use Platformsh\Client\Model\Project;
 use Platformsh\Client\Model\Subscription;
 use Symfony\Component\Console\Input\InputArgument;
 use Symfony\Component\Console\Input\InputInterface;
@@ -19,7 +17,6 @@
 
 class SubscriptionInfoCommand extends CommandBase
 {
-<<<<<<< HEAD
     protected static $defaultName = 'subscription:info';
 
     private $api;
@@ -42,10 +39,6 @@
         $this->table = $table;
         parent::__construct();
     }
-=======
-    /** @var \Platformsh\Cli\Service\PropertyFormatter|null */
-    protected $formatter;
->>>>>>> 06915848
 
     /**
      * {@inheritdoc}
@@ -78,23 +71,13 @@
             $id = $project->getSubscriptionId();
         }
 
-<<<<<<< HEAD
-        $subscription = $this->api->getClient()
-                             ->getSubscription($id);
-=======
-        $subscription = $this->api()->loadSubscription($id, $project, $input->getArgument('value') !== null);
->>>>>>> 06915848
+        $subscription = $this->api->loadSubscription($id, $project, $input->getArgument('value') !== null);
         if (!$subscription) {
             $this->stdErr->writeln(sprintf('Subscription not found: <error>%s</error>', $id));
 
             return 1;
         }
-<<<<<<< HEAD
-=======
 
-        $this->formatter = $this->getService('property_formatter');
-
->>>>>>> 06915848
         $property = $input->getArgument('property');
 
         if (!$property) {

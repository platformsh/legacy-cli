<?php

declare(strict_types=1);

namespace Platformsh\Cli\Command\Resources\Build;

use Platformsh\Cli\Service\ResourcesUtil;
use Platformsh\Cli\Service\Io;
use Platformsh\Cli\Selector\Selector;
use Platformsh\Cli\Service\SubCommandRunner;
use Platformsh\Cli\Service\Api;
use Platformsh\Cli\Service\QuestionHelper;
use Platformsh\Cli\Command\Resources\ResourcesCommandBase;
use Symfony\Component\Console\Attribute\AsCommand;
use Symfony\Component\Console\Exception\InvalidArgumentException;
use Symfony\Component\Console\Input\InputInterface;
use Symfony\Component\Console\Input\InputOption;
use Symfony\Component\Console\Output\OutputInterface;

#[AsCommand(name: 'resources:build:set', description: 'Set the build resources of a project', aliases: ['build-resources:set'])]
class BuildResourcesSetCommand extends ResourcesCommandBase
{
    public function __construct(private readonly Api $api, private readonly Io $io, private readonly QuestionHelper $questionHelper, private readonly ResourcesUtil $resourcesUtil, private readonly Selector $selector, private readonly SubCommandRunner $subCommandRunner)
    {
        parent::__construct();
    }

    protected function configure(): void
    {
        $this->addOption('cpu', null, InputOption::VALUE_REQUIRED, 'Build CPU')
            ->addOption('memory', null, InputOption::VALUE_REQUIRED, 'Build memory (in MB)');
        $this->selector->addProjectOption($this->getDefinition());
        $this->addCompleter($this->selector);
    }

    protected function execute(InputInterface $input, OutputInterface $output): int
    {
        $selection = $this->selector->getSelection($input);
        if (!$this->api->supportsSizingApi($selection->getProject())) {
            $this->stdErr->writeln(sprintf('The flexible resources API is not enabled for the project %s.', $this->api->getProjectLabel($selection->getProject(), 'comment')));
            return 1;
        }

<<<<<<< HEAD
        $project = $selection->getProject();
        $capabilities = $project->getCapabilities();
=======
        $project = $this->getSelectedProject();
        $capabilities = $this->api()->getProjectCapabilities($project);
>>>>>>> 82214198

        $capability = $capabilities->getProperty('build_resources', false);
        $maxCpu = $capability ? $capability['max_cpu'] : null;
        $maxMemory = $capability ? $capability['max_memory'] : null;

        $settings = $project->getSettings();

        $validateCpu = function ($v) use ($maxCpu): float {
            $f = (float) $v;
            if ($f != $v) {
                throw new InvalidArgumentException('The CPU value must be a number');
            }
            if ($f < 0.1) {
                throw new InvalidArgumentException(sprintf('The minimum allowed CPU is %.1f', 0.1));
            }
            if ($f > $maxCpu) {
                throw new InvalidArgumentException(sprintf('The maximum allowed CPU is %.1f', $maxCpu));
            }
            return $f;
        };
        $validateMemory = function ($v) use ($maxMemory): int {
            $i = (int) $v;
            if ($i != $v) {
                throw new InvalidArgumentException('The memory value must be an integer');
            }
            if ($i < 64) {
                throw new InvalidArgumentException(sprintf('The minimum allowed memory is %d MB', 64));
            }
            if ($i > $maxMemory) {
                throw new InvalidArgumentException(sprintf('The maximum allowed memory is %d MB', $maxMemory));
            }
            return $i;
        };

        $this->stdErr->writeln('Update the build resources on the project: ' . $this->api->getProjectLabel($project));

        $cpuOption = $input->getOption('cpu');
        $memoryOption = $input->getOption('memory');

        try {
            if ($cpuOption !== null) {
                $cpuOption = $validateCpu($cpuOption);
            }
            if ($memoryOption !== null) {
                $memoryOption = $validateMemory($memoryOption);
            }
        } catch (InvalidArgumentException $e) {
            $this->stdErr->writeln('');
            $this->stdErr->writeln(sprintf('<error>%s</error>', rtrim($e->getMessage(), '.')));
            return 1;
        }

        $this->stdErr->writeln('');

        if ($cpuOption === null && $memoryOption === null) {
            $cpuOption = $this->questionHelper->askInput(
                'CPU size',
                $this->resourcesUtil->formatCPU($settings['build_resources']['cpu']),
                [],
                $validateCpu,
                'current: ',
            );

            $memoryOption = $this->questionHelper->askInput(
                'Memory size in MB',
                $settings['build_resources']['memory'],
                [],
                $validateMemory,
                'current: ',
            );
            $this->stdErr->writeln('');
        }

        $updates = [];
        if ($cpuOption !== null && $cpuOption !== $settings['build_resources']['cpu']) {
            $updates['build_resources']['cpu'] = $cpuOption;
        }
        if ($memoryOption !== null && $memoryOption !== $settings['build_resources']['memory']) {
            $updates['build_resources']['memory'] = $memoryOption;
        }

        if (empty($updates)) {
            $this->stdErr->writeln('No changes were provided: nothing to update.');
            return 0;
        }

        $this->summarizeChanges($updates['build_resources'], $settings['build_resources']);

        $this->io->debug('Raw updates: ' . json_encode($updates, JSON_UNESCAPED_SLASHES));

        $this->stdErr->writeln('');
        if (!$this->questionHelper->confirm('Are you sure you want to continue?')) {
            return 1;
        }

        $this->stdErr->writeln('');
        $settings->update($updates);

        $this->stdErr->writeln('The settings were successfully updated.');

        return $this->subCommandRunner->run('resources:build:get', ['--project' => $project->id]);
    }

    /**
     * Summarizes all the changes that would be made.
     *
     * @param array{cpu?: int, memory?: int} $updates
     * @param array{cpu: int, memory: int} $current
     * @return void
     */
    private function summarizeChanges(array $updates, array $current): void
    {
        $this->stdErr->writeln('<options=bold>Summary of changes:</>');
        $this->stdErr->writeln('  CPU: ' . $this->resourcesUtil->formatChange(
            $this->resourcesUtil->formatCPU($current['cpu']),
            $this->resourcesUtil->formatCPU($updates['cpu'] ?? $current['cpu']),
        ));
        $this->stdErr->writeln('  Memory: ' . $this->resourcesUtil->formatChange(
            $current['memory'],
            $updates['memory'] ?? $current['memory'],
            ' MB',
        ));
    }
}<|MERGE_RESOLUTION|>--- conflicted
+++ resolved
@@ -41,13 +41,8 @@
             return 1;
         }
 
-<<<<<<< HEAD
         $project = $selection->getProject();
-        $capabilities = $project->getCapabilities();
-=======
-        $project = $this->getSelectedProject();
-        $capabilities = $this->api()->getProjectCapabilities($project);
->>>>>>> 82214198
+        $capabilities = $this->api->getProjectCapabilities($project);
 
         $capability = $capabilities->getProperty('build_resources', false);
         $maxCpu = $capability ? $capability['max_cpu'] : null;

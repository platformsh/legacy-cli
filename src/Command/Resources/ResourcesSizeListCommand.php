--- conflicted
+++ resolved
@@ -18,37 +18,31 @@
 #[AsCommand(name: 'resources:size:list', description: 'List container profile sizes', aliases: ['resources:sizes'])]
 class ResourcesSizeListCommand extends ResourcesCommandBase
 {
-<<<<<<< HEAD
     /** @var array<string, string> */
-    protected array $tableHeader = ['size' => 'Size name', 'cpu' => 'CPU', 'memory' => 'Memory (MB)'];
-    public function __construct(private readonly Api $api, private readonly QuestionHelper $questionHelper, private readonly ResourcesUtil $resourcesUtil, private readonly Selector $selector, private readonly Table $table)
-    {
-        parent::__construct();
-    }
-=======
-    protected $tableHeader = [
+    protected array $tableHeader = [
         'size' => 'Size name',
         'cpu' => 'CPU',
         'memory' => 'Memory (MB)',
         'cpu_type' => 'CPU type',
     ];
-    protected $defaultColumns = ['size', 'cpu', 'memory'];
->>>>>>> 82214198
+
+    /** @var string[] */
+    protected array $defaultColumns = ['size', 'cpu', 'memory'];
+
+    public function __construct(private readonly Api $api, private readonly QuestionHelper $questionHelper, private readonly ResourcesUtil $resourcesUtil, private readonly Selector $selector, private readonly Table $table)
+    {
+        parent::__construct();
+    }
 
     protected function configure(): void
     {
         $this
             ->addOption('service', 's', InputOption::VALUE_REQUIRED, 'A service name')
             ->addOption('profile', null, InputOption::VALUE_REQUIRED, 'A profile name');
-<<<<<<< HEAD
         $this->selector->addProjectOption($this->getDefinition());
         $this->selector->addEnvironmentOption($this->getDefinition());
         $this->addCompleter($this->selector);
-        Table::configureInput($this->getDefinition(), $this->tableHeader);
-=======
-        $this->addProjectOption()->addEnvironmentOption();
         Table::configureInput($this->getDefinition(), $this->tableHeader, $this->defaultColumns);
->>>>>>> 82214198
     }
 
     protected function execute(InputInterface $input, OutputInterface $output): int
@@ -59,17 +53,10 @@
             return 1;
         }
 
-<<<<<<< HEAD
         $environment = $selection->getEnvironment();
         $nextDeployment = $this->resourcesUtil->loadNextDeployment($environment);
 
         $services = $this->resourcesUtil->allServices($nextDeployment);
-=======
-        $environment = $this->getSelectedEnvironment();
-        $nextDeployment = $this->api()->loadNextDeployment($environment);
-
-        $services = $this->api()->allServices($nextDeployment);
->>>>>>> 82214198
         if (empty($services)) {
             $this->stdErr->writeln('No apps or services found');
             return 1;
@@ -108,25 +95,21 @@
         }
 
         $rows = [];
-        $supportsGuaranteedCPU = $this->api()->supportsGuaranteedCPU($nextDeployment->project_info);
+        $supportsGuaranteedCPU = $this->api->supportsGuaranteedCPU($selection->getProject(), $nextDeployment);
         $defaultColumns = $this->defaultColumns;
         if ($supportsGuaranteedCPU) {
             $defaultColumns[] = 'cpu_type';
         }
         foreach ($containerProfiles[$profile] as $sizeName => $sizeInfo) {
-<<<<<<< HEAD
-            $rows[] = ['size' => $sizeName, 'cpu' => $this->resourcesUtil->formatCPU($sizeInfo['cpu']), 'memory' => $sizeInfo['memory']];
-=======
-            if (!$supportsGuaranteedCPU && $sizeInfo['cpu_type'] == 'guaranteed') {
+            if (!$supportsGuaranteedCPU && $sizeInfo['cpu_type'] === 'guaranteed') {
                 continue;
             }
             $rows[] = [
                 'size' => $sizeName,
-                'cpu' => $this->formatCPU($sizeInfo['cpu']),
+                'cpu' => $this->resourcesUtil->formatCPU($sizeInfo['cpu']),
                 'memory' => $sizeInfo['memory'],
-                'cpu_type' => isset($sizeInfo['cpu_type']) ? $sizeInfo['cpu_type'] : '',
+                'cpu_type' => $sizeInfo['cpu_type'] ?? '',
             ];
->>>>>>> 82214198
         }
 
         if (!$this->table->formatIsMachineReadable()) {
@@ -142,11 +125,7 @@
             }
         }
 
-<<<<<<< HEAD
-        $this->table->render($rows, $this->tableHeader);
-=======
-        $table->render($rows, $this->tableHeader, $defaultColumns);
->>>>>>> 82214198
+        $this->table->render($rows, $this->tableHeader, $defaultColumns);
 
         return 0;
     }

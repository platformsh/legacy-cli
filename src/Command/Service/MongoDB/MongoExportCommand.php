<?php
declare(strict_types=1);

namespace Platformsh\Cli\Command\Service\MongoDB;

use Platformsh\Cli\Command\CommandBase;
<<<<<<< HEAD
use Platformsh\Cli\Service\QuestionHelper;
=======
use Platformsh\Cli\Model\Host\HostInterface;
use Platformsh\Cli\Model\Host\RemoteHost;
>>>>>>> 785e9f4c
use Platformsh\Cli\Service\Relationships;
use Platformsh\Cli\Service\Selector;
use Platformsh\Cli\Service\Shell;
use Platformsh\Cli\Service\Ssh;
use Platformsh\Cli\Util\OsUtil;
use Stecman\Component\Symfony\Console\BashCompletion\Completion\CompletionAwareInterface;
use Stecman\Component\Symfony\Console\BashCompletion\CompletionContext;
use Symfony\Component\Console\Exception\InvalidArgumentException;
use Symfony\Component\Console\Input\InputInterface;
use Symfony\Component\Console\Input\InputOption;
use Symfony\Component\Console\Output\OutputInterface;

class MongoExportCommand extends CommandBase implements CompletionAwareInterface
{
    protected static $defaultName = 'service:mongo:export';

    private $questionHelper;
    private $relationships;
    private $selector;
    private $shell;
    private $ssh;

    public function __construct(
        QuestionHelper $questionHelper,
        Relationships $relationships,
        Selector $selector,
        Shell $shell,
        Ssh $ssh
    ) {
        $this->questionHelper = $questionHelper;
        $this->relationships = $relationships;
        $this->selector = $selector;
        $this->shell = $shell;
        $this->ssh = $ssh;
        parent::__construct();
    }

    protected function configure()
    {
        $this->setAliases(['mongoexport']);
        $this->setDescription('Export data from MongoDB');
        $this->addOption('collection', 'c', InputOption::VALUE_REQUIRED, 'The collection to export');
        $this->addOption('jsonArray', null, InputOption::VALUE_NONE, 'Export data as a single JSON array');
        $this->addOption('type', null, InputOption::VALUE_REQUIRED, 'The export type, e.g. "csv"');
        $this->addOption('fields', 'f', InputOption::VALUE_REQUIRED | InputOption::VALUE_IS_ARRAY, 'The fields to export');

        $definition = $this->getDefinition();
        $this->relationships->configureInput($definition);
        $this->ssh->configureInput($definition);
        $this->selector->addAllOptions($definition);

        $this->addExample('Export a CSV from the "users" collection', '-c users --type csv -f name,email');
    }

    protected function execute(InputInterface $input, OutputInterface $output)
    {
<<<<<<< HEAD
        $selection = $this->selector->getSelection($input);

=======
>>>>>>> 785e9f4c
        if ($input->getOption('type') === 'csv' && !$input->getOption('fields')) {
            throw new InvalidArgumentException(
                'CSV mode requires a field list.'
                . "\n" . 'Use --fields (-f) to specify field(s) to export.'
            );
        }

<<<<<<< HEAD
        $sshUrl = $selection->getEnvironment()
            ->getSshUrl($selection->getAppName());

        $service = $this->relationships->chooseService($sshUrl, $input, $output, ['mongodb']);
=======
        /** @var \Platformsh\Cli\Service\Relationships $relationshipsService */
        $relationshipsService = $this->getService('relationships');
        $host = $this->selectHost($input, $relationshipsService->hasLocalEnvVar());

        $service = $relationshipsService->chooseService($host, $input, $output, ['mongodb']);
>>>>>>> 785e9f4c
        if (!$service) {
            return 1;
        }

        if (!$collection = $input->getOption('collection')) {
            if (!$input->isInteractive()) {
                throw new InvalidArgumentException('No collection specified. Use the --collection (-c) option to specify one.');
            }
            $this->stdErr->writeln('Finding available collections... (you can skip this with the <comment>--collection</comment> option)', OutputInterface::VERBOSITY_VERBOSE);
            $collections = $this->getCollections($service, $host);
            if (empty($collections)) {
                throw new InvalidArgumentException('No collections found. You can specify one with the --collection (-c) option.');
            }
            $collection = $this->questionHelper
                ->choose(array_combine($collections, $collections), 'Enter a number to choose a collection:', null, false);
        }

        $command = 'mongoexport ' . $this->relationships->getDbCommandArgs('mongoexport', $service);
        $command .= ' --collection ' . OsUtil::escapePosixShellArg($collection);

        if ($input->getOption('type')) {
            $command .= ' --type ' . OsUtil::escapePosixShellArg($input->getOption('type'));
        }
        if ($input->getOption('jsonArray')) {
            $command .= ' --jsonArray';
        }
        if ($input->getOption('fields')) {
            $command .= ' --fields ' . OsUtil::escapePosixShellArg(implode(',', $input->getOption('fields')));
        }

        if (!$output->isVerbose()) {
            $command .= ' --quiet';
            if ($host instanceof RemoteHost) {
                $host->setExtraSshArgs(['-q']);
            }
        } elseif ($output->isDebug()) {
            $command .= ' --verbose';
        }

<<<<<<< HEAD
        $sshCommand = $this->ssh->getSshCommand($sshOptions);
        $sshCommand .= ' ' . escapeshellarg($sshUrl)
            . ' ' . escapeshellarg($command);

        return $this->shell->executeSimple($sshCommand);
=======
        return $host->runCommandDirect($command);
>>>>>>> 785e9f4c
    }

    /**
     * Get collections in the MongoDB database.
     *
     * @param array         $service
     * @param HostInterface $host
     *
     * @return array
     */
    private function getCollections(array $service, HostInterface $host)
    {
<<<<<<< HEAD
=======
        /** @var \Platformsh\Cli\Service\Relationships $relationshipsService */
        $relationshipsService = $this->getService('relationships');

>>>>>>> 785e9f4c
        $js = 'printjson(db.getCollectionNames())';

        $command = 'mongo '
            . $this->relationships->getDbCommandArgs('mongo', $service)
            . ' --quiet --eval ' . OsUtil::escapePosixShellArg($js);

<<<<<<< HEAD
        $sshArgs = array_merge(['ssh'], $this->ssh->getSshArgs());
        $sshArgs[] = $sshUrl;
        $sshArgs[] = $command;

        /** @noinspection PhpUnhandledExceptionInspection */
        $result = $this->shell->execute($sshArgs, null, true);
=======
        $result = $host->runCommand($command);
>>>>>>> 785e9f4c
        if (!is_string($result)) {
            return [];
        }

        $collections = json_decode($result, true) ?: [];

        return array_filter($collections, function ($collection) {
            return substr($collection, 0, 7) !== 'system.';
        });
    }

    /**
     * {@inheritdoc}
     */
    public function completeOptionValues($optionName, CompletionContext $context)
    {
        if ($optionName === 'type') {
            return ['csv'];
        }

        return [];
    }

    /**
     * {@inheritdoc}
     */
    public function completeArgumentValues($argumentName, CompletionContext $context)
    {
        return [];
    }
}<|MERGE_RESOLUTION|>--- conflicted
+++ resolved
@@ -4,12 +4,9 @@
 namespace Platformsh\Cli\Command\Service\MongoDB;
 
 use Platformsh\Cli\Command\CommandBase;
-<<<<<<< HEAD
 use Platformsh\Cli\Service\QuestionHelper;
-=======
 use Platformsh\Cli\Model\Host\HostInterface;
 use Platformsh\Cli\Model\Host\RemoteHost;
->>>>>>> 785e9f4c
 use Platformsh\Cli\Service\Relationships;
 use Platformsh\Cli\Service\Selector;
 use Platformsh\Cli\Service\Shell;
@@ -66,11 +63,6 @@
 
     protected function execute(InputInterface $input, OutputInterface $output)
     {
-<<<<<<< HEAD
-        $selection = $this->selector->getSelection($input);
-
-=======
->>>>>>> 785e9f4c
         if ($input->getOption('type') === 'csv' && !$input->getOption('fields')) {
             throw new InvalidArgumentException(
                 'CSV mode requires a field list.'
@@ -78,18 +70,10 @@
             );
         }
 
-<<<<<<< HEAD
-        $sshUrl = $selection->getEnvironment()
-            ->getSshUrl($selection->getAppName());
+        $selection = $this->selector->getSelection($input, false, $this->relationships->hasLocalEnvVar());
+        $host = $selection->getHost();
 
-        $service = $this->relationships->chooseService($sshUrl, $input, $output, ['mongodb']);
-=======
-        /** @var \Platformsh\Cli\Service\Relationships $relationshipsService */
-        $relationshipsService = $this->getService('relationships');
-        $host = $this->selectHost($input, $relationshipsService->hasLocalEnvVar());
-
-        $service = $relationshipsService->chooseService($host, $input, $output, ['mongodb']);
->>>>>>> 785e9f4c
+        $service = $this->relationships->chooseService($host, $input, $output, ['mongodb']);
         if (!$service) {
             return 1;
         }
@@ -129,15 +113,7 @@
             $command .= ' --verbose';
         }
 
-<<<<<<< HEAD
-        $sshCommand = $this->ssh->getSshCommand($sshOptions);
-        $sshCommand .= ' ' . escapeshellarg($sshUrl)
-            . ' ' . escapeshellarg($command);
-
-        return $this->shell->executeSimple($sshCommand);
-=======
         return $host->runCommandDirect($command);
->>>>>>> 785e9f4c
     }
 
     /**
@@ -150,28 +126,13 @@
      */
     private function getCollections(array $service, HostInterface $host)
     {
-<<<<<<< HEAD
-=======
-        /** @var \Platformsh\Cli\Service\Relationships $relationshipsService */
-        $relationshipsService = $this->getService('relationships');
-
->>>>>>> 785e9f4c
         $js = 'printjson(db.getCollectionNames())';
 
         $command = 'mongo '
             . $this->relationships->getDbCommandArgs('mongo', $service)
             . ' --quiet --eval ' . OsUtil::escapePosixShellArg($js);
 
-<<<<<<< HEAD
-        $sshArgs = array_merge(['ssh'], $this->ssh->getSshArgs());
-        $sshArgs[] = $sshUrl;
-        $sshArgs[] = $command;
-
-        /** @noinspection PhpUnhandledExceptionInspection */
-        $result = $this->shell->execute($sshArgs, null, true);
-=======
         $result = $host->runCommand($command);
->>>>>>> 785e9f4c
         if (!is_string($result)) {
             return [];
         }

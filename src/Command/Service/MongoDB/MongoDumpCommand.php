--- conflicted
+++ resolved
@@ -19,7 +19,6 @@
 
 class MongoDumpCommand extends CommandBase
 {
-<<<<<<< HEAD
     protected static $defaultName = 'service:mongo:dump';
 
     private $git;
@@ -46,13 +45,10 @@
         parent::__construct();
     }
 
-=======
->>>>>>> 008d18ae
     protected function configure()
     {
         $this->setAliases(['mongodump']);
         $this->setDescription('Create a binary archive dump of data from MongoDB');
-        $this->setHidden(true);
         $this->addOption('collection', 'c', InputOption::VALUE_REQUIRED, 'The collection to dump');
         $this->addOption('gzip', 'z', InputOption::VALUE_NONE, 'Compress the dump using gzip');
         $this->addOption('stdout', 'o', InputOption::VALUE_NONE, 'Output to STDOUT instead of a file');

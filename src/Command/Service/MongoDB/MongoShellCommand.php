--- conflicted
+++ resolved
@@ -15,7 +15,6 @@
 
 class MongoShellCommand extends CommandBase
 {
-<<<<<<< HEAD
     protected static $defaultName = 'service:mongo:shell';
 
     private $relationships;
@@ -36,13 +35,10 @@
         parent::__construct();
     }
 
-=======
->>>>>>> 008d18ae
     protected function configure()
     {
         $this->setAliases(['mongo']);
         $this->setDescription('Use the MongoDB shell');
-        $this->setHidden(true);
         $this->addOption('eval', null, InputOption::VALUE_REQUIRED, 'Pass a JavaScript fragment to the shell');
 
         $definition = $this->getDefinition();

<?php
declare(strict_types=1);

namespace Platformsh\Cli\Command\Service\MongoDB;

use Platformsh\Cli\Command\CommandBase;
use Platformsh\Cli\Service\Relationships;
use Platformsh\Cli\Service\Selector;
use Platformsh\Cli\Service\Shell;
use Platformsh\Cli\Service\Ssh;
use Platformsh\Cli\Util\OsUtil;
use Symfony\Component\Console\Exception\InvalidArgumentException;
use Symfony\Component\Console\Input\InputInterface;
use Symfony\Component\Console\Input\InputOption;
use Symfony\Component\Console\Output\OutputInterface;

class MongoRestoreCommand extends CommandBase
{
    protected static $defaultName = 'service:mongo:restore';

    private $relationships;
    private $selector;
    private $shell;
    private $ssh;

    public function __construct(
        Relationships $relationships,
        Selector $selector,
        Shell $shell,
        Ssh $ssh
    ) {
        $this->relationships = $relationships;
        $this->selector = $selector;
        $this->shell = $shell;
        $this->ssh = $ssh;
        parent::__construct();
    }

    protected function configure()
    {
        $this->setAliases(['mongorestore']);
        $this->setDescription('Restore a binary archive dump of data into MongoDB');
        $this->addOption('collection', 'c', InputOption::VALUE_REQUIRED, 'The collection to restore');

        $definition = $this->getDefinition();
        $this->relationships->configureInput($definition);
        $this->ssh->configureInput($definition);
        $this->selector->addAllOptions($definition);
    }

    protected function execute(InputInterface $input, OutputInterface $output)
    {
<<<<<<< HEAD
        $selection = $this->selector->getSelection($input);

        $sshUrl = $selection->getEnvironment()
            ->getSshUrl($selection->getAppName());

=======
>>>>>>> 785e9f4c
        $streams = [STDIN];
        if (!stream_select($streams, $write, $except, 0)) {
            throw new InvalidArgumentException('This command requires a mongodump archive to be piped into STDIN');
        }

<<<<<<< HEAD
        $service = $this->relationships->chooseService($sshUrl, $input, $output, ['mongodb']);
=======
        /** @var \Platformsh\Cli\Service\Relationships $relationshipsService */
        $relationshipsService = $this->getService('relationships');
        $host = $this->selectHost($input, $relationshipsService->hasLocalEnvVar());

        $service = $relationshipsService->chooseService($host, $input, $output, ['mongodb']);
>>>>>>> 785e9f4c
        if (!$service) {
            return 1;
        }

        $command = 'mongorestore ' . $this->relationships->getDbCommandArgs('mongorestore', $service);

        if ($input->getOption('collection')) {
            $command .= ' --collection ' . OsUtil::escapePosixShellArg($input->getOption('collection'));
        }

        $command .= ' --archive';

        if ($output->isDebug()) {
            $command .= ' --verbose';
        }

        set_time_limit(0);

<<<<<<< HEAD
        $sshCommand = $this->ssh->getSshCommand($sshOptions);
        $sshCommand .= ' ' . escapeshellarg($sshUrl)
            . ' ' . escapeshellarg($command);

        return $this->shell->executeSimple($sshCommand);
=======
        return $host->runCommandDirect($command);
>>>>>>> 785e9f4c
    }
}<|MERGE_RESOLUTION|>--- conflicted
+++ resolved
@@ -50,28 +50,15 @@
 
     protected function execute(InputInterface $input, OutputInterface $output)
     {
-<<<<<<< HEAD
-        $selection = $this->selector->getSelection($input);
-
-        $sshUrl = $selection->getEnvironment()
-            ->getSshUrl($selection->getAppName());
-
-=======
->>>>>>> 785e9f4c
         $streams = [STDIN];
         if (!stream_select($streams, $write, $except, 0)) {
             throw new InvalidArgumentException('This command requires a mongodump archive to be piped into STDIN');
         }
 
-<<<<<<< HEAD
-        $service = $this->relationships->chooseService($sshUrl, $input, $output, ['mongodb']);
-=======
-        /** @var \Platformsh\Cli\Service\Relationships $relationshipsService */
-        $relationshipsService = $this->getService('relationships');
-        $host = $this->selectHost($input, $relationshipsService->hasLocalEnvVar());
+        $selection = $this->selector->getSelection($input, false, $this->relationships->hasLocalEnvVar());
+        $host = $selection->getHost();
 
-        $service = $relationshipsService->chooseService($host, $input, $output, ['mongodb']);
->>>>>>> 785e9f4c
+        $service = $this->relationships->chooseService($host, $input, $output, ['mongodb']);
         if (!$service) {
             return 1;
         }
@@ -90,14 +77,6 @@
 
         set_time_limit(0);
 
-<<<<<<< HEAD
-        $sshCommand = $this->ssh->getSshCommand($sshOptions);
-        $sshCommand .= ' ' . escapeshellarg($sshUrl)
-            . ' ' . escapeshellarg($command);
-
-        return $this->shell->executeSimple($sshCommand);
-=======
         return $host->runCommandDirect($command);
->>>>>>> 785e9f4c
     }
 }
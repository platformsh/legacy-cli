--- conflicted
+++ resolved
@@ -1,4 +1,6 @@
 <?php
+declare(strict_types=1);
+
 namespace Platformsh\Cli\Command\Service;
 
 use Platformsh\Cli\Command\CommandBase;
@@ -12,7 +14,6 @@
 
 class ServiceListCommand extends CommandBase
 {
-<<<<<<< HEAD
     protected static $defaultName = 'service:list';
 
     private $api;
@@ -33,15 +34,12 @@
         parent::__construct();
     }
 
-=======
->>>>>>> 008d18ae
     /**
      * {@inheritdoc}
      */
     protected function configure()
     {
         $this->setAliases(['services'])
-            ->setHidden(true)
             ->setDescription('List services in the project')
             ->addOption('refresh', null, InputOption::VALUE_NONE, 'Whether to refresh the cache');
 

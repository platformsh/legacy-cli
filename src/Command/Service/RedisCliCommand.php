<?php

declare(strict_types=1);

namespace Platformsh\Cli\Command\Service;

<<<<<<< HEAD
use Platformsh\Cli\Selector\SelectorConfig;
use Platformsh\Cli\Service\Io;
use Platformsh\Cli\Selector\Selector;
use Platformsh\Cli\Command\CommandBase;
use Platformsh\Cli\Model\Host\RemoteHost;
use Platformsh\Cli\Service\Relationships;
use Platformsh\Cli\Service\Ssh;
use Platformsh\Cli\Util\OsUtil;
use Symfony\Component\Console\Attribute\AsCommand;
use Symfony\Component\Console\Input\InputArgument;
use Symfony\Component\Console\Input\InputInterface;
use Symfony\Component\Console\Output\OutputInterface;

#[AsCommand(name: 'service:redis-cli', description: 'Access the Redis CLI', aliases: ['redis'])]
class RedisCliCommand extends CommandBase
{
    public function __construct(private readonly Io $io, private readonly Relationships $relationships, private readonly Selector $selector)
    {
        parent::__construct();
    }
    protected function configure(): void
    {
        $this->addArgument('args', InputArgument::OPTIONAL | InputArgument::IS_ARRAY, 'Arguments to add to the Redis command');
        Relationships::configureInput($this->getDefinition());
        Ssh::configureInput($this->getDefinition());
        $this->selector->addProjectOption($this->getDefinition());
        $this->selector->addEnvironmentOption($this->getDefinition());
        $this->selector->addAppOption($this->getDefinition());
        $this->addCompleter($this->selector);
        $this->addExample('Open the redis-cli shell');
        $this->addExample('Ping the Redis server', 'ping');
        $this->addExample('Show Redis status information', 'info');
        $this->addExample('Scan keys', "-- --scan");
        $this->addExample('Scan keys matching a pattern', '-- "--scan --pattern \'*-11*\'"');
    }

    protected function execute(InputInterface $input, OutputInterface $output): int
    {
        if ($this->runningViaMulti && !$input->getArgument('args')) {
            throw new \RuntimeException('The redis-cli command cannot run as a shell via multi');
        }

        $selection = $this->selector->getSelection($input, new SelectorConfig(
            allowLocalHost: $this->relationships->hasLocalEnvVar(),
            chooseEnvFilter: SelectorConfig::filterEnvsMaybeActive(),
        ));
        $host = $this->selector->getHostFromSelection($input, $selection);

        $service = $this->relationships->chooseService($host, $input, $output, ['redis']);
        if (!$service) {
            return 1;
        }

        $redisCommand = sprintf(
            'redis-cli -h %s -p %d',
            OsUtil::escapePosixShellArg($service['host']),
            $service['port'],
        );
        if ($args = $input->getArgument('args')) {
            if (count($args) === 1) {
                $redisCommand .= ' ' . $args[0];
            } else {
                $redisCommand .= ' ' . implode(' ', array_map(OsUtil::escapePosixShellArg(...), $args));
            }
        } elseif ($this->io->isTerminal(STDIN) && $host instanceof RemoteHost) {
            // Force TTY output when the input is a terminal.
            $host->setExtraSshOptions(['RequestTTY yes']);
        }

        $this->stdErr->writeln(
            sprintf('Connecting to Redis service via relationship <info>%s</info> on <info>%s</info>', $service['_relationship_name'], $host->getLabel()),
        );

        return $host->runCommandDirect($redisCommand);
    }
=======
class RedisCliCommand extends ValkeyCliCommand
{
    protected $dbName = 'redis';
    protected $dbTitle = 'Redis';
    protected $dbCommand = 'redis-cli';
>>>>>>> 0cd295d9
}<|MERGE_RESOLUTION|>--- conflicted
+++ resolved
@@ -4,87 +4,12 @@
 
 namespace Platformsh\Cli\Command\Service;
 
-<<<<<<< HEAD
-use Platformsh\Cli\Selector\SelectorConfig;
-use Platformsh\Cli\Service\Io;
-use Platformsh\Cli\Selector\Selector;
-use Platformsh\Cli\Command\CommandBase;
-use Platformsh\Cli\Model\Host\RemoteHost;
-use Platformsh\Cli\Service\Relationships;
-use Platformsh\Cli\Service\Ssh;
-use Platformsh\Cli\Util\OsUtil;
 use Symfony\Component\Console\Attribute\AsCommand;
-use Symfony\Component\Console\Input\InputArgument;
-use Symfony\Component\Console\Input\InputInterface;
-use Symfony\Component\Console\Output\OutputInterface;
 
 #[AsCommand(name: 'service:redis-cli', description: 'Access the Redis CLI', aliases: ['redis'])]
-class RedisCliCommand extends CommandBase
+class RedisCliCommand extends ValkeyCliCommandBase
 {
-    public function __construct(private readonly Io $io, private readonly Relationships $relationships, private readonly Selector $selector)
-    {
-        parent::__construct();
-    }
-    protected function configure(): void
-    {
-        $this->addArgument('args', InputArgument::OPTIONAL | InputArgument::IS_ARRAY, 'Arguments to add to the Redis command');
-        Relationships::configureInput($this->getDefinition());
-        Ssh::configureInput($this->getDefinition());
-        $this->selector->addProjectOption($this->getDefinition());
-        $this->selector->addEnvironmentOption($this->getDefinition());
-        $this->selector->addAppOption($this->getDefinition());
-        $this->addCompleter($this->selector);
-        $this->addExample('Open the redis-cli shell');
-        $this->addExample('Ping the Redis server', 'ping');
-        $this->addExample('Show Redis status information', 'info');
-        $this->addExample('Scan keys', "-- --scan");
-        $this->addExample('Scan keys matching a pattern', '-- "--scan --pattern \'*-11*\'"');
-    }
-
-    protected function execute(InputInterface $input, OutputInterface $output): int
-    {
-        if ($this->runningViaMulti && !$input->getArgument('args')) {
-            throw new \RuntimeException('The redis-cli command cannot run as a shell via multi');
-        }
-
-        $selection = $this->selector->getSelection($input, new SelectorConfig(
-            allowLocalHost: $this->relationships->hasLocalEnvVar(),
-            chooseEnvFilter: SelectorConfig::filterEnvsMaybeActive(),
-        ));
-        $host = $this->selector->getHostFromSelection($input, $selection);
-
-        $service = $this->relationships->chooseService($host, $input, $output, ['redis']);
-        if (!$service) {
-            return 1;
-        }
-
-        $redisCommand = sprintf(
-            'redis-cli -h %s -p %d',
-            OsUtil::escapePosixShellArg($service['host']),
-            $service['port'],
-        );
-        if ($args = $input->getArgument('args')) {
-            if (count($args) === 1) {
-                $redisCommand .= ' ' . $args[0];
-            } else {
-                $redisCommand .= ' ' . implode(' ', array_map(OsUtil::escapePosixShellArg(...), $args));
-            }
-        } elseif ($this->io->isTerminal(STDIN) && $host instanceof RemoteHost) {
-            // Force TTY output when the input is a terminal.
-            $host->setExtraSshOptions(['RequestTTY yes']);
-        }
-
-        $this->stdErr->writeln(
-            sprintf('Connecting to Redis service via relationship <info>%s</info> on <info>%s</info>', $service['_relationship_name'], $host->getLabel()),
-        );
-
-        return $host->runCommandDirect($redisCommand);
-    }
-=======
-class RedisCliCommand extends ValkeyCliCommand
-{
-    protected $dbName = 'redis';
-    protected $dbTitle = 'Redis';
-    protected $dbCommand = 'redis-cli';
->>>>>>> 0cd295d9
+    protected string $dbName = 'redis';
+    protected string $dbTitle = 'Redis';
+    protected string $dbCommand = 'redis-cli';
 }
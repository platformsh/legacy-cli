--- conflicted
+++ resolved
@@ -3,14 +3,11 @@
 
 namespace Platformsh\Cli\Command;
 
-<<<<<<< HEAD
 use Platformsh\Cli\Service\Api;
 use Platformsh\Cli\Service\SubCommandRunner;
 use Platformsh\Cli\Service\Config;
 use Platformsh\Cli\Service\Selector;
-=======
 use Platformsh\Client\Model\Project;
->>>>>>> 004684a9
 use Symfony\Component\Console\Input\InputInterface;
 use Symfony\Component\Console\Output\OutputInterface;
 
@@ -46,45 +43,20 @@
     {
         $this->stdErr->writeln("Welcome to " . $this->config->get('service.name') . "!\n");
 
-<<<<<<< HEAD
-        // Ensure the user is logged in in this parent command, because the
-        // delegated commands below will not have interactive input.
-        $this->api->getClient();
-=======
-        $envPrefix = $this->config()->get('service.env_prefix');
+        $envPrefix = $this->config->get('service.env_prefix');
         $onContainer = getenv($envPrefix . 'PROJECT') && getenv($envPrefix . 'BRANCH');
 
-        if ($project = $this->getCurrentProject()) {
+        if ($project = $this->selector->getCurrentProject()) {
             $this->welcomeForLocalProjectDir($project);
         } elseif ($onContainer) {
             $this->welcomeOnContainer();
         } else {
             $this->defaultWelcome();
         }
->>>>>>> 004684a9
 
         $executable = $this->config->get('application.executable');
 
-<<<<<<< HEAD
-        if ($project = $this->selector->getCurrentProject()) {
-            $projectUri = $project->getLink('#ui');
-            $this->stdErr->writeln("Project title: <info>{$project->title}</info>");
-            $this->stdErr->writeln("Project ID: <info>{$project->id}</info>");
-            $this->stdErr->writeln("Project dashboard: <info>$projectUri</info>\n");
-
-            // Warn if the project is suspended.
-            if ($project->isSuspended()) {
-                $messages = [];
-                $messages[] = '<comment>This project is suspended.</comment>';
-                if ($project->owner === $this->api->getMyAccount()['id']) {
-                    $messages[] = '<comment>Update your payment details to re-activate it: '
-                        . $this->config->get('service.accounts_url')
-                        . '</comment>';
-                }
-                $messages[] = '';
-                $this->stdErr->writeln($messages);
-=======
-        if ($this->api()->isLoggedIn()) {
+        if ($this->api->isLoggedIn()) {
             $this->stdErr->writeln("Manage your SSH keys by running <info>$executable ssh-keys</info>\n");
         }
 
@@ -97,7 +69,7 @@
     private function defaultWelcome()
     {
         // The project is not known. Show all projects.
-        $this->runOtherCommand('projects', ['--refresh' => 0]);
+        $this->subCommandRunner->run('projects', ['--refresh' => 0]);
         $this->stdErr->writeln('');
     }
 
@@ -114,11 +86,11 @@
         $this->stdErr->writeln("Project dashboard: <info>$projectUri</info>\n");
 
         // Show the environments.
-        $this->runOtherCommand('environments', [
+        $this->subCommandRunner->run('environments', [
             '--refresh' => 0,
             '--project' => $project->id,
         ]);
-        $executable = $this->config()->get('application.executable');
+        $executable = $this->config->get('application.executable');
         $this->stdErr->writeln("\nYou can list other projects by running <info>$executable projects</info>\n");
     }
 
@@ -132,33 +104,23 @@
         if ($project->isSuspended()) {
             $messages = [];
             $messages[] = '<comment>This project is suspended.</comment>';
-            if ($project->owner === $this->api()->getMyAccount()['id']) {
+            if ($project->owner === $this->api->getMyAccount()['id']) {
                 $messages[] = '<comment>Update your payment details to re-activate it: '
-                    . $this->config()->get('service.accounts_url')
+                    . $this->config->get('service.accounts_url')
                     . '</comment>';
->>>>>>> 004684a9
             }
             $messages[] = '';
             $this->stdErr->writeln($messages);
         }
     }
 
-<<<<<<< HEAD
-            // Show the environments.
-            $this->subCommandRunner->run('environment:list', ['--refresh' => 0]);
-            $this->stdErr->writeln("\nYou can list other projects by running <info>$executable projects</info>\n");
-        } else {
-            // The project is not known. Show all projects.
-            $this->subCommandRunner->run('project:list', ['--refresh' => 0]);
-            $this->stdErr->writeln('');
-=======
     /**
      * Display welcome when the user is in a cloud container environment.
      */
     private function welcomeOnContainer()
     {
-        $envPrefix = $this->config()->get('service.env_prefix');
-        $executable = $this->config()->get('application.executable');
+        $envPrefix = $this->config->get('service.env_prefix');
+        $executable = $this->config->get('application.executable');
 
         $projectId = getenv($envPrefix . 'PROJECT');
         $environmentId = getenv($envPrefix . 'BRANCH');
@@ -166,18 +128,17 @@
 
         $project = false;
         $environment = false;
-        if ($this->api()->isLoggedIn()) {
-            $project = $this->api()->getProject($projectId);
+        if ($this->api->isLoggedIn()) {
+            $project = $this->api->getProject($projectId);
             if ($project && $environmentId) {
-                $environment = $this->api()->getEnvironment($environmentId, $project);
+                $environment = $this->api->getEnvironment($environmentId, $project);
             }
->>>>>>> 004684a9
         }
 
         if ($project) {
-            $this->stdErr->writeln('Project: ' . $this->api()->getProjectLabel($project));
+            $this->stdErr->writeln('Project: ' . $this->api->getProjectLabel($project));
             if ($environment) {
-                $this->stdErr->writeln('Environment: ' . $this->api()->getEnvironmentLabel($environment));
+                $this->stdErr->writeln('Environment: ' . $this->api->getEnvironmentLabel($environment));
             }
             if ($appName) {
                 $this->stdErr->writeln('Application name: <info>' . $appName . '</info>');

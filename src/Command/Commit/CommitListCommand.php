--- conflicted
+++ resolved
@@ -85,10 +85,7 @@
             return 1;
         }
 
-        /** @var Table $table */
-        $table = $this->getService('table');
-
-        if (!$table->formatIsMachineReadable()) {
+        if (!$this->table->formatIsMachineReadable()) {
             $this->stdErr->writeln(sprintf(
                 'Commits on the project %s, environment %s:',
                 $this->api->getProjectLabel($selection->getProject()),
@@ -112,11 +109,7 @@
             $rows[] = $row;
         }
 
-<<<<<<< HEAD
         $this->table->render($rows, $header);
-=======
-        $table->render($rows, $header);
->>>>>>> a2ed3783
 
         return 0;
     }

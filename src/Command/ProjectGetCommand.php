<?php

namespace Platformsh\Cli\Command;

use Platformsh\Cli\Helper\GitHelper;
use Platformsh\Cli\Helper\ShellHelper;
use Platformsh\Cli\Local\LocalBuild;
use Platformsh\Cli\Local\LocalProject;
use Platformsh\Client\Model\Environment;
use Platformsh\Client\Model\Project;
use Symfony\Component\Console\Input\InputArgument;
use Symfony\Component\Console\Input\InputInterface;
use Symfony\Component\Console\Input\InputOption;
use Symfony\Component\Console\Output\OutputInterface;

class ProjectGetCommand extends PlatformCommand
{

    protected function configure()
    {
        $this
          ->setName('project:get')
          ->setAliases(array('get'))
          ->setDescription('Clone and build a project locally')
          ->addArgument(
            'id',
            InputArgument::OPTIONAL,
            'The project ID'
          )
          ->addArgument(
            'directory-name',
            InputArgument::OPTIONAL,
            'The directory name. Defaults to the project ID'
          )
          ->addOption(
            'environment',
            null,
            InputOption::VALUE_OPTIONAL,
            "The environment ID to clone. Defaults to 'master'"
          )
          ->addOption(
            'no-build',
            null,
            InputOption::VALUE_NONE,
            "Do not build the retrieved project"
          )
          ->addOption(
            'include-inactive',
            null,
            InputOption::VALUE_NONE,
            "List inactive environments too"
          );
    }

    protected function execute(InputInterface $input, OutputInterface $output)
    {
        $projectId = $input->getArgument('id');
        if (empty($projectId)) {
            if ($input->isInteractive() && ($projects = $this->getProjects(true))) {
                $projectId = $this->offerProjectChoice($projects, $input, $output);
            } else {
                $output->writeln("<error>You must specify a project.</error>");

                return 1;
            }
        }
        $project = $this->getProject($projectId);
        if (!$project) {
            $output->writeln("<error>Project not found: $projectId</error>");

            return 1;
        }

        $directoryName = $input->getArgument('directory-name');
        if (empty($directoryName)) {
            $directoryName = $projectId;
        }

        if (file_exists($directoryName)) {
            $output->writeln("<error>The project directory '$directoryName' already exists.</error>");

            return 1;
        }

        if ($projectRoot = $this->getProjectRoot()) {
            if (strpos(realpath(dirname($directoryName)), $projectRoot) === 0) {
                $output->writeln("<error>A project cannot be cloned inside another project.</error>");

                return 1;
            }
        }

        // Create the directory structure.
        mkdir($directoryName);
        $projectRoot = realpath($directoryName);
        if (!$projectRoot) {
            throw new \Exception("Failed to create project directory: $directoryName");
        }

        $output->writeln("Created project directory: $directoryName");

        $local = new LocalProject();
        $local->createProjectFiles($projectRoot, $projectId);

        $environments = $this->getEnvironments($project, true);

        $environmentOption = $input->getOption('environment');
        if ($environmentOption) {
            if (!isset($environments[$environmentOption])) {
                $output->writeln("<error>Environment not found: $environmentOption</error>");

                return 1;
            }
            $environment = $environmentOption;
        } elseif (count($environments) === 1) {
            $environment = key($environments);
        } elseif ($environments && $input->isInteractive()) {
            $environment = $this->offerEnvironmentChoice($environments, $input, $output);
        } else {
            $environment = 'master';
        }

<<<<<<< HEAD
        /** @var \CommerceGuys\Platform\Cli\Helper\FilesystemHelper $fsHelper */
=======
        /** @var \Platformsh\Cli\Helper\FilesystemHelper $fsHelper */
>>>>>>> 0b2c52d8
        $fsHelper = $this->getHelper('fs');

        // Prepare to talk to the Platform.sh repository.
        if (isset($project['repository'])) {
            $gitUrl = $project['repository']['url'];
        }
        else {
            $projectUriParts = explode('/', str_replace(array('http://', 'https://'), '', $project['uri']));
            $cluster = $projectUriParts[0];
            $gitUrl = "{$projectId}@git.{$cluster}:{$projectId}.git";
        }
        $repositoryDir = $directoryName . '/' . LocalProject::REPOSITORY_DIR;

        $gitHelper = new GitHelper(new ShellHelper($output));

        // First check if the repo actually exists.
        $repoHead = $gitHelper->execute(array('ls-remote', $gitUrl, 'HEAD'), false);
        if ($repoHead === false) {
            // The ls-remote command failed.
            $fsHelper->rmdir($projectRoot);
            $output->writeln('<error>Failed to connect to the Platform.sh Git server</error>');
            $output->writeln('Please check your SSH credentials or contact Platform.sh support');

            return 1;
<<<<<<< HEAD
        }
        elseif (is_bool($repoHead) || !strlen($repoHead)) {
=======
        } elseif (is_bool($repoHead)) {
>>>>>>> 0b2c52d8
            // The repository doesn't have a HEAD, which means it is empty.
            // We need to create the folder, run git init, and attach the remote.
            mkdir($repositoryDir);
            // Initialize the repo and attach our remotes.
            $output->writeln("<info>Initializing empty project repository...</info>");
            $gitHelper->execute(array('init'), $repositoryDir, true);
            $output->writeln("<info>Adding Platform.sh remote endpoint to Git...</info>");
            $gitHelper->execute(array('remote', 'add', '-m', 'master', 'origin', $gitUrl), $repositoryDir, true);
            $output->writeln("<info>Your repository has been initialized and connected to Platform.sh!</info>");
            $output->writeln(
              "<info>Commit and push to the $environment branch and Platform.sh will build your project automatically.</info>"
            );

            return 0;
        }

        // We have a repo! Yay. Clone it.
        if (!$gitHelper->cloneRepo($gitUrl, $repositoryDir, $environment)) {
            // The clone wasn't successful. Clean up the folders we created
            // and then bow out with a message.
            $fsHelper->rmdir($projectRoot);
            $output->writeln('<error>Failed to clone Git repository</error>');
            $output->writeln('Please check your SSH credentials or contact Platform.sh support');

            return 1;
        }

        $output->writeln("The project <info>{$project['name']}</info> was successfully downloaded to: <info>$directoryName</info>");

        // Ensure that Drush aliases are created.
        $this->setProjectRoot($projectRoot);
        $this->updateDrushAliases($project, $environments);

        // Allow the build to be skipped.
        if ($input->getOption('no-build')) {
            return 0;
        }

        // Always skip the build if the cloned repository is empty ('.', '..',
        // '.git' being the only found items)
        if (count(scandir($repositoryDir)) <= 3) {
            return 0;
        }

        // Launch the first build.
        try {
            $builder = new LocalBuild(array('environmentId' => $environment), $output);
            $builder->buildProject($projectRoot);
        } catch (\Exception $e) {
            $output->writeln("<comment>The build failed with an error</comment>");
            $formattedMessage = $this->getHelper('formatter')
                                     ->formatBlock($e->getMessage(), 'comment');
            $output->writeln($formattedMessage);
        }

        return 0;
    }

    /**
     * @param Environment[]   $environments
     * @param InputInterface  $input
     * @param OutputInterface $output
     *
     * @return string
     *   The chosen environment ID.
     */
    protected function offerEnvironmentChoice(array $environments, InputInterface $input, OutputInterface $output)
    {
        $includeInactive = $input->hasOption('include-inactive') && $input->getOption('include-inactive');
        // Create a list starting with "master".
        $default = 'master';
        $environmentList = array($default => $environments[$default]['title']);
        foreach ($environments as $id => $environment) {
            if ($id != $default && (!$environment->operationAvailable('activate') || $includeInactive)) {
                $environmentList[$id] = $environment['title'];
            }
        }
        $text = "Enter a number to choose which environment to check out:";

        return $this->getHelper('question')
                    ->choose($environmentList, $text, $input, $output, $default);
    }

    /**
     * @param Project[]       $projects
     * @param InputInterface  $input
     * @param OutputInterface $output
     *
     * @return string
     *   The chosen project ID.
     */
    protected function offerProjectChoice(array $projects, InputInterface $input, OutputInterface $output)
    {
        $projectList = array();
        foreach ($projects as $id => $project) {
            $projectList[$id] = $id . ' (' . $project['name'] . ')';
        }
        $text = "Enter a number to choose which project to clone:";

        return $this->getHelper('question')
                    ->choose($projectList, $text, $input, $output);
    }

}<|MERGE_RESOLUTION|>--- conflicted
+++ resolved
@@ -120,11 +120,7 @@
             $environment = 'master';
         }
 
-<<<<<<< HEAD
-        /** @var \CommerceGuys\Platform\Cli\Helper\FilesystemHelper $fsHelper */
-=======
         /** @var \Platformsh\Cli\Helper\FilesystemHelper $fsHelper */
->>>>>>> 0b2c52d8
         $fsHelper = $this->getHelper('fs');
 
         // Prepare to talk to the Platform.sh repository.
@@ -149,12 +145,7 @@
             $output->writeln('Please check your SSH credentials or contact Platform.sh support');
 
             return 1;
-<<<<<<< HEAD
-        }
-        elseif (is_bool($repoHead) || !strlen($repoHead)) {
-=======
         } elseif (is_bool($repoHead)) {
->>>>>>> 0b2c52d8
             // The repository doesn't have a HEAD, which means it is empty.
             // We need to create the folder, run git init, and attach the remote.
             mkdir($repositoryDir);

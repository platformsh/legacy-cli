--- conflicted
+++ resolved
@@ -6,11 +6,7 @@
 use Symfony\Component\Console\Input\InputInterface;
 use Symfony\Component\Console\Input\InputOption;
 use Symfony\Component\Console\Output\OutputInterface;
-<<<<<<< HEAD
-use Symfony\Component\Console\Question\Question;
-=======
 use Symfony\Component\Console\Question\ChoiceQuestion;
->>>>>>> 108ac6b8
 use Symfony\Component\Yaml\Dumper;
 
 class ProjectGetCommand extends PlatformCommand
@@ -81,20 +77,6 @@
                 $output->writeln("<error>Environment not found: $environmentOption</error>");
                 return;
             }
-<<<<<<< HEAD
-            $validator = function ($enteredIndex) use ($environmentList) {
-                if (!isset($environmentList[$enteredIndex])) {
-                    $max = count($environmentList) - 1;
-                    throw new \RunTimeException("Please enter a number between 0 and $max.");
-                }
-                return $enteredIndex;
-            };
-            $helper = $this->getHelper('question');
-            $question = new Question($chooseEnvironmentText);
-            $question->setMaxAttempts(5);
-            $question->setValidator($validator);
-            $environmentIndex = $helper->ask($input, $output, $question);
-=======
             $environment = $environmentOption;
         }
         elseif (count($environments) > 1 && $input->isInteractive()) {
@@ -113,7 +95,6 @@
         }
         else {
             $environment = 'master';
->>>>>>> 108ac6b8
         }
 
         // Create the directory structure

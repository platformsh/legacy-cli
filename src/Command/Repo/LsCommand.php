--- conflicted
+++ resolved
@@ -4,13 +4,9 @@
 namespace Platformsh\Cli\Command\Repo;
 
 use Platformsh\Cli\Command\CommandBase;
-<<<<<<< HEAD
-use Platformsh\Cli\Service\Api;
 use Platformsh\Cli\Service\Config;
 use Platformsh\Cli\Service\Selector;
-=======
 use Platformsh\Cli\Service\GitDataApi;
->>>>>>> 008d18ae
 use Platformsh\Client\Exception\GitObjectTypeException;
 use Symfony\Component\Console\Input\InputArgument;
 use Symfony\Component\Console\Input\InputInterface;
@@ -19,26 +15,22 @@
 
 class LsCommand extends CommandBase
 {
-<<<<<<< HEAD
     protected static $defaultName = 'repo:ls';
 
-    private $api;
     private $config;
+    private $gitDataApi;
     private $selector;
 
     public function __construct(
-        Api $api,
         Config $config,
+        GitDataApi $gitDataApi,
         Selector $selector
     ) {
-        $this->api = $api;
         $this->config = $config;
+        $this->gitDataApi = $gitDataApi;
         $this->selector = $selector;
         parent::__construct();
     }
-
-=======
->>>>>>> 008d18ae
 
     /**
      * {@inheritdoc}
@@ -49,19 +41,12 @@
             ->addArgument('path', InputArgument::OPTIONAL, 'The path to a subdirectory')
             ->addOption('directories', 'd', InputOption::VALUE_NONE, 'Show directories only')
             ->addOption('files', 'f', InputOption::VALUE_NONE, 'Show files only')
-<<<<<<< HEAD
-            ->addOption('git-style', null, InputOption::VALUE_NONE, 'Style output similar to "git ls-tree"');
+            ->addOption('git-style', null, InputOption::VALUE_NONE, 'Style output similar to "git ls-tree"')
+            ->addOption('commit', 'c', InputOption::VALUE_REQUIRED, 'The commit SHA. ' . GitDataApi::COMMIT_SYNTAX_HELP);
 
         $definition = $this->getDefinition();
         $this->selector->addProjectOption($definition);
         $this->selector->addEnvironmentOption($definition);
-
-=======
-            ->addOption('git-style', null, InputOption::VALUE_NONE, 'Style output similar to "git ls-tree"')
-            ->addOption('commit', 'c', InputOption::VALUE_REQUIRED, 'The commit SHA. ' . GitDataApi::COMMIT_SYNTAX_HELP);
-        $this->addProjectOption();
-        $this->addEnvironmentOption();
->>>>>>> 008d18ae
     }
 
     /**
@@ -69,19 +54,9 @@
      */
     protected function execute(InputInterface $input, OutputInterface $output)
     {
-<<<<<<< HEAD
         $environment = $this->selector->getSelection($input)->getEnvironment();
         try {
-            $tree = $this->api->getTree($environment, $input->getArgument('path'));
-=======
-        $this->validateInput($input, false, true);
-        $environment = $this->getSelectedEnvironment();
-
-        try {
-            /** @var \Platformsh\Cli\Service\GitDataApi $gitData */
-            $gitData = $this->getService('git_data_api');
-            $tree = $gitData->getTree($environment, $input->getArgument('path'), $input->getOption('commit'));
->>>>>>> 008d18ae
+            $tree = $this->gitDataApi->getTree($environment, $input->getArgument('path'));
         } catch (GitObjectTypeException $e) {
             $this->stdErr->writeln(sprintf(
                 '%s: <error>%s</error>',

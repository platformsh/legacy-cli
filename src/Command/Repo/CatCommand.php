<?php
declare(strict_types=1);

namespace Platformsh\Cli\Command\Repo;

use Platformsh\Cli\Command\CommandBase;
<<<<<<< HEAD
use Platformsh\Cli\Service\Api;
use Platformsh\Cli\Service\Config;
use Platformsh\Cli\Service\Selector;
=======
use Platformsh\Cli\Service\GitDataApi;
>>>>>>> 008d18ae
use Platformsh\Client\Exception\GitObjectTypeException;
use Symfony\Component\Console\Input\InputArgument;
use Symfony\Component\Console\Input\InputInterface;
use Symfony\Component\Console\Input\InputOption;
use Symfony\Component\Console\Output\OutputInterface;

class CatCommand extends CommandBase
{
    protected static $defaultName = 'repo:cat'; // 🐱

    private $api;
    private $config;
    private $selector;

    public function __construct(
        Api $api,
        Config $config,
        Selector $selector
    ) {
        $this->api = $api;
        $this->config = $config;
        $this->selector = $selector;
        parent::__construct();
    }

    /**
     * {@inheritdoc}
     */
    protected function configure()
    {
<<<<<<< HEAD
        $this->setDescription('Read a file in the project repository')
            ->addArgument('path', InputArgument::REQUIRED, 'The path to the file');

        $definition = $this->getDefinition();
        $this->selector->addProjectOption($definition);
        $this->selector->addEnvironmentOption($definition);

=======
        $this
            ->setName('repo:cat') // 🐱
            ->setDescription('Read a file in the project repository')
            ->addArgument('path', InputArgument::REQUIRED, 'The path to the file')
            ->addOption('commit', 'c', InputOption::VALUE_REQUIRED, 'The commit SHA. ' . GitDataApi::COMMIT_SYNTAX_HELP);
        $this->addProjectOption();
        $this->addEnvironmentOption();
>>>>>>> 008d18ae
        $this->addExample(
            'Read the services configuration file',
            $this->config->get('service.project_config_dir') . '/services.yaml'
        );
    }

    /**
     * {@inheritdoc}
     */
    protected function execute(InputInterface $input, OutputInterface $output)
    {
<<<<<<< HEAD
        $environment = $this->selector->getSelection($input)->getEnvironment();
        $path = $input->getArgument('path');
        try {
            $content = $this->api->readFile($path, $environment);
=======
        $this->validateInput($input, false, true);
        $environment = $this->getSelectedEnvironment();

        $path = $input->getArgument('path');
        try {
            /** @var \Platformsh\Cli\Service\GitDataApi $gitData */
            $gitData = $this->getService('git_data_api');
            $content = $gitData->readFile($path, $environment, $input->getOption('commit'));
>>>>>>> 008d18ae
        } catch (GitObjectTypeException $e) {
            $this->stdErr->writeln(sprintf(
                '%s: <error>%s</error>',
                $e->getMessage(),
                $e->getPath()
            ));
            $this->stdErr->writeln(sprintf(
                'To list directory contents, run: <comment>%s repo:ls [path]</comment>',
                $this->config->get('application.executable')
            ));

            return 3;
        }
        if ($content === false) {
            $this->stdErr->writeln(sprintf('File not found: <error>%s</error>', $path));

            return 2;
        }

        $output->write($content, false, OutputInterface::OUTPUT_RAW);

        return 0;
    }
}<|MERGE_RESOLUTION|>--- conflicted
+++ resolved
@@ -4,13 +4,10 @@
 namespace Platformsh\Cli\Command\Repo;
 
 use Platformsh\Cli\Command\CommandBase;
-<<<<<<< HEAD
 use Platformsh\Cli\Service\Api;
 use Platformsh\Cli\Service\Config;
 use Platformsh\Cli\Service\Selector;
-=======
 use Platformsh\Cli\Service\GitDataApi;
->>>>>>> 008d18ae
 use Platformsh\Client\Exception\GitObjectTypeException;
 use Symfony\Component\Console\Input\InputArgument;
 use Symfony\Component\Console\Input\InputInterface;
@@ -21,17 +18,17 @@
 {
     protected static $defaultName = 'repo:cat'; // 🐱
 
-    private $api;
     private $config;
+    private $gitDataApi;
     private $selector;
 
     public function __construct(
-        Api $api,
         Config $config,
+        GitDataApi $gitDataApi,
         Selector $selector
     ) {
-        $this->api = $api;
         $this->config = $config;
+        $this->gitDataApi = $gitDataApi;
         $this->selector = $selector;
         parent::__construct();
     }
@@ -41,23 +38,14 @@
      */
     protected function configure()
     {
-<<<<<<< HEAD
         $this->setDescription('Read a file in the project repository')
-            ->addArgument('path', InputArgument::REQUIRED, 'The path to the file');
+            ->addArgument('path', InputArgument::REQUIRED, 'The path to the file')
+            ->addOption('commit', 'c', InputOption::VALUE_REQUIRED, 'The commit SHA. ' . GitDataApi::COMMIT_SYNTAX_HELP);
 
         $definition = $this->getDefinition();
         $this->selector->addProjectOption($definition);
         $this->selector->addEnvironmentOption($definition);
 
-=======
-        $this
-            ->setName('repo:cat') // 🐱
-            ->setDescription('Read a file in the project repository')
-            ->addArgument('path', InputArgument::REQUIRED, 'The path to the file')
-            ->addOption('commit', 'c', InputOption::VALUE_REQUIRED, 'The commit SHA. ' . GitDataApi::COMMIT_SYNTAX_HELP);
-        $this->addProjectOption();
-        $this->addEnvironmentOption();
->>>>>>> 008d18ae
         $this->addExample(
             'Read the services configuration file',
             $this->config->get('service.project_config_dir') . '/services.yaml'
@@ -69,21 +57,10 @@
      */
     protected function execute(InputInterface $input, OutputInterface $output)
     {
-<<<<<<< HEAD
         $environment = $this->selector->getSelection($input)->getEnvironment();
         $path = $input->getArgument('path');
         try {
-            $content = $this->api->readFile($path, $environment);
-=======
-        $this->validateInput($input, false, true);
-        $environment = $this->getSelectedEnvironment();
-
-        $path = $input->getArgument('path');
-        try {
-            /** @var \Platformsh\Cli\Service\GitDataApi $gitData */
-            $gitData = $this->getService('git_data_api');
-            $content = $gitData->readFile($path, $environment, $input->getOption('commit'));
->>>>>>> 008d18ae
+            $content = $this->gitDataApi->readFile($path, $environment, $input->getOption('commit'));
         } catch (GitObjectTypeException $e) {
             $this->stdErr->writeln(sprintf(
                 '%s: <error>%s</error>',

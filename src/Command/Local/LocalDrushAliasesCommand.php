<?php
declare(strict_types=1);

namespace Platformsh\Cli\Command\Local;

use Cocur\Slugify\Slugify;
use Platformsh\Cli\Command\CommandBase;
use Platformsh\Cli\Exception\RootNotFoundException;
use Platformsh\Cli\Local\BuildFlavor\Drupal;
use Platformsh\Cli\Local\LocalProject;
use Platformsh\Cli\Service\Api;
use Platformsh\Cli\Service\Drush;
use Platformsh\Cli\Service\Filesystem;
use Platformsh\Cli\Service\QuestionHelper;
use Platformsh\Cli\Service\Selector;
use Symfony\Component\Console\Input\InputInterface;
use Symfony\Component\Console\Input\InputOption;
use Symfony\Component\Console\Output\OutputInterface;
use Symfony\Component\Yaml\Yaml;

class LocalDrushAliasesCommand extends CommandBase
{
    protected static $defaultName = 'local:drush-aliases';

    private $api;
    private $drush;
    private $filesystem;
    private $localProject;
    private $selector;
    private $questionHelper;

    public function __construct(
        Api $api,
        Drush $drush,
        Filesystem $filesystem,
        LocalProject $localProject,
        Selector $selector,
        QuestionHelper $questionHelper
    ) {
        $this->api = $api;
        $this->drush = $drush;
        $this->filesystem = $filesystem;
        $this->localProject = $localProject;
        $this->selector = $selector;
        $this->questionHelper = $questionHelper;
        parent::__construct();
    }

    protected function configure()
    {
        $this->setAliases(['drush-aliases'])
            ->addOption('recreate', 'r', InputOption::VALUE_NONE, 'Recreate the aliases.')
            ->addOption('group', 'g', InputOption::VALUE_REQUIRED, 'Recreate the aliases with a new group name.')
            ->addOption('pipe', null, InputOption::VALUE_NONE, 'Output the current group name (do nothing else).')
            ->setDescription('Find the project\'s Drush aliases');
        $this->addExample('Change the alias group to @example', '-g example');
    }

    public function isHidden()
    {
        // Hide this command in the list if the project is not Drupal.
        $projectRoot = $this->localProject->getProjectRoot();
        if ($projectRoot && !Drupal::isDrupal($projectRoot)) {
            return true;
        }

        return parent::isHidden();
    }

    protected function execute(InputInterface $input, OutputInterface $output)
    {
        $projectRoot = $this->localProject->getProjectRoot();
        $project = $this->selector->getCurrentProject();
        if (!$projectRoot || !$project) {
            throw new RootNotFoundException();
        }

        $drush = $this->drush;

        $apps = $drush->getDrupalApps($projectRoot);
        if (empty($apps)) {
            $this->stdErr->writeln('No Drupal applications found.');

            return 1;
        }

        $current_group = $drush->getAliasGroup($project, $projectRoot);

        if ($input->getOption('pipe')) {
            $output->writeln($current_group);

            return 0;
        }

        if ($drush->getVersion() === false) {
            $this->stdErr->writeln('Drush is not installed, or the Drush version could not be determined.');
            return 1;
        }

        if ($input->isInteractive()) {
            $this->migrateAliasFiles($drush);
        }

        $aliases = $drush->getAliases($current_group);
        $new_group = ltrim($input->getOption('group'), '@');
        if (empty($aliases) && !$new_group && $project && $current_group === $project->id) {
            $new_group = (new Slugify())->slugify($project->title);
        }

        if (($new_group && $new_group != $current_group) || empty($aliases) || $input->getOption('recreate')) {
            $new_group = $new_group ?: $current_group;

            $this->stdErr->writeln("Creating Drush aliases in the group <info>@$new_group</info>");

            if ($new_group !== $current_group) {
                $existing = $drush->getAliases($new_group);
                if (!empty($existing)) {
                    $question = "The Drush alias group <info>@$new_group</info> already exists. Overwrite?";
                    if (!$this->questionHelper->confirm($question, false)) {
                        return 1;
                    }
                }
                $drush->setAliasGroup($new_group, $projectRoot);
            }

<<<<<<< HEAD
            $environments = $this->api->getEnvironments($project, true, false);
=======
            $environments = $this->api()->getEnvironments($project, true, false);

            // Attempt to find the absolute application root directory for
            // each Enterprise environment. This will be cached by the Drush
            // service ($drush), for use while generating aliases.
            /** @var \Platformsh\Cli\Service\RemoteEnvVars $envVarsService */
            $envVarsService = $this->getService('remote_env_vars');
            foreach ($environments as $environment) {
                if ($environment->deployment_target !== 'enterprise') {
                    continue;
                }
                foreach ($apps as $app) {
                    $sshUrl = $environment->getSshUrl($app->getName());
                    if (empty($sshUrl)) {
                        continue;
                    }
                    try {
                        $appRoot = $envVarsService->getEnvVar('APP_DIR', $sshUrl);
                    } catch (\Symfony\Component\Process\Exception\RuntimeException $e) {
                        $this->stdErr->writeln(sprintf(
                            'Unable to find app root for environment %s, app %s',
                            $this->api()->getEnvironmentLabel($environment, 'comment'),
                            '<comment>' . $app->getName() . '</comment>'
                        ));
                        $this->stdErr->writeln($e->getMessage());
                        continue;
                    }
                    if (!empty($appRoot)) {
                        $this->debug(sprintf('App root for %s: %s', $sshUrl, $appRoot));
                        $drush->setCachedAppRoot($sshUrl, $appRoot);
                    }
                }
            }

>>>>>>> b4121c24
            $drush->createAliases($project, $projectRoot, $environments, $current_group);

            $this->ensureDrushConfig($drush);

            if ($new_group !== $current_group && !empty($aliases)) {
                if ($this->questionHelper->confirm("Delete old Drush alias group <info>@$current_group</info>?")) {
                    $drush->deleteOldAliases($current_group);
                }
            }

            // Clear the Drush cache now that the aliases have been updated.
            $drush->clearCache();

            // Read the new aliases.
            $aliases = $drush->getAliases($new_group, true);
        }

        if (!empty($aliases)) {
            $this->stdErr->writeln('Drush aliases for ' . $this->api->getProjectLabel($project) . ':');
            foreach (array_keys($aliases) as $name) {
                $output->writeln('    @' . ltrim($name, '@'));
            }
        }

        return 0;
    }

    /**
     * Ensure that the .drush/drush.yml file has the right config.
     *
     * @param \Platformsh\Cli\Service\Drush $drush
     */
    protected function ensureDrushConfig(Drush $drush)
    {
        if (!is_dir($drush->getSiteAliasDir())) {
            return;
        }

        $drushYml = $drush->getDrushDir() . '/drush.yml';
        $drushConfig = [];
        if (file_exists($drushYml)) {
            $drushConfig = (array) Yaml::parse(file_get_contents($drushYml));
        }
        $aliasPath = $drush->getSiteAliasDir();
        if (getenv('HOME')) {
            $aliasPath = str_replace(getenv('HOME') . '/', '${env.home}/', $aliasPath);
        }
        if (empty($drushConfig['drush']['paths']['alias-path'])
            || !in_array($aliasPath, $drushConfig['drush']['paths']['alias-path'], true)) {
            if (file_exists($drushYml)) {
                $this->stdErr->writeln('Writing to <info>~/.drush/drush.yml</info> file to configure the global alias-path');
            } else {
                $this->stdErr->writeln('Creating <info>~/.drush/drush.yml</info> file to configure the global alias-path');
            }

            $drushConfig['drush']['paths']['alias-path'][] = $aliasPath;

            $this->filesystem->writeFile($drushYml, Yaml::dump($drushConfig, 5));
        }
    }

    /**
     * Migrate old alias file(s) from ~/.drush to ~/.drush/site-aliases.
     *
     * @param \Platformsh\Cli\Service\Drush $drush
     */
    protected function migrateAliasFiles(Drush $drush)
    {
        $newDrushDir = $drush->getHomeDir() . '/.drush/site-aliases';
        $oldFilenames = $drush->getLegacyAliasFiles();
        if (empty($oldFilenames)) {
            return;
        }

        $newDrushDirRelative = str_replace($drush->getHomeDir() . '/', '~/', $newDrushDir);
        $confirmText = "Do you want to move your global Drush alias files from <comment>~/.drush</comment> to <comment>$newDrushDirRelative</comment>?";
        if (!$this->questionHelper->confirm($confirmText)) {
            return;
        }

        if (!file_exists($newDrushDir) && !mkdir($newDrushDir, 0755, true)) {
            $this->stdErr->writeln(sprintf('Failed to create directory: <error>%s</error>', $newDrushDir));
            $this->stdErr->writeln('The alias files have not been moved.');
            return;
        }

        $success = true;
        foreach ($oldFilenames as $oldFilename) {
            $newFilename = $newDrushDir . '/' . basename($oldFilename);
            if (file_exists($newFilename)) {
                $this->stdErr->writeln("Failed to move file <error>$oldFilename</error>, because the destination file already exists.");
                $success = false;
            } elseif (!rename($oldFilename, $newFilename)) {
                $this->stdErr->writeln("Failed to move file <error>$oldFilename</error> to <error>$newFilename</error>");
                $success = false;
            }
        }

        if ($success) {
            $this->stdErr->writeln(sprintf('Global Drush alias files have been successfully moved to <info>%s</info>.', $newDrushDirRelative));
        }
    }
}<|MERGE_RESOLUTION|>--- conflicted
+++ resolved
@@ -12,6 +12,7 @@
 use Platformsh\Cli\Service\Drush;
 use Platformsh\Cli\Service\Filesystem;
 use Platformsh\Cli\Service\QuestionHelper;
+use Platformsh\Cli\Service\RemoteEnvVars;
 use Platformsh\Cli\Service\Selector;
 use Symfony\Component\Console\Input\InputInterface;
 use Symfony\Component\Console\Input\InputOption;
@@ -26,6 +27,7 @@
     private $drush;
     private $filesystem;
     private $localProject;
+    private $remoteEnvVars;
     private $selector;
     private $questionHelper;
 
@@ -34,6 +36,7 @@
         Drush $drush,
         Filesystem $filesystem,
         LocalProject $localProject,
+        RemoteEnvVars $remoteEnvVars,
         Selector $selector,
         QuestionHelper $questionHelper
     ) {
@@ -41,6 +44,7 @@
         $this->drush = $drush;
         $this->filesystem = $filesystem;
         $this->localProject = $localProject;
+        $this->remoteEnvVars = $remoteEnvVars;
         $this->selector = $selector;
         $this->questionHelper = $questionHelper;
         parent::__construct();
@@ -123,16 +127,11 @@
                 $drush->setAliasGroup($new_group, $projectRoot);
             }
 
-<<<<<<< HEAD
             $environments = $this->api->getEnvironments($project, true, false);
-=======
-            $environments = $this->api()->getEnvironments($project, true, false);
 
             // Attempt to find the absolute application root directory for
             // each Enterprise environment. This will be cached by the Drush
             // service ($drush), for use while generating aliases.
-            /** @var \Platformsh\Cli\Service\RemoteEnvVars $envVarsService */
-            $envVarsService = $this->getService('remote_env_vars');
             foreach ($environments as $environment) {
                 if ($environment->deployment_target !== 'enterprise') {
                     continue;
@@ -143,11 +142,11 @@
                         continue;
                     }
                     try {
-                        $appRoot = $envVarsService->getEnvVar('APP_DIR', $sshUrl);
+                        $appRoot = $this->remoteEnvVars->getEnvVar('APP_DIR', $sshUrl);
                     } catch (\Symfony\Component\Process\Exception\RuntimeException $e) {
                         $this->stdErr->writeln(sprintf(
                             'Unable to find app root for environment %s, app %s',
-                            $this->api()->getEnvironmentLabel($environment, 'comment'),
+                            $this->api->getEnvironmentLabel($environment, 'comment'),
                             '<comment>' . $app->getName() . '</comment>'
                         ));
                         $this->stdErr->writeln($e->getMessage());
@@ -160,7 +159,6 @@
                 }
             }
 
->>>>>>> b4121c24
             $drush->createAliases($project, $projectRoot, $environments, $current_group);
 
             $this->ensureDrushConfig($drush);

--- conflicted
+++ resolved
@@ -5,11 +5,7 @@
 
 use Platformsh\Cli\Local\ApplicationFinder;
 use Platformsh\Cli\Service\Api;
-<<<<<<< HEAD
-use Platformsh\Cli\Local\LocalApplication;
 use Platformsh\Cli\Service\Selector;
-=======
->>>>>>> 06915848
 use Stecman\Component\Symfony\Console\BashCompletion\Completion;
 use Stecman\Component\Symfony\Console\BashCompletion\CompletionCommand as ParentCompletionCommand;
 
@@ -198,11 +194,7 @@
      */
     public function getEnvironmentsForCheckout()
     {
-<<<<<<< HEAD
         $project = $this->selector->getCurrentProject();
-=======
-        $project = $this->getWelcomeCommand()->getCurrentProject(true);
->>>>>>> 06915848
         if (!$project) {
             return [];
         }
@@ -232,14 +224,9 @@
     public function getAppNames()
     {
         $apps = [];
-<<<<<<< HEAD
         if ($projectRoot = $this->selector->getProjectRoot()) {
-            foreach (LocalApplication::getApplications($projectRoot) as $app) {
-=======
-        if ($projectRoot = $this->getWelcomeCommand()->getProjectRoot()) {
             $finder = new ApplicationFinder();
             foreach ($finder->findApplications($projectRoot) as $app) {
->>>>>>> 06915848
                 $name = $app->getName();
                 if ($name !== null) {
                     $apps[] = $name;
@@ -272,11 +259,7 @@
         $commandLine = $this->handler->getContext()
             ->getCommandLine();
         $currentProjectId = $this->getProjectIdFromCommandLine($commandLine);
-<<<<<<< HEAD
         if (!$currentProjectId && ($currentProject = $this->selector->getCurrentProject())) {
-=======
-        if (!$currentProjectId && ($currentProject = $this->getWelcomeCommand()->getCurrentProject(true))) {
->>>>>>> 06915848
             return $currentProject;
         } elseif (isset($this->projects[$currentProjectId])) {
             return $this->projects[$currentProjectId];

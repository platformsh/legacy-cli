--- conflicted
+++ resolved
@@ -39,16 +39,10 @@
     {
         $this->setDescription('Build a new package of the CLI')
             ->addOption('key', null, InputOption::VALUE_REQUIRED, 'The path to a private key')
-<<<<<<< HEAD
             ->addOption('output', null, InputOption::VALUE_REQUIRED, 'The output filename', $this->config->get('application.executable') . '.phar')
             ->addOption('replace-version', null, InputOption::VALUE_OPTIONAL, 'Replace the version number in config.yaml')
             ->addOption('no-composer-rebuild', null, InputOption::VALUE_NONE, ' Skip rebuilding Composer dependencies');
         $this->setHidden(true);
-=======
-            ->addOption('output', null, InputOption::VALUE_REQUIRED, 'The output filename', $this->config()->get('application.executable') . '.phar')
-            ->addOption('replace-version', null, InputOption::VALUE_OPTIONAL, 'Replace the version number in config.yaml')
-            ->addOption('no-composer-rebuild', null, InputOption::VALUE_NONE, 'Skip rebuilding Composer dependencies');
->>>>>>> 81bfed51
     }
 
     public function isEnabled()
@@ -79,30 +73,17 @@
 
         $boxConfig = [];
 
-<<<<<<< HEAD
         $version = $this->config->get('application.version');
         if ($input->getOption('replace-version')) {
             $version = $input->getOption('replace-version');
-            $boxConfig['replacements']['version-placeholder'] = $version;
-        }
-=======
-        /** @var \Platformsh\Cli\Service\Shell $shell */
-        $shell = $this->getService('shell');
-        /** @var \Platformsh\Cli\Service\QuestionHelper $questionHelper */
-        $questionHelper = $this->getService('question_helper');
-
-        $version = $this->config()->get('application.version');
-        if ($input->getOption('replace-version')) {
-            $version = $input->getOption('replace-version');
         } else {
-            $tag = $shell->execute(['git', 'describe', '--tags'], CLI_ROOT, false);
+            $tag = $this->shell->execute(['git', 'describe', '--tags'], CLI_ROOT, false);
             if ($tag !== false) {
                 $version = $tag;
             }
-            $version = $questionHelper->askInput('Version', $version);
+            $version = $this->questionHelper->askInput('Version', $version);
         }
         $boxConfig['replacements']['version-placeholder'] = $version;
->>>>>>> 81bfed51
 
         if ($outputFilename) {
             $boxConfig['output'] = $this->filesystem->makePathAbsolute($outputFilename);
@@ -116,29 +97,17 @@
             $boxConfig['key'] = realpath($keyFilename);
         }
 
-<<<<<<< HEAD
         if (file_exists($phar)
             && !$this->questionHelper->confirm("File exists: <comment>$phar</comment>. Overwrite?")) {
             return 1;
-=======
-        if (file_exists($phar)) {
-            if (!$questionHelper->confirm("File exists: <comment>$phar</comment>. Overwrite?")) {
-                return 1;
-            }
->>>>>>> 81bfed51
         }
 
         if (!$input->getOption('no-composer-rebuild')) {
             $this->stdErr->writeln('Ensuring correct composer dependencies');
 
             // We cannot use --no-dev, as that would exclude the Box tool itself.
-<<<<<<< HEAD
             $this->shell->execute([
                 $this->shell->resolveCommand('composer'),
-=======
-            $shell->execute([
-                $shell->resolveCommand('composer'),
->>>>>>> 81bfed51
                 'install',
                 '--classmap-authoritative',
                 '--no-interaction',
@@ -146,9 +115,6 @@
             ], CLI_ROOT, true, false);
         }
 
-<<<<<<< HEAD
-        $boxArgs = [CLI_ROOT . '/vendor/bin/box', 'compile', '--no-interaction', '-vvv'];
-=======
         $boxArgs = [CLI_ROOT . '/vendor/bin/box', 'compile', '--no-interaction'];
         if ($output->isVeryVerbose()) {
             $boxArgs[] = '-vvv';
@@ -157,7 +123,6 @@
         } else {
             $boxArgs[] = '-v';
         }
->>>>>>> 81bfed51
 
         // Create a temporary box.json file for this build.
         if (!empty($boxConfig)) {
@@ -170,14 +135,10 @@
         }
 
         $this->stdErr->writeln('Building Phar package using Box');
-<<<<<<< HEAD
         $result = $this->shell->execute($boxArgs, CLI_ROOT, false, true);
         if ($result === false) {
             return 1;
         }
-=======
-        $shell->execute($boxArgs, CLI_ROOT, true, false);
->>>>>>> 81bfed51
 
         // Clean up the temporary file.
         if (!empty($tmpJson)) {

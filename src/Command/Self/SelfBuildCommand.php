--- conflicted
+++ resolved
@@ -98,11 +98,7 @@
         }
 
         if ($outputFilename) {
-<<<<<<< HEAD
             $boxConfig['output'] = $this->filesystem->makePathAbsolute($outputFilename);
-=======
-            $boxConfig['output'] = $fs->makePathAbsolute($outputFilename);
->>>>>>> 06915848
             $phar = $boxConfig['output'];
         } else {
             // Default output: cli-VERSION.phar in the current directory.

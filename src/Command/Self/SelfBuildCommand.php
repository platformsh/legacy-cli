<?php
declare(strict_types=1);

namespace Platformsh\Cli\Command\Self;

use Platformsh\Cli\Application;
use Platformsh\Cli\Command\CommandBase;
use Platformsh\Cli\Service\Config;
use Platformsh\Cli\Service\Filesystem;
use Platformsh\Cli\Service\QuestionHelper;
use Platformsh\Cli\Service\Shell;
use Symfony\Component\Console\Helper\FormatterHelper;
use Symfony\Component\Console\Input\InputInterface;
use Symfony\Component\Console\Input\InputOption;
use Symfony\Component\Console\Output\OutputInterface;

class SelfBuildCommand extends CommandBase
{
    protected static $defaultName = 'self:build';
    protected static $defaultDescription = 'Build a new package of the CLI';

    private $application;
    private $config;
    private $filesystem;
    private $questionHelper;
    private $shell;

    public function __construct(
        Application $application,
        Config $config,
        Filesystem $filesystem,
        QuestionHelper $questionHelper,
        Shell $shell
    ) {
        $this->application = $application;
        $this->config = $config;
        $this->filesystem = $filesystem;
        $this->questionHelper = $questionHelper;
        $this->shell = $shell;
        parent::__construct();
    }

    protected function configure()
    {
        $this->addOption('key', null, InputOption::VALUE_REQUIRED, 'The path to a private key')
            ->addOption('output', null, InputOption::VALUE_REQUIRED, 'The output filename', $this->config->get('application.executable') . '.phar')
            ->addOption('replace-version', null, InputOption::VALUE_OPTIONAL, 'Replace the version number in config.yaml')
            ->addOption('no-composer-rebuild', null, InputOption::VALUE_NONE, ' Skip rebuilding Composer dependencies');
        $this->setHidden(true);
    }

    public function isEnabled()
    {
        // You can't build a Phar from another Phar.
        return !extension_loaded('Phar') || !\Phar::running(false);
    }

    protected function execute(InputInterface $input, OutputInterface $output): int
    {
        if (!file_exists(CLI_ROOT . '/vendor')) {
            $this->stdErr->writeln('Directory not found: <error>' . CLI_ROOT . '/vendor</error>');
            $this->stdErr->writeln('Cannot build from a global install');
            return 1;
        }

        $outputFilename = $input->getOption('output');
        if ($outputFilename && !$this->filesystem->canWrite($outputFilename)) {
            $this->stdErr->writeln("Not writable: <error>$outputFilename</error>");
            return 1;
        }

        $keyFilename = $input->getOption('key');
        if ($keyFilename && !file_exists($keyFilename)) {
            $this->stdErr->writeln("File not found: <error>$keyFilename</error>");
            return 1;
        }

        $boxConfig = [];

        $version = $this->config->getVersion();

        if ($input->getOption('replace-version')) {
            $version = $input->getOption('replace-version');
        } else {
            $tag = $this->shell->execute(['git', 'describe', '--tags'], CLI_ROOT, false);
            if ($tag !== false) {
                $version = $tag;
            }
            $version = $this->questionHelper->askInput('Version', $version);
        }
        $boxConfig['replacements']['version-placeholder'] = $version;

        if (!$this->checkInstallerFile()) {
            return 1;
        }

        if ($outputFilename) {
<<<<<<< HEAD
            $boxConfig['output'] = $this->filesystem->makePathAbsolute($outputFilename);
            $phar = $boxConfig['output'];
=======
            $boxConfig['output'] = $fs->makePathAbsolute($outputFilename);
>>>>>>> 118920ce
        } else {
            // Default output: cli-VERSION.phar in the current directory.
            $boxConfig['output'] = getcwd() . '/cli-' . $version . '.phar';
        }
        $phar = $boxConfig['output'];
        if ($keyFilename) {
            $boxConfig['key'] = realpath($keyFilename);
        }

        if (file_exists($phar)
            && !$this->questionHelper->confirm("File exists: <comment>$phar</comment>. Overwrite?")) {
            return 1;
        }

        if (!$input->getOption('no-composer-rebuild')) {
            $this->stdErr->writeln('Ensuring correct composer dependencies.');
            $this->stdErr->writeln('If this fails, you may need to run "composer install" manually.');

            // Wipe the vendor directory to be extra sure.
            $this->shell->execute(['rm', '-rf', 'vendor'], CLI_ROOT, false);

            // We cannot use --no-dev, as that would exclude the
            // composer-bin-plugin tool.
            $this->shell->execute([
                'composer',
                'install',
                '--classmap-authoritative',
                '--no-interaction',
                '--no-progress',
            ], CLI_ROOT, true, false);

            // Install composer-bin-plugin dependencies.
            $this->shell->execute([
                'composer',
                'bin',
                'all',
                'install',
                '--no-interaction',
                '--no-progress',
            ], CLI_ROOT, true, false);
        }

        $this->stdErr->writeln('Warming application caches');
        $this->application->warmCaches();

        $boxArgs = [CLI_ROOT . '/vendor/bin/box', 'compile', '--no-interaction'];
        if ($output->isVeryVerbose()) {
            $boxArgs[] = '-vvv';
        } elseif ($output->isVerbose()) {
            $boxArgs[] = '-vv';
        } else {
            $boxArgs[] = '-v';
        }

        // Create a temporary box.json file for this build.
        $originalConfig = json_decode(file_get_contents(CLI_ROOT . '/box.json'), true);
        $boxConfig = array_merge($originalConfig, $boxConfig);
        $boxConfig['base-path'] = CLI_ROOT;
        $tmpJson = tempnam(sys_get_temp_dir(), 'cli-box-');
        file_put_contents($tmpJson, json_encode($boxConfig));
        $boxArgs[] = '--config=' . $tmpJson;

        $this->stdErr->writeln('Building Phar package using Box');
        $result = $this->shell->execute($boxArgs, CLI_ROOT, false, true);
        if ($result === false) {
            return 1;
        }

        // Clean up the temporary file.
        if (!empty($tmpJson)) {
            unlink($tmpJson);
        }

        if (!file_exists($phar)) {
            $this->stdErr->writeln(sprintf('Build failed: file not found: <error>%s</error>', $phar));
            return 1;
        }

        $sha1 = sha1_file($phar);
        $sha256 = hash_file('sha256', $phar);
        $size = filesize($phar);

        $this->stdErr->writeln('The package was built successfully');
        $output->writeln($phar);
        $this->stdErr->writeln([
            sprintf('Size: %s', FormatterHelper::formatMemory($size)),
            sprintf('SHA-1: %s', $sha1),
            sprintf('SHA-256: %s', $sha256),
            sprintf('Version: %s', $version),
        ]);

        return 0;
    }

    /**
     * Ensure the installer.php file has config that matches config.yaml.
     *
     * @return bool
     */
    private function checkInstallerFile()
    {
        $installerFile = CLI_ROOT . '/dist/installer.php';
        $installerContents = \file_get_contents($installerFile);
        if ($installerContents === false) {
            $this->stdErr->writeln('Failed to read installer file: <error>' . $installerFile . '</error>');
            return false;
        }
        $start = "/* START_CONFIG */";
        $end = "/* END_CONFIG */";
        $startPos = \strpos($installerContents, $start);
        $endPos = \strpos($installerContents, $end);
        if ($startPos === false || $endPos === false || $endPos < $startPos) {
            $this->stdErr->writeln('Failed to locate config in installer file: <error>' . $installerFile . '</error>');
            return false;
        }
        $startPos += \strlen($start);
        $newConfig = \var_export([
            'envPrefix' => $this->config->get('application.env_prefix'),
            'manifestUrl' => $this->config->get('application.manifest_url'),
            'configDir' => $this->config->get('application.user_config_dir'),
            'executable' => $this->config->get('application.executable'),
            'cliName' => $this->config->get('application.name'),
            'userAgent' => $this->config->get('application.slug'),
        ], true);
        $newContents = \substr($installerContents, 0, $startPos) . $newConfig . \substr($installerContents, $endPos);
        if ($newContents !== $installerContents) {
            $this->stdErr->writeln('Modifying installer file to match config');
            if (!\file_put_contents($installerFile, $newContents)) {
                $this->stdErr->writeln('Failed to write to installer file: <error>' . $installerFile . '</error>');
                return false;
            }
        } else {
            $this->stdErr->writeln('Verified installer file');
        }
        return true;
    }
}<|MERGE_RESOLUTION|>--- conflicted
+++ resolved
@@ -95,12 +95,7 @@
         }
 
         if ($outputFilename) {
-<<<<<<< HEAD
             $boxConfig['output'] = $this->filesystem->makePathAbsolute($outputFilename);
-            $phar = $boxConfig['output'];
-=======
-            $boxConfig['output'] = $fs->makePathAbsolute($outputFilename);
->>>>>>> 118920ce
         } else {
             // Default output: cli-VERSION.phar in the current directory.
             $boxConfig['output'] = getcwd() . '/cli-' . $version . '.phar';

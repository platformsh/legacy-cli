<?php
declare(strict_types=1);

namespace Platformsh\Cli\Command\Self;

use Platformsh\Cli\Command\CommandBase;
use Platformsh\Cli\Service\Config;
use Platformsh\Cli\Service\Filesystem;
use Platformsh\Cli\Service\QuestionHelper;
use Platformsh\Cli\Util\OsUtil;
use Symfony\Component\Console\Input\InputInterface;
use Symfony\Component\Console\Input\InputOption;
use Symfony\Component\Console\Output\BufferedOutput;
use Symfony\Component\Console\Output\OutputInterface;

class SelfInstallCommand extends CommandBase
{
    protected static $defaultName = 'self:install';

    private $config;
    private $fs;
    private $questionHelper;

    public function __construct(
        Config $config,
        Filesystem $fs,
        QuestionHelper $questionHelper
    ) {
        $this->config = $config;
        $this->fs = $fs;
        $this->questionHelper = $questionHelper;
        parent::__construct();
    }

    protected function configure()
    {
<<<<<<< HEAD
        $this->setDescription('Install or update CLI configuration files');
=======
        $this->setName('self:install')
             ->setDescription('Install or update CLI configuration files')
             ->addOption('shell-type', null, InputOption::VALUE_REQUIRED, 'The shell type for autocompletion (bash or zsh)');
>>>>>>> d1c32c85
        $this->setHiddenAliases(['local:install']);
        $cliName = $this->config->get('application.name');
        $this->setHelp(<<<EOT
This command automatically installs shell configuration for the {$cliName},
adding autocompletion support and handy aliases. Bash and ZSH are supported.
EOT
        );
    }

    protected function execute(InputInterface $input, OutputInterface $output)
    {
        $configDir = $this->config->getUserConfigDir();

        $this->stdErr->write('Copying resource files...');
        $rcFiles = [
            'shell-config.rc',
            'shell-config-bash.rc',
        ];
        $fs = new \Symfony\Component\Filesystem\Filesystem();
<<<<<<< HEAD
        foreach ($rcFiles as $rcFile) {
            if (($rcContents = file_get_contents(CLI_ROOT . '/resources/' . $rcFile)) === false) {
                $this->stdErr->writeln(sprintf('Failed to read file: %s', CLI_ROOT . '/' . $rcFile));
=======
        try {
            foreach ($rcFiles as $rcFile) {
                if (($rcContents = file_get_contents(CLI_ROOT . '/' . $rcFile)) === false) {
                    throw new \RuntimeException(sprintf('Failed to read file: %s', CLI_ROOT . '/' . $rcFile));
                }
                $fs->dumpFile($configDir . '/' . $rcFile, $rcContents);
            }
        } catch (\Exception $e) {
            $this->stdErr->writeln('');
            $this->stdErr->writeln($this->indentAndWrap($e->getMessage()));
>>>>>>> d1c32c85

            // We can't do anything without these files, so exit.
            return 1;
        }
        $this->stdErr->writeln(' done');
        $this->stdErr->writeln('');

        $this->stdErr->write('Setting up autocompletion...');
        try {
            $args = [
                '--generate-hook' => true,
                '--program' => $this->config()->get('application.executable'),
            ];
            if ($input->getOption('shell-type')) {
                $args['--shell-type'] = $input->getOption('shell-type');
            }
            $buffer = new BufferedOutput();
            $exitCode = $this->runOtherCommand('_completion', $args, $buffer);
            if ($exitCode === 0 && ($autoCompleteHook = $buffer->fetch())) {
                $fs->dumpFile($configDir . '/autocompletion.sh', $autoCompleteHook);
                $this->stdErr->writeln(' done');
            }
        } catch (\Exception $e) {
            // If stdout is not a terminal, then we tried but
            // autocompletion probably isn't needed at all, as we are in the
            // context of some kind of automated build. So ignore the error.
            if (!$this->isTerminal(STDOUT)) {
                $this->stdErr->writeln(' skipped');
            }
            // Otherwise, print the error and continue. The user probably
            // wants to know what went wrong, but autocompletion is still not
            // essential.
            else {
                $this->stdErr->writeln(' failed');
                $this->stdErr->writeln($this->indentAndWrap($e->getMessage()));
            }
        }
        $this->stdErr->writeln('');

        $shellConfigOverrideVar = $this->config->get('application.env_prefix') . 'SHELL_CONFIG_FILE';
        $shellConfigOverride = getenv($shellConfigOverrideVar);
        if ($shellConfigOverride === '') {
            $this->debug(sprintf('Shell config detection disabled via %s', $shellConfigOverrideVar));
            $shellConfigFile = false;
        } elseif ($shellConfigOverride !== false) {
            if (!$this->fs->canWrite($shellConfigOverride)) {
                throw new \RuntimeException(sprintf(
                    'File not writable: %s (defined in %s)',
                    $shellConfigOverride,
                    $shellConfigOverrideVar
                ));
            }
            $this->debug(sprintf('Shell config file specified via %s', $shellConfigOverrideVar));
            $shellConfigFile = $shellConfigOverride;
        } else {
            $shellConfigFile = $this->findShellConfigFile();
        }

        $currentShellConfig = '';

        if ($shellConfigFile !== false) {
            $this->stdErr->writeln(sprintf('Selected shell configuration file: <info>%s</info>', $this->getShortPath($shellConfigFile)));
            if (file_exists($shellConfigFile)) {
                $currentShellConfig = file_get_contents($shellConfigFile);
                if ($currentShellConfig === false) {
                    $this->stdErr->writeln('Failed to read file: <error>' . $shellConfigFile . '</error>');
                    return 1;
                }
            }
            $this->stdErr->writeln('');
        }

        $configDirRelative = $this->config->getUserConfigDir(false);
        $rcDestination = $configDirRelative . '/' . 'shell-config.rc';
        $suggestedShellConfig = 'HOME=${HOME:-' . escapeshellarg($this->fs->getHomeDirectory()) . '}';
        $suggestedShellConfig .= PHP_EOL . sprintf(
            'export PATH=%s:"$PATH"',
            '"$HOME/"' . escapeshellarg($configDirRelative . '/bin')
        );
        $suggestedShellConfig .= PHP_EOL . sprintf(
            'if [ -f %1$s ]; then . %1$s; fi',
            '"$HOME/"' . escapeshellarg($rcDestination)
        );

        if (strpos($currentShellConfig, $suggestedShellConfig) !== false) {
            $this->stdErr->writeln('Already configured: <info>' . $this->getShortPath($shellConfigFile) . '</info>');
            $this->stdErr->writeln('');

            $this->stdErr->writeln($this->getRunAdvice($shellConfigFile, $configDir . '/bin'));
            return 0;
        }

        $modify = false;
        $create = false;
        if ($shellConfigFile !== false) {
            $confirmText = file_exists($shellConfigFile)
                ? 'Do you want to update the file automatically?'
                : 'Do you want to create the file automatically?';
            if ($this->questionHelper->confirm($confirmText)) {
                $modify = true;
                $create = !file_exists($shellConfigFile);
            }
            $this->stdErr->writeln('');
        }

        $appName = (string) $this->config->get('application.name');
        $begin = '# BEGIN SNIPPET: ' . $appName . ' configuration';
        $end = '# END SNIPPET';

        if ($shellConfigFile === false || !$modify) {
            $suggestedShellConfig = PHP_EOL
                . $begin
                . PHP_EOL
                . $suggestedShellConfig
                . ' ' . $end;
            if ($shellConfigFile !== false) {
                $this->stdErr->writeln(sprintf(
                    'To set up the CLI, add the following lines to: <comment>%s</comment>',
                    $shellConfigFile
                ));
            } else {
                $this->stdErr->writeln(
                    'To set up the CLI, add the following lines to your shell configuration file:'
                );
            }

            $this->stdErr->writeln($suggestedShellConfig);
            return 1;
        }

        // Look for the position of the $begin string in the current config.
        $beginPos = strpos($currentShellConfig, $begin);

        // Otherwise, look for a line that loosely matches the $begin string.
        if ($beginPos === false) {
            $beginPattern = '/^' . preg_quote('# BEGIN SNIPPET:') . '[^\n]*' . preg_quote($appName) . '[^\n]*$/m';
            if (preg_match($beginPattern, $currentShellConfig, $matches, PREG_OFFSET_CAPTURE)) {
                $beginPos = $matches[0][1];
            }
        }

        // Find the snippet's end: the first occurrence of $end after $begin.
        $endPos = false;
        if ($beginPos !== false) {
            $endPos = strpos($currentShellConfig, $end, $beginPos);
        }

        // If an existing snippet has been found, update it. Otherwise, add a
        // new snippet to the end of the file.
        if ($beginPos !== false && $endPos !== false && $endPos > $beginPos) {
            $newShellConfig = substr_replace(
                $currentShellConfig,
                $begin . PHP_EOL . $suggestedShellConfig . ' ' . $end,
                $beginPos,
                $endPos + strlen($end) - $beginPos
            );
        } else {
            $newShellConfig = rtrim($currentShellConfig, PHP_EOL);
            if (strlen($newShellConfig)) {
                $newShellConfig .= PHP_EOL . PHP_EOL;
            }
            $newShellConfig .= $begin
                . PHP_EOL . $suggestedShellConfig . ' ' . $end
                . PHP_EOL;
        }

        if (file_exists($shellConfigFile)) {
            copy($shellConfigFile, $shellConfigFile . '.cli.bak');
        }

        if (!file_put_contents($shellConfigFile, $newShellConfig)) {
            $this->stdErr->writeln(sprintf('Failed to write to configuration file: %s', $shellConfigFile));
            return 1;
        }

        if ($create) {
            $this->stdErr->writeln('Configuration file created successfully: <info>' . $this->getShortPath($shellConfigFile) . '</info>');
        } else {
            $this->stdErr->writeln('Configuration file updated successfully: <info>' . $this->getShortPath($shellConfigFile) . '</info>');
        }

        $this->stdErr->writeln('');
        $this->stdErr->writeln($this->getRunAdvice($shellConfigFile, $configDir . '/bin'));

        return 0;
    }

    /**
     * @param string $shellConfigFile
     * @param string $binDir
     *
     * @return string[]
     */
    private function getRunAdvice($shellConfigFile, $binDir)
    {
        $advice = [
            sprintf('To use the %s, run:', $this->config->get('application.name'))
        ];
        if (!$this->inPath($binDir)) {
            $sourceAdvice = sprintf('    <info>source %s</info>', $this->formatSourceArg($shellConfigFile));
            $sourceAdvice .= ' # (make sure your shell does this by default)';
            $advice[] = $sourceAdvice;
        }
        $advice[] = sprintf('    <info>%s</info>', $this->config->get('application.executable'));

        return $advice;
    }

    /**
     * Check if a directory is in the PATH.
     *
     * @param string $dir
     *
     * @return bool
     */
    private function inPath($dir)
    {
        $PATH = getenv('PATH');
        $realpath = realpath($dir);
        if (!$PATH || !$realpath) {
            return false;
        }

        return in_array($realpath, explode(':', $PATH));
    }

    /**
     * Transform a filename into an argument for the 'source' command.
     *
     * This is only shown as advice to the user.
     *
     * @param string $filename
     *
     * @return string
     */
    private function formatSourceArg($filename)
    {
        $arg = $filename;

        // Replace the home directory with ~, if not on Windows.
        if (DIRECTORY_SEPARATOR !== '\\') {
            $realpath = realpath($filename);
            $homeDir = Filesystem::getHomeDirectory();
            if ($realpath && strpos($realpath, $homeDir) === 0) {
                $arg = '~/' . ltrim(substr($realpath, strlen($homeDir)), '/');
            }
        }

        // Ensure the argument isn't a basename ('source' would look it up in
        // the PATH).
        if ($arg === basename($filename)) {
            $arg = '.' . DIRECTORY_SEPARATOR . $filename;
        }

        // Crude argument escaping (escapeshellarg() would prevent tilde
        // substitution).
        return str_replace(' ', '\\ ', $arg);
    }

    /**
     * Shorten a filename for display.
     *
     * @param string $filename
     *
     * @return string
     */
    private function getShortPath($filename)
    {
        if (getcwd() === dirname($filename)) {
            return basename($filename);
        }
        $homeDir = Filesystem::getHomeDirectory();
        if (strpos($filename, $homeDir) === 0) {
            return str_replace($homeDir, '~', $filename);
        }

        return $filename;
    }

    /**
     * Finds a shell configuration file for the user.
     *
     * @return string|false
     *   The absolute path to a shell config file, or false on failure.
     */
    protected function findShellConfigFile()
    {
        // Special handling for the .environment file on Platform.sh environments.
        $envPrefix = $this->config->get('service.env_prefix');
        if (getenv($envPrefix . 'PROJECT') !== false
            && getenv($envPrefix . 'APP_DIR') !== false
            && getenv($envPrefix . 'APP_DIR') === Filesystem::getHomeDirectory()) {
            return getenv($envPrefix . 'APP_DIR') . '/.environment';
        }

        $shell = null;
        if (getenv('SHELL') !== false) {
            $shell = basename(getenv('SHELL'));
            $this->debug('Detected shell: ' . $shell);
        }

        $candidates = [
            '.bashrc',
            '.bash_profile',
        ];

        // OS X ignores .bashrc if .bash_profile is present.
        if (OsUtil::isOsX()) {
            $candidates = [
                '.bash_profile',
                '.bashrc',
            ];
        }

        if ($shell === 'zsh' || getenv('ZSH')) {
            array_unshift($candidates, '.zshrc');
            array_unshift($candidates, '.zprofile');
        }

        $homeDir = Filesystem::getHomeDirectory();
        foreach ($candidates as $candidate) {
            if (file_exists($homeDir . DIRECTORY_SEPARATOR . $candidate)) {
                $this->debug('Found existing config file: ' . $homeDir . DIRECTORY_SEPARATOR . $candidate);

                return $homeDir . DIRECTORY_SEPARATOR . $candidate;
            }
        }

        // If none of the files exist (yet), and we are on Bash, and the home
        // directory is writable, then use ~/.bashrc or ~/.bash_profile on
        // OS X.
        if (is_writable($homeDir) && $shell === 'bash') {
            if (OsUtil::isOsX()) {
                $this->debug('OS X: defaulting to ~/.bash_profile');

                return $homeDir . DIRECTORY_SEPARATOR . '.bash_profile';
            }
            $this->debug('Defaulting to ~/.bashrc');

            return $homeDir . DIRECTORY_SEPARATOR . '.bashrc';
        }

        return false;
    }

    /**
     * Indents and word-wraps a string.
     *
     * @param string $str
     * @param int    $indent
     * @param int    $width
     *
     * @return string
     */
    private function indentAndWrap($str, $indent = 4, $width = 75)
    {
        $spaces = str_repeat(' ', $indent);
        $wrapped = wordwrap($str, $width - $indent, PHP_EOL);

        return $spaces . preg_replace('/\r\n|\r|\n/', '$0' . $spaces, $wrapped);
    }
}<|MERGE_RESOLUTION|>--- conflicted
+++ resolved
@@ -7,6 +7,7 @@
 use Platformsh\Cli\Service\Config;
 use Platformsh\Cli\Service\Filesystem;
 use Platformsh\Cli\Service\QuestionHelper;
+use Platformsh\Cli\Service\SubCommandRunner;
 use Platformsh\Cli\Util\OsUtil;
 use Symfony\Component\Console\Input\InputInterface;
 use Symfony\Component\Console\Input\InputOption;
@@ -20,27 +21,25 @@
     private $config;
     private $fs;
     private $questionHelper;
+    private $subCommandRunner;
 
     public function __construct(
         Config $config,
         Filesystem $fs,
-        QuestionHelper $questionHelper
+        QuestionHelper $questionHelper,
+        SubCommandRunner $subCommandRunner
     ) {
         $this->config = $config;
         $this->fs = $fs;
         $this->questionHelper = $questionHelper;
+        $this->subCommandRunner = $subCommandRunner;
         parent::__construct();
     }
 
     protected function configure()
     {
-<<<<<<< HEAD
-        $this->setDescription('Install or update CLI configuration files');
-=======
-        $this->setName('self:install')
-             ->setDescription('Install or update CLI configuration files')
+        $this->setDescription('Install or update CLI configuration files')
              ->addOption('shell-type', null, InputOption::VALUE_REQUIRED, 'The shell type for autocompletion (bash or zsh)');
->>>>>>> d1c32c85
         $this->setHiddenAliases(['local:install']);
         $cliName = $this->config->get('application.name');
         $this->setHelp(<<<EOT
@@ -56,15 +55,10 @@
 
         $this->stdErr->write('Copying resource files...');
         $rcFiles = [
-            'shell-config.rc',
-            'shell-config-bash.rc',
+            'resources/shell-config.rc',
+            'resources/shell-config-bash.rc',
         ];
         $fs = new \Symfony\Component\Filesystem\Filesystem();
-<<<<<<< HEAD
-        foreach ($rcFiles as $rcFile) {
-            if (($rcContents = file_get_contents(CLI_ROOT . '/resources/' . $rcFile)) === false) {
-                $this->stdErr->writeln(sprintf('Failed to read file: %s', CLI_ROOT . '/' . $rcFile));
-=======
         try {
             foreach ($rcFiles as $rcFile) {
                 if (($rcContents = file_get_contents(CLI_ROOT . '/' . $rcFile)) === false) {
@@ -75,7 +69,6 @@
         } catch (\Exception $e) {
             $this->stdErr->writeln('');
             $this->stdErr->writeln($this->indentAndWrap($e->getMessage()));
->>>>>>> d1c32c85
 
             // We can't do anything without these files, so exit.
             return 1;
@@ -87,13 +80,13 @@
         try {
             $args = [
                 '--generate-hook' => true,
-                '--program' => $this->config()->get('application.executable'),
+                '--program' => $this->config->get('application.executable'),
             ];
             if ($input->getOption('shell-type')) {
                 $args['--shell-type'] = $input->getOption('shell-type');
             }
             $buffer = new BufferedOutput();
-            $exitCode = $this->runOtherCommand('_completion', $args, $buffer);
+            $exitCode = $this->subCommandRunner->run('_completion', $args, $buffer);
             if ($exitCode === 0 && ($autoCompleteHook = $buffer->fetch())) {
                 $fs->dumpFile($configDir . '/autocompletion.sh', $autoCompleteHook);
                 $this->stdErr->writeln(' done');

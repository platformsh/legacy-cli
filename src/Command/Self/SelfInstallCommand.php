--- conflicted
+++ resolved
@@ -15,13 +15,16 @@
     protected static $defaultName = 'self:install';
 
     private $config;
+    private $fs;
     private $questionHelper;
 
     public function __construct(
         Config $config,
+        Filesystem $fs,
         QuestionHelper $questionHelper
     ) {
         $this->config = $config;
+        $this->fs = $fs;
         $this->questionHelper = $questionHelper;
         parent::__construct();
     }
@@ -56,15 +59,13 @@
             $fs->dumpFile($configDir . '/' . $rcFile, $rcContents);
         }
 
-        $shellConfigOverrideVar = $this->config()->get('application.env_prefix') . 'SHELL_CONFIG_FILE';
+        $shellConfigOverrideVar = $this->config->get('application.env_prefix') . 'SHELL_CONFIG_FILE';
         $shellConfigOverride = getenv($shellConfigOverrideVar);
         if ($shellConfigOverride === '') {
             $this->debug(sprintf('Shell config detection disabled via %s', $shellConfigOverrideVar));
             $shellConfigFile = false;
         } elseif ($shellConfigOverride !== false) {
-            /** @var \Platformsh\Cli\Service\Filesystem $fsService */
-            $fsService = $this->getService('fs');
-            if (!$fsService->canWrite($shellConfigOverride)) {
+            if (!$this->fs->canWrite($shellConfigOverride)) {
                 throw new \RuntimeException(sprintf(
                     'File not writable: %s (defined in %s)',
                     $shellConfigOverride,
@@ -93,7 +94,7 @@
 
         $configDirRelative = $this->config->getUserConfigDir(false);
         $rcDestination = $configDirRelative . '/' . 'shell-config.rc';
-        $suggestedShellConfig = 'HOME=${HOME:-' . escapeshellarg(Filesystem::getHomeDirectory()) . '}';
+        $suggestedShellConfig = 'HOME=${HOME:-' . escapeshellarg($this->fs->getHomeDirectory()) . '}';
         $suggestedShellConfig .= PHP_EOL . sprintf(
             'export PATH=%s:"$PATH"',
             '"$HOME/"' . escapeshellarg($configDirRelative . '/bin')
@@ -106,16 +107,8 @@
         if (strpos($currentShellConfig, $suggestedShellConfig) !== false) {
             $this->stdErr->writeln('Already configured: <info>' . $this->getShortPath($shellConfigFile) . '</info>');
             $this->stdErr->writeln('');
-<<<<<<< HEAD
-            $this->stdErr->writeln(sprintf(
-                "To use the %s, run:\n    <info>%s</info>",
-                $this->config->get('application.name'),
-                $this->config->get('application.executable')
-            ));
-=======
 
             $this->stdErr->writeln($this->getRunAdvice($shellConfigFile, $configDir . '/bin'));
->>>>>>> a4663889
             return 0;
         }
 
@@ -209,15 +202,7 @@
         }
 
         $this->stdErr->writeln('');
-<<<<<<< HEAD
-        $this->stdErr->writeln([
-            'To use the ' . $this->config->get('application.name') . ', run:',
-            '    <info>source ' . $shortPath . '</info> # (or start a new terminal)',
-            '    <info>' . $this->config->get('application.executable'),
-        ]);
-=======
         $this->stdErr->writeln($this->getRunAdvice($shellConfigFile, $configDir . '/bin'));
->>>>>>> a4663889
 
         return 0;
     }
@@ -231,20 +216,22 @@
     private function getRunAdvice($shellConfigFile, $binDir)
     {
         $advice = [
-            sprintf('To use the %s, run:', $this->config()->get('application.name'))
+            sprintf('To use the %s, run:', $this->config->get('application.name'))
         ];
         if (!$this->inPath($binDir)) {
             $sourceAdvice = sprintf('    <info>source %s</info>', $this->formatSourceArg($shellConfigFile));
             $sourceAdvice .= ' # (make sure your shell does this by default)';
             $advice[] = $sourceAdvice;
         }
-        $advice[] = sprintf('    <info>%s</info>', $this->config()->get('application.executable'));
+        $advice[] = sprintf('    <info>%s</info>', $this->config->get('application.executable'));
 
         return $advice;
     }
 
     /**
      * Check if a directory is in the PATH.
+     *
+     * @param string $dir
      *
      * @return bool
      */

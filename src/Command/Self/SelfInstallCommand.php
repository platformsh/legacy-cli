--- conflicted
+++ resolved
@@ -4,14 +4,12 @@
 namespace Platformsh\Cli\Command\Self;
 
 use Platformsh\Cli\Command\CommandBase;
-<<<<<<< HEAD
 use Platformsh\Cli\Service\Config;
 use Platformsh\Cli\Service\Filesystem;
 use Platformsh\Cli\Service\QuestionHelper;
+use Platformsh\Cli\Service\Shell;
 use Platformsh\Cli\Service\SubCommandRunner;
-=======
 use Platformsh\Cli\CredentialHelper\Manager;
->>>>>>> 06915848
 use Platformsh\Cli\Util\OsUtil;
 use Platformsh\Cli\Util\Snippeter;
 use Symfony\Component\Console\Input\InputInterface;
@@ -25,6 +23,7 @@
 
     private $config;
     private $fs;
+    private $shell;
     private $questionHelper;
     private $subCommandRunner;
 
@@ -32,11 +31,13 @@
         Config $config,
         Filesystem $fs,
         QuestionHelper $questionHelper,
+        Shell $shell,
         SubCommandRunner $subCommandRunner
     ) {
         $this->config = $config;
         $this->fs = $fs;
         $this->questionHelper = $questionHelper;
+        $this->shell = $shell;
         $this->subCommandRunner = $subCommandRunner;
         parent::__construct();
     }
@@ -59,15 +60,9 @@
         $configDir = $this->config->getUserConfigDir();
 
         $this->stdErr->write('Copying resource files...');
-<<<<<<< HEAD
-        $rcFiles = [
-            'resources/shell-config.rc',
-            'resources/shell-config-bash.rc',
-=======
         $requiredFiles = [
             'shell-config.rc',
             'shell-config-bash.rc',
->>>>>>> 06915848
         ];
         $fs = new \Symfony\Component\Filesystem\Filesystem();
         try {
@@ -90,14 +85,14 @@
         if (OsUtil::isWindows()) {
             $this->stdErr->write('Creating .bat executable...');
             $binDir = $configDir . DIRECTORY_SEPARATOR . 'bin';
-            $binTarget = $this->config()->get('application.executable');
-            $batDestination = $binDir . DIRECTORY_SEPARATOR . $this->config()->get('application.executable') . '.bat';
+            $binTarget = $this->config->get('application.executable');
+            $batDestination = $binDir . DIRECTORY_SEPARATOR . $this->config->get('application.executable') . '.bat';
             $fs->dumpFile($batDestination, $this->generateBatContents($binTarget));
             $this->stdErr->writeln(' <info>done</info>');
             $this->stdErr->writeln('');
         }
 
-        $manager = new Manager($this->config());
+        $manager = new Manager($this->config);
         if ($manager->isSupported()) {
             $this->stdErr->write('Installing credential helper...');
             if ($manager->isInstalled()) {
@@ -187,10 +182,8 @@
             $pathParts = $path !== false ? array_unique(array_filter(explode(';', $path))) : [];
             if ($path !== false && !empty($pathParts)) {
                 $newPath = implode(';', $pathParts) . ';' . $binDir;
-                /** @var \Platformsh\Cli\Service\Shell $shell */
-                $shell = $this->getService('shell');
                 $setPathCommand = 'setx PATH ' . OsUtil::escapeShellArg($newPath);
-                if ($shell->execute($setPathCommand, null, false, true, [], 10) !== false) {
+                if ($this->shell->execute($setPathCommand, null, false, true, [], 10) !== false) {
                     $this->stdErr->writeln($this->getRunAdvice('', $binDir, true, true));
 
                     return 0;
@@ -220,15 +213,9 @@
             $this->stdErr->writeln('');
         }
 
-<<<<<<< HEAD
         $configDirRelative = $this->config->getUserConfigDir(false);
-        $rcDestination = $configDirRelative . '/' . 'shell-config.rc';
-        $suggestedShellConfig = 'HOME=${HOME:-' . escapeshellarg($this->fs->getHomeDirectory()) . '}';
-=======
-        $configDirRelative = $this->config()->getUserConfigDir(false);
         $rcDestination = $configDirRelative . DIRECTORY_SEPARATOR . 'shell-config.rc';
-        $suggestedShellConfig = 'HOME=${HOME:-' . escapeshellarg($this->config()->getHomeDirectory()) . '}';
->>>>>>> 06915848
+        $suggestedShellConfig = 'HOME=${HOME:-' . escapeshellarg($this->config->getHomeDirectory()) . '}';
         $suggestedShellConfig .= PHP_EOL . sprintf(
             'export PATH=%s:"$PATH"',
             '"$HOME/"' . escapeshellarg($configDirRelative . '/bin')
@@ -259,16 +246,10 @@
             $this->stdErr->writeln('');
         }
 
-<<<<<<< HEAD
         $appName = (string) $this->config->get('application.name');
-        $begin = '# BEGIN SNIPPET: ' . $appName . ' configuration';
-        $end = '# END SNIPPET';
-=======
-        $appName = (string) $this->config()->get('application.name');
         $begin = '# BEGIN SNIPPET: ' . $appName . ' configuration' . PHP_EOL;
         $end = ' # END SNIPPET';
         $beginPattern = '/^' . preg_quote('# BEGIN SNIPPET:') . '[^\n]*' . preg_quote($appName) . '[^\n]*$/m';
->>>>>>> 06915848
 
         if ($shellConfigFile === false || !$modify) {
             if ($shellConfigFile !== false) {
@@ -320,11 +301,7 @@
     private function getRunAdvice($shellConfigFile, $binDir, $inPath = null, $newTerminal = false)
     {
         $advice = [
-<<<<<<< HEAD
-            sprintf('To use the %s, run:', $this->config->get('application.name'))
-=======
-            sprintf('To use the %s,%s run:', $this->config()->get('application.name'), $newTerminal ? ' open a new terminal, and' : '')
->>>>>>> 06915848
+            sprintf('To use the %s,%s run:', $this->config->get('application.name'), $newTerminal ? ' open a new terminal, and' : '')
         ];
         if ($inPath === null) {
             $inPath = $this->inPath($binDir);
@@ -373,7 +350,7 @@
         // Replace the home directory with ~, if not on Windows.
         if (DIRECTORY_SEPARATOR !== '\\') {
             $realpath = realpath($filename);
-            $homeDir = $this->config()->getHomeDirectory();
+            $homeDir = $this->config->getHomeDirectory();
             if ($realpath && strpos($realpath, $homeDir) === 0) {
                 $arg = '~/' . ltrim(substr($realpath, strlen($homeDir)), '/');
             }
@@ -402,7 +379,7 @@
         if (getcwd() === dirname($filename)) {
             return basename($filename);
         }
-        $homeDir = $this->config()->getHomeDirectory();
+        $homeDir = $this->config->getHomeDirectory();
         if (strpos($filename, $homeDir) === 0) {
             return str_replace($homeDir, '~', $filename);
         }
@@ -424,7 +401,7 @@
         $envPrefix = $this->config->get('service.env_prefix');
         if (getenv($envPrefix . 'PROJECT') !== false
             && getenv($envPrefix . 'APP_DIR') !== false
-            && getenv($envPrefix . 'APP_DIR') === $this->config()->getHomeDirectory()) {
+            && getenv($envPrefix . 'APP_DIR') === $this->config->getHomeDirectory()) {
             return getenv($envPrefix . 'APP_DIR') . '/.environment';
         }
 
@@ -448,7 +425,7 @@
         }
 
         // Pick the first of the candidate files that already exists.
-        $homeDir = $this->config()->getHomeDirectory();
+        $homeDir = $this->config->getHomeDirectory();
         foreach ($candidates as $candidate) {
             if (file_exists($homeDir . DIRECTORY_SEPARATOR . $candidate)) {
                 $this->debug('Found existing config file: ' . $homeDir . DIRECTORY_SEPARATOR . $candidate);

--- conflicted
+++ resolved
@@ -44,14 +44,10 @@
         $this->updater->setAllowUnstable((bool) $input->getOption('unstable'));
         $this->updater->setTimeout($input->getOption('timeout'));
 
-<<<<<<< HEAD
         $result = $this->updater->update($manifestUrl, $currentVersion);
-=======
-        $result = $cliUpdater->update($manifestUrl, $currentVersion);
         if ($result === '') {
             return 0;
         }
->>>>>>> e0805ded
         if ($result === false) {
             return 1;
         }

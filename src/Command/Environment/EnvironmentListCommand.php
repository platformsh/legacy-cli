<?php
declare(strict_types=1);

namespace Platformsh\Cli\Command\Environment;

use Platformsh\Cli\Command\CommandBase;
use Platformsh\Cli\Console\AdaptiveTableCell;
<<<<<<< HEAD
use Platformsh\Cli\Local\LocalProject;
use Platformsh\Cli\Service\Api;
use Platformsh\Cli\Service\Config;
use Platformsh\Cli\Service\PropertyFormatter;
use Platformsh\Cli\Service\Selector;
=======
use Platformsh\Cli\Console\ArrayArgument;
use Platformsh\Cli\Console\ProgressMessage;
>>>>>>> 06915848
use Platformsh\Cli\Service\Table;
use Platformsh\Client\Model\Environment;
use Stecman\Component\Symfony\Console\BashCompletion\Completion\CompletionAwareInterface;
use Stecman\Component\Symfony\Console\BashCompletion\CompletionContext;
use Symfony\Component\Console\Input\InputInterface;
use Symfony\Component\Console\Input\InputOption;
use Symfony\Component\Console\Output\OutputInterface;

class EnvironmentListCommand extends CommandBase implements CompletionAwareInterface
{
    protected static $defaultName = 'environment:list';

    private $api;
    private $config;
    private $formatter;
    private $localProject;
    private $selector;
    private $table;

    private $children = [];

    /** @var Environment */
    private $currentEnvironment;
    private $mapping = [];

    public function __construct(
        Api $api,
        Config $config,
        PropertyFormatter $formatter,
        LocalProject $localProject,
        Selector $selector,
        Table $table
    ) {
        $this->api = $api;
        $this->config = $config;
        $this->formatter = $formatter;
        $this->localProject = $localProject;
        $this->selector = $selector;
        $this->table = $table;
        parent::__construct();
    }

    /**
     * {@inheritdoc}
     */
    protected function configure()
    {
        $this->setAliases(['environments', 'env'])
            ->setDescription('Get a list of environments')
            ->addOption('no-inactive', 'I', InputOption::VALUE_NONE, 'Do not show inactive environments')
            ->addOption('pipe', null, InputOption::VALUE_NONE, 'Output a simple list of environment IDs.')
            ->addOption('refresh', null, InputOption::VALUE_REQUIRED, 'Whether to refresh the list.', 1)
            ->addOption('sort', null, InputOption::VALUE_REQUIRED, 'A property to sort by', 'title')
<<<<<<< HEAD
            ->addOption('reverse', null, InputOption::VALUE_NONE, 'Sort in reverse (descending) order');

        $this->table->configureInput($this->getDefinition());
        $this->selector->addProjectOption($this->getDefinition());
=======
            ->addOption('reverse', null, InputOption::VALUE_NONE, 'Sort in reverse (descending) order')
            ->addOption('type', null, InputOption::VALUE_REQUIRED|InputOption::VALUE_IS_ARRAY, 'Filter the list by environment type(s).' . "\n" . ArrayArgument::SPLIT_HELP);
        Table::configureInput($this->getDefinition());
        $this->addProjectOption();
>>>>>>> 06915848
    }

    /**
     * Build a tree out of a list of environments.
     *
     * @param Environment[] $environments The list of environments, keyed by ID.
     * @param string|null   $parent       The parent environment for which to
     *                                    build a tree.
     *
     * @return Environment[] A list of the children of $parent, keyed by ID.
     *                       Children of all environments are stored in the
     *                       property $this->children.
     */
    protected function buildEnvironmentTree(array $environments, $parent = null)
    {
        $children = [];
        foreach ($environments as $environment) {
            // Root nodes are both the environments whose parent is null, and
            // environments whose parent does not exist.
            if ($environment->parent === $parent
                || ($parent === null && !isset($environments[$environment->parent]))) {
                $this->children[$environment->id] = $this->buildEnvironmentTree(
                    $environments,
                    $environment->id
                );
                $children[$environment->id] = $environment;
            }
        }

        return $children;
    }

    /**
     * Recursively build rows of the environment table.
     *
     * @param Environment[] $tree
     * @param bool $indent
     * @param int $indentAmount
     * @param bool $indicateCurrent
     *
     * @return array
     */
    protected function buildEnvironmentRows(array $tree, $indent = true, $indicateCurrent = true, $indentAmount = 0)
    {
        $rows = [];
        foreach ($tree as $environment) {
            $row = [];

            // Format the environment ID.
            $id = $environment->id;
            if ($indent) {
                $id = str_repeat('  ', $indentAmount) . $id;
            }

            // Add an indicator for the current environment.
            $cellOptions = [];
            if ($indicateCurrent && $this->currentEnvironment && $environment->id == $this->currentEnvironment->id) {
                $id .= '<info>*</info>';

                // Prevent table cell wrapping so formatting is not broken.
                $cellOptions['wrap'] = false;
            }

            $row[] = new AdaptiveTableCell($id, $cellOptions);

            $row['machine_name'] = $environment->machine_name;

            if ($branch = array_search($environment->id, $this->mapping)) {
                $row[] = sprintf('%s (%s)', $environment->title, $branch);
            } else {
                $row[] = $environment->title;
            }

            $row[] = $this->formatEnvironmentStatus($environment->status);
            $row[] = $environment->getProperty('type', false) ?: '';

            $row[] = $this->formatter->format($environment->created_at, 'created_at');
            $row[] = $this->formatter->format($environment->updated_at, 'updated_at');

            $rows[] = $row;
            if (isset($this->children[$environment->id])) {
                $childRows = $this->buildEnvironmentRows(
                    $this->children[$environment->id],
                    $indent,
                    $indicateCurrent,
                    $indentAmount + 1
                );
                $rows = array_merge($rows, $childRows);
            }
        }

        return $rows;
    }

    /**
     * {@inheritdoc}
     */
    protected function execute(InputInterface $input, OutputInterface $output)
    {
        $selection = $this->selector->getSelection($input);

        $refresh = $input->hasOption('refresh') && $input->getOption('refresh');

<<<<<<< HEAD
        $environments = $this->api->getEnvironments($selection->getProject(), $refresh ? true : null);
=======
        $progress = new ProgressMessage($output);
        $progress->showIfOutputDecorated('Loading environments...');

        $project = $this->getSelectedProject();
        $environments = $this->api()->getEnvironments($project, $refresh ? true : null);

        $progress->done();

        // Determine whether environment types are supported.
        $supportsTypes = $project->operationAvailable('environment-types');
        if (!$supportsTypes) {
            $first = reset($environments);
            if ($first && $first->hasProperty('type')) {
                $supportsTypes = true;
            }
        }
>>>>>>> 06915848

        // Filter the list of environments.
        $filters = [];
        if ($input->getOption('no-inactive')) {
            $filters['no-inactive'] = true;
        }
        if ($types = ArrayArgument::getOption($input, 'type')) {
            if (!$supportsTypes) {
                $this->stdErr->writeln('<options=reverse>Warning:</> environment types are not yet supported on this project.');
            }
            $filters['type'] = $types;
        }
        $this->filterEnvironments($environments, $filters);

        if ($input->getOption('sort')) {
            $this->api->sortResources($environments, $input->getOption('sort'));
        }
        if ($input->getOption('reverse')) {
            $environments = array_reverse($environments, true);
        }

        if ($input->getOption('pipe')) {
            $output->writeln(array_keys($environments));

            return 0;
        }

        // Display a message if no environments are found.
        if (empty($environments)) {
            if (!empty($filters)) {
                $filtersUsed = '<comment>--'
                    . implode('</comment>, <comment>--', array_keys($filters))
                    . '</comment>';
                $this->stdErr->writeln('No environments found (filters in use: ' . $filtersUsed . ').');
            } else {
                $this->stdErr->writeln(
                    'No environments found.'
                );
            }

            return 0;
        }

        $project = $selection->getProject();
        $this->currentEnvironment = $this->selector->getCurrentEnvironment($project);

        if (($currentProject = $this->selector->getCurrentProject()) && $currentProject == $project) {
            $projectConfig = $this->localProject->getProjectConfig($this->selector->getProjectRoot());
            if (isset($projectConfig['mapping'])) {
                $this->mapping = $projectConfig['mapping'];
            }
        }

        $tree = $this->buildEnvironmentTree($environments);

        $headers = ['ID', 'machine_name' => 'Machine name', 'Title', 'Status', 'Type', 'Created', 'Updated'];
        $defaultColumns = ['id', 'title', 'status'];

<<<<<<< HEAD
        if ($this->table->formatIsMachineReadable()) {
            $this->table->render($this->buildEnvironmentRows($tree, false, false), $headers, $defaultColumns);

            return;
=======
        if ($supportsTypes) {
            $defaultColumns[] = 'type';
        }

        /** @var \Platformsh\Cli\Service\Table $table */
        $table = $this->getService('table');

        /** @var \Platformsh\Cli\Service\PropertyFormatter $formatter */
        $this->formatter = $this->getService('property_formatter');

        if ($table->formatIsMachineReadable()) {
            $table->render($this->buildEnvironmentRows($tree, false, false), $headers, $defaultColumns);
            return 0;
>>>>>>> 06915848
        }

        $this->stdErr->writeln("Your environments are: ");

        $this->table->render($this->buildEnvironmentRows($tree), $headers, $defaultColumns);

        if (!$this->currentEnvironment) {
            return 0;
        }

        $this->stdErr->writeln("<info>*</info> - Indicates the current environment\n");

        $currentEnvironment = $this->currentEnvironment;
        $executable = $this->config->get('application.executable');

        $this->stdErr->writeln(
            'Check out a different environment by running <info>' . $executable . ' checkout [id]</info>'
        );

        if ($currentEnvironment->operationAvailable('branch')) {
            $this->stdErr->writeln(
                'Branch a new environment by running <info>' . $executable . ' environment:branch [new-name]</info>'
            );
        }
        if ($currentEnvironment->operationAvailable('activate')) {
            $this->stdErr->writeln(
                'Activate the current environment by running <info>' . $executable . ' environment:activate</info>'
            );
        }
        if ($currentEnvironment->operationAvailable('delete')) {
            $this->stdErr->writeln(
                'Delete the current environment by running <info>' . $executable . ' environment:delete</info>'
            );
        }
        if ($currentEnvironment->operationAvailable('backup')) {
            $this->stdErr->writeln(
                'Make a backup of the current environment by running <info>' . $executable . ' backup</info>'
            );
        }
        if ($currentEnvironment->operationAvailable('merge')) {
            $this->stdErr->writeln(
                'Merge the current environment by running <info>' . $executable . ' environment:merge</info>'
            );
        }
        if ($currentEnvironment->operationAvailable('synchronize')) {
            $this->stdErr->writeln(
                'Sync the current environment by running <info>' . $executable . ' environment:synchronize</info>'
            );
        }

        return 0;
    }

    /**
     * @param string $status
     *
     * @return string
     */
    protected function formatEnvironmentStatus($status)
    {
        if ($status == 'dirty') {
            $status = 'In progress';
        }

        return ucfirst($status);
    }

    /**
     * Filter the list of environments.
     *
     * @param Environment[] &$environments
     * @param mixed[string] $filters
     */
    protected function filterEnvironments(array &$environments, array $filters)
    {
        if (!empty($filters['no-inactive'])) {
            $environments = array_filter($environments, function ($environment) {
                return $environment->status !== 'inactive';
            });
        }
        if (!empty($filters['type'])) {
            $environments = array_filter($environments, function ($environment) use ($filters) {
                return !$environment->hasProperty('type') || \in_array($environment->getProperty('type'), $filters['type']);
            });
        }
    }

    /**
     * {@inheritDoc}
     */
    public function completeOptionValues($optionName, CompletionContext $context)
    {
        if ($optionName === 'type') {
            // @todo fetch types from the project if known? not necessary until custom types are available
            return ['development', 'staging', 'production'];
        }
        if ($optionName === 'sort') {
            return ['id', 'title', 'status', 'name', 'machine_name', 'parent', 'created_at', 'updated_at'];
        }
        return [];
    }

    /**
     * {@inheritDoc}
     */
    public function completeArgumentValues($argumentName, CompletionContext $context)
    {
        return [];
    }
}<|MERGE_RESOLUTION|>--- conflicted
+++ resolved
@@ -5,16 +5,13 @@
 
 use Platformsh\Cli\Command\CommandBase;
 use Platformsh\Cli\Console\AdaptiveTableCell;
-<<<<<<< HEAD
 use Platformsh\Cli\Local\LocalProject;
 use Platformsh\Cli\Service\Api;
 use Platformsh\Cli\Service\Config;
 use Platformsh\Cli\Service\PropertyFormatter;
 use Platformsh\Cli\Service\Selector;
-=======
 use Platformsh\Cli\Console\ArrayArgument;
 use Platformsh\Cli\Console\ProgressMessage;
->>>>>>> 06915848
 use Platformsh\Cli\Service\Table;
 use Platformsh\Client\Model\Environment;
 use Stecman\Component\Symfony\Console\BashCompletion\Completion\CompletionAwareInterface;
@@ -68,17 +65,11 @@
             ->addOption('pipe', null, InputOption::VALUE_NONE, 'Output a simple list of environment IDs.')
             ->addOption('refresh', null, InputOption::VALUE_REQUIRED, 'Whether to refresh the list.', 1)
             ->addOption('sort', null, InputOption::VALUE_REQUIRED, 'A property to sort by', 'title')
-<<<<<<< HEAD
-            ->addOption('reverse', null, InputOption::VALUE_NONE, 'Sort in reverse (descending) order');
+            ->addOption('reverse', null, InputOption::VALUE_NONE, 'Sort in reverse (descending) order')
+            ->addOption('type', null, InputOption::VALUE_REQUIRED|InputOption::VALUE_IS_ARRAY, 'Filter the list by environment type(s).' . "\n" . ArrayArgument::SPLIT_HELP);
 
         $this->table->configureInput($this->getDefinition());
         $this->selector->addProjectOption($this->getDefinition());
-=======
-            ->addOption('reverse', null, InputOption::VALUE_NONE, 'Sort in reverse (descending) order')
-            ->addOption('type', null, InputOption::VALUE_REQUIRED|InputOption::VALUE_IS_ARRAY, 'Filter the list by environment type(s).' . "\n" . ArrayArgument::SPLIT_HELP);
-        Table::configureInput($this->getDefinition());
-        $this->addProjectOption();
->>>>>>> 06915848
     }
 
     /**
@@ -182,14 +173,11 @@
 
         $refresh = $input->hasOption('refresh') && $input->getOption('refresh');
 
-<<<<<<< HEAD
-        $environments = $this->api->getEnvironments($selection->getProject(), $refresh ? true : null);
-=======
         $progress = new ProgressMessage($output);
         $progress->showIfOutputDecorated('Loading environments...');
 
-        $project = $this->getSelectedProject();
-        $environments = $this->api()->getEnvironments($project, $refresh ? true : null);
+        $project = $selection->getProject();
+        $environments = $this->api->getEnvironments($project, $refresh ? true : null);
 
         $progress->done();
 
@@ -201,7 +189,6 @@
                 $supportsTypes = true;
             }
         }
->>>>>>> 06915848
 
         // Filter the list of environments.
         $filters = [];
@@ -260,26 +247,13 @@
         $headers = ['ID', 'machine_name' => 'Machine name', 'Title', 'Status', 'Type', 'Created', 'Updated'];
         $defaultColumns = ['id', 'title', 'status'];
 
-<<<<<<< HEAD
+        if ($supportsTypes) {
+            $defaultColumns[] = 'type';
+        }
+
         if ($this->table->formatIsMachineReadable()) {
             $this->table->render($this->buildEnvironmentRows($tree, false, false), $headers, $defaultColumns);
-
-            return;
-=======
-        if ($supportsTypes) {
-            $defaultColumns[] = 'type';
-        }
-
-        /** @var \Platformsh\Cli\Service\Table $table */
-        $table = $this->getService('table');
-
-        /** @var \Platformsh\Cli\Service\PropertyFormatter $formatter */
-        $this->formatter = $this->getService('property_formatter');
-
-        if ($table->formatIsMachineReadable()) {
-            $table->render($this->buildEnvironmentRows($tree, false, false), $headers, $defaultColumns);
             return 0;
->>>>>>> 06915848
         }
 
         $this->stdErr->writeln("Your environments are: ");

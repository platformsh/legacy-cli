<?php
declare(strict_types=1);

namespace Platformsh\Cli\Command\Environment;

use Platformsh\Cli\Command\CommandBase;
use Platformsh\Cli\Service\ActivityService;
use Platformsh\Cli\Service\Api;
use Platformsh\Cli\Service\Config;
use Platformsh\Cli\Service\Git;
use Platformsh\Cli\Service\QuestionHelper;
use Platformsh\Cli\Service\Selector;
use Platformsh\Cli\Service\Ssh;
use Platformsh\Cli\Service\SubCommandRunner;
use Symfony\Component\Console\Input\InputArgument;
use Symfony\Component\Console\Input\InputInterface;
use Symfony\Component\Console\Input\InputOption;
use Symfony\Component\Console\Output\OutputInterface;

class EnvironmentBranchCommand extends CommandBase
{
    protected static $defaultName = 'environment:branch';

    private $activityService;
    private $api;
    private $config;
    private $git;
    private $questionHelper;
    private $selector;
    private $ssh;
    private $subCommandRunner;

    public function __construct(
        ActivityService $activityService,
        Api $api,
        Config $config,
        Git $git,
        QuestionHelper $questionHelper,
        Selector $selector,
        Ssh $ssh,
        SubCommandRunner $subCommandRunner
    ) {
        $this->activityService = $activityService;
        $this->api = $api;
        $this->config = $config;
        $this->git = $git;
        $this->questionHelper = $questionHelper;
        $this->selector = $selector;
        $this->ssh = $ssh;
        $this->subCommandRunner = $subCommandRunner;
        parent::__construct();
    }

    protected function configure()
    {
        $this->setAliases(['branch'])
            ->setDescription('Branch an environment')
            ->addArgument('id', InputArgument::OPTIONAL, 'The ID (branch name) of the new environment')
            ->addArgument('parent', InputArgument::OPTIONAL, 'The parent of the new environment')
            ->addOption('title', null, InputOption::VALUE_REQUIRED, 'The title of the new environment')
            ->addOption(
                'force',
                null,
                InputOption::VALUE_NONE,
                "Create the new environment even if the branch cannot be checked out locally"
            )
            ->addOption(
                'no-clone-parent',
                null,
                InputOption::VALUE_NONE,
                "Do not clone the parent branch's data"
            );
        $definition = $this->getDefinition();
        $this->selector->addEnvironmentOption($definition);
        $this->selector->addProjectOption($definition);
        $this->activityService->configureInput($definition);
        $this->ssh->configureInput($definition);
        $this->addExample('Create a new branch "sprint-2", based on "develop"', 'sprint-2 develop');
    }

    protected function execute(InputInterface $input, OutputInterface $output)
    {
        $this->selector->setEnvArgName('parent');
        $selection = $this->selector->getSelection($input);
        $selectedProject = $selection->getProject();
        $parentEnvironment = $selection->getEnvironment();

        $branchName = $input->getArgument('id');
        if (empty($branchName)) {
            if ($input->isInteractive()) {
                // List environments.
                return $this->subCommandRunner->run('environments');
            }
            $this->stdErr->writeln("<error>You must specify the name of the new branch.</error>");

            return 1;
        }

        if ($branchName === $parentEnvironment->id) {
            $this->stdErr->writeln('Already on <comment>' . $branchName . '</comment>');

            return 1;
        }

        if ($environment = $this->api->getEnvironment($branchName, $selectedProject)) {
            if (!$this->selector->getProjectRoot()) {
                $this->stdErr->writeln("The environment <comment>$branchName</comment> already exists.");

                return 1;
            }
            $checkout = $this->questionHelper->confirm(
                "The environment <comment>$branchName</comment> already exists. Check out?"
            );
            if ($checkout) {
                return $this->subCommandRunner->run(
                    'environment:checkout',
                    ['id' => $environment->id]
                );
            }

            return 1;
        }

        if (!$parentEnvironment->operationAvailable('branch', true)) {
            $this->stdErr->writeln(
                "Operation not available: The environment " . $this->api->getEnvironmentLabel($parentEnvironment, 'error') . " can't be branched."
            );

            if ($parentEnvironment->is_dirty) {
                $this->stdErr->writeln('An activity is currently pending or in progress on the environment.');
            } elseif (!$parentEnvironment->isActive()) {
                $this->stdErr->writeln('The environment is not active.');
            }

            return 1;
        }

        $force = $input->getOption('force');

        $projectRoot = $this->selector->getProjectRoot();
        if (!$projectRoot && $force) {
            $this->stdErr->writeln(
                "<comment>This command was run from outside your local project root, so the new " . $this->config->get('service.name') . " branch cannot be checked out in your local Git repository."
                . " Make sure to run '" . $this->config->get('application.executable') . " checkout' or 'git checkout' in your local repository to switch to the branch you are expecting.</comment>"
            );
        } elseif (!$projectRoot) {
            $this->stdErr->writeln(
                '<error>You must run this command inside the project root, or specify --force.</error>'
            );

            return 1;
        }

        $title = $input->getOption('title') ?: $branchName;

        $this->stdErr->writeln(sprintf(
            'Creating a new environment %s, branched from %s',
            $title && $title !== $branchName
                ? '<info>' . $title . '</info> (' . $branchName . ')'
                : '<info>' . $branchName . '</info>',
            $this->api->getEnvironmentLabel($parentEnvironment)
        ));

        $activity = $parentEnvironment->branch($title, $branchName, !$input->getOption('no-clone-parent'));

        // Clear the environments cache, as branching has started.
        $this->api->clearEnvironmentsCache($selectedProject->id);

        $this->git->setSshCommand($this->ssh->getSshCommand());

        $createdNew = false;
        if ($projectRoot) {
            // If the Git branch already exists locally, just check it out.
            $existsLocally = $this->git->branchExists($branchName, $projectRoot);
            if ($existsLocally) {
                $this->stdErr->writeln("Checking out <info>$branchName</info> locally");
                if (!$this->git->checkOut($branchName, $projectRoot)) {
                    $this->stdErr->writeln('<error>Failed to check out branch locally: ' . $branchName . '</error>');
                    if (!$force) {
                        return 1;
                    }
                }
            } else {
                // Create a new branch, using the parent if it exists locally.
                $parent = $this->git->branchExists($parentEnvironment->id, $projectRoot) ? $parentEnvironment->id : null;
                $this->stdErr->writeln("Creating local branch <info>$branchName</info>");

                if (!$this->git->checkOutNew($branchName, $parent, null, $projectRoot)) {
                    $this->stdErr->writeln('<error>Failed to create branch locally: ' . $branchName . '</error>');
                    if (!$force) {
                        return 1;
                    }
                }
                $createdNew = true;
            }
        }

        $remoteSuccess = true;
        if ($this->activityService->shouldWait($input)) {
            $remoteSuccess = $this->activityService->waitAndLog(
                $activity,
                "The environment <info>$branchName</info> has been created.",
                '<error>Branching failed</error>'
            );

<<<<<<< HEAD
            // Set the local branch to track the remote branch. This requires
            // first fetching the new branch from the remote.
            if ($remoteSuccess && $projectRoot) {
                $upstreamRemote = $this->config->get('detection.git_remote_name');
                $this->git->fetch($upstreamRemote, $branchName, $projectRoot);
                $this->git->setUpstream($upstreamRemote . '/' . $branchName, $branchName, $projectRoot);
=======
            // If a new local branch has been created, set it to track the
            // remote branch. This requires first fetching the new branch from
            // the remote.
            if ($remoteSuccess && $projectRoot && $createdNew) {
                $upstreamRemote = $this->config()->get('detection.git_remote_name');
                $git->fetch($upstreamRemote, $branchName, $projectRoot);
                $git->setUpstream($upstreamRemote . '/' . $branchName, $branchName, $projectRoot);
>>>>>>> a2ed3783
            }
        }

        $this->api->clearEnvironmentsCache($selectedProject->id);

        return $remoteSuccess ? 0 : 1;
    }
}<|MERGE_RESOLUTION|>--- conflicted
+++ resolved
@@ -203,22 +203,13 @@
                 '<error>Branching failed</error>'
             );
 
-<<<<<<< HEAD
-            // Set the local branch to track the remote branch. This requires
-            // first fetching the new branch from the remote.
-            if ($remoteSuccess && $projectRoot) {
-                $upstreamRemote = $this->config->get('detection.git_remote_name');
-                $this->git->fetch($upstreamRemote, $branchName, $projectRoot);
-                $this->git->setUpstream($upstreamRemote . '/' . $branchName, $branchName, $projectRoot);
-=======
             // If a new local branch has been created, set it to track the
             // remote branch. This requires first fetching the new branch from
             // the remote.
             if ($remoteSuccess && $projectRoot && $createdNew) {
-                $upstreamRemote = $this->config()->get('detection.git_remote_name');
-                $git->fetch($upstreamRemote, $branchName, $projectRoot);
-                $git->setUpstream($upstreamRemote . '/' . $branchName, $branchName, $projectRoot);
->>>>>>> a2ed3783
+                $upstreamRemote = $this->config->get('detection.git_remote_name');
+                $this->git->fetch($upstreamRemote, $branchName, $projectRoot);
+                $this->git->setUpstream($upstreamRemote . '/' . $branchName, $branchName, $projectRoot);
             }
         }
 

--- conflicted
+++ resolved
@@ -91,11 +91,7 @@
         // Confirm which environments the user wishes to be activated.
         $process = [];
         foreach ($environments as $environment) {
-<<<<<<< HEAD
-            if (!$this->api->checkEnvironmentOperation('activate', $environment)) {
-=======
             if (!$environment->operationAvailable('activate', true)) {
->>>>>>> 9d4e799f
                 if ($environment->isActive()) {
                     $output->writeln("The environment " . $this->api->getEnvironmentLabel($environment) . " is already active.");
                     $count--;

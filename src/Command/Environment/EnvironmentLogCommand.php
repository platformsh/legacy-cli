<?php
declare(strict_types=1);

namespace Platformsh\Cli\Command\Environment;

use Doctrine\Common\Cache\CacheProvider;
use Platformsh\Cli\Command\CommandBase;
use Platformsh\Cli\Service\ActivityService;
use Platformsh\Cli\Service\Api;
use Platformsh\Cli\Service\Config;
use Platformsh\Cli\Service\QuestionHelper;
use Platformsh\Cli\Service\Selector;
use Platformsh\Cli\Service\Shell;
use Platformsh\Cli\Service\Ssh;
use Platformsh\Cli\Util\OsUtil;
use Stecman\Component\Symfony\Console\BashCompletion\Completion\CompletionAwareInterface;
use Stecman\Component\Symfony\Console\BashCompletion\CompletionContext;
use Symfony\Component\Console\Exception\InvalidArgumentException;
use Symfony\Component\Console\Input\InputArgument;
use Symfony\Component\Console\Input\InputInterface;
use Symfony\Component\Console\Input\InputOption;
use Symfony\Component\Console\Output\OutputInterface;

class EnvironmentLogCommand extends CommandBase implements CompletionAwareInterface
{
    protected static $defaultName = 'environment:logs';

    private $api;
    private $cache;
    private $config;
    private $questionHelper;
    private $selector;
    private $shell;
    private $ssh;

    public function __construct(
        Api $api,
        ActivityService $activityService,
        CacheProvider $cache,
        Config $config,
        QuestionHelper $questionHelper,
        Selector $selector,
        Shell $shell,
        Ssh $ssh
    ) {
        $this->api = $api;
        $this->cache = $cache;
        $this->config = $config;
        $this->questionHelper = $questionHelper;
        $this->selector = $selector;
        $this->shell = $shell;
        $this->ssh = $ssh;
        parent::__construct();
    }

    protected function configure()
    {
        $this->setAliases(['log'])
            ->setDescription("Read an environment's logs")
            ->addArgument('type', InputArgument::OPTIONAL, 'The log type, e.g. "access" or "error"')
            ->addOption('lines', null, InputOption::VALUE_REQUIRED, 'The number of lines to show', 100)
            ->addOption('tail', null, InputOption::VALUE_NONE, 'Continuously tail the log');
        $this->setHiddenAliases(['logs']);

        $definition = $this->getDefinition();
        $this->selector->addEnvironmentOption($definition);
        $this->selector->addProjectOption($definition);
        $this->ssh->configureInput($definition);

        $this->addExample('Display a choice of logs that can be read');
        $this->addExample('Read the deploy log', 'deploy');
        $this->addExample('Read the access log continuously', 'access --tail');
        $this->addExample('Read the last 500 lines of the cron log', 'cron --lines 500');
    }

    protected function execute(InputInterface $input, OutputInterface $output)
    {
        $selection = $this->selector->getSelection($input);

        if ($input->getOption('tail') && $this->runningViaMulti) {
            throw new InvalidArgumentException('The --tail option cannot be used with "multi"');
        }

        $sshUrl = $selection->getEnvironment()
            ->getSshUrl($selection->getAppName());

        $logDir = '/var/log';

        // Special handling for Platform.sh Enterprise (Integrated UI)
        // environments.
        if (preg_match('/^ent-.*?platform\.sh$/', $sshUrl)) {
            $logDir = '/var/log/platform/"$USER"';
            $this->debug('Detected Platform.sh Enterprise environment: using log directory: ' . $logDir);
        }

        // Select the log file that the user specified.
        if ($logType = $input->getArgument('type')) {
            // @todo this might need to be cleverer
            if (substr($logType, -4) === '.log') {
                $logType = substr($logType, 0, strlen($logType) - 4);
            }
            $logFilename = $logDir . '/' . OsUtil::escapePosixShellArg($logType . '.log');
        } elseif (!$input->isInteractive()) {
            $this->stdErr->writeln('No log type specified.');
            return 1;
        } else {
            // Read the list of files from the environment.
            $cacheKey = sprintf('log-files:%s', $sshUrl);
<<<<<<< HEAD
            if (!$result = $this->cache->fetch($cacheKey)) {
                $result = $this->shell->execute(['ssh', $sshUrl, 'ls -1 /var/log/*.log']);
=======
            /** @var \Doctrine\Common\Cache\CacheProvider $cache */
            $cache = $this->getService('cache');
            if (!$result = $cache->fetch($cacheKey)) {
                $result = $shell->execute(['ssh', $sshUrl, 'ls -1 ' . $logDir . '/*.log']);
>>>>>>> a4663889

                // Cache the list for 1 day.
                $this->cache->save($cacheKey, $result, 86400);
            }

            // Provide a fallback list of files, in case the SSH command failed.
            $defaultFiles = [
                $logDir . '/access.log',
                $logDir . '/error.log',
            ];
            $files = $result ? explode("\n", $result) : $defaultFiles;

            // Ask the user to choose a file.
            $files = array_combine($files, array_map(function ($file) {
                return str_replace('.log', '', basename(trim($file)));
            }, $files));
            $logFilename = $this->questionHelper->choose($files, 'Enter a number to choose a log: ');
        }

        $command = sprintf('tail -n %1$d %2$s', $input->getOption('lines'), $logFilename);
        if ($input->getOption('tail')) {
            $command .= ' -f';
        }

        $this->stdErr->writeln(sprintf('Reading log file <info>%s:%s</info>', $sshUrl, $logFilename));

        $sshCommand = sprintf('ssh -C %s %s', escapeshellarg($sshUrl), escapeshellarg($command));

        return $this->shell->executeSimple($sshCommand);
    }

    /**
     * {@inheritdoc}
     */
    public function completeOptionValues($optionName, CompletionContext $context)
    {
        return [];
    }

    /**
     * {@inheritdoc}
     */
    public function completeArgumentValues($argumentName, CompletionContext $context)
    {
        $values = [];
        if ($argumentName === 'type') {
            $values = [
                'access',
                'error',
                'cron',
                'deploy',
                'app',
            ];
        }

        return $values;
    }
}<|MERGE_RESOLUTION|>--- conflicted
+++ resolved
@@ -106,15 +106,8 @@
         } else {
             // Read the list of files from the environment.
             $cacheKey = sprintf('log-files:%s', $sshUrl);
-<<<<<<< HEAD
             if (!$result = $this->cache->fetch($cacheKey)) {
-                $result = $this->shell->execute(['ssh', $sshUrl, 'ls -1 /var/log/*.log']);
-=======
-            /** @var \Doctrine\Common\Cache\CacheProvider $cache */
-            $cache = $this->getService('cache');
-            if (!$result = $cache->fetch($cacheKey)) {
-                $result = $shell->execute(['ssh', $sshUrl, 'ls -1 ' . $logDir . '/*.log']);
->>>>>>> a4663889
+                $result = $this->shell->execute(['ssh', $sshUrl, 'ls -1 ' . $logDir . '/*.log']);
 
                 // Cache the list for 1 day.
                 $this->cache->save($cacheKey, $result, 86400);
@@ -134,7 +127,7 @@
             $logFilename = $this->questionHelper->choose($files, 'Enter a number to choose a log: ');
         }
 
-        $command = sprintf('tail -n %1$d %2$s', $input->getOption('lines'), $logFilename);
+        $command = sprintf('tail -n %1$d %2$s', $input->getOption('lines'), OsUtil::escapePosixShellArg($logFilename));
         if ($input->getOption('tail')) {
             $command .= ' -f';
         }

--- conflicted
+++ resolved
@@ -5,11 +5,8 @@
 
 use Doctrine\Common\Cache\CacheProvider;
 use Platformsh\Cli\Command\CommandBase;
-use Platformsh\Cli\Service\Api;
-use Platformsh\Cli\Service\Config;
 use Platformsh\Cli\Service\QuestionHelper;
 use Platformsh\Cli\Service\Selector;
-use Platformsh\Cli\Service\Shell;
 use Platformsh\Cli\Service\Ssh;
 use Stecman\Component\Symfony\Console\BashCompletion\Completion\CompletionAwareInterface;
 use Stecman\Component\Symfony\Console\BashCompletion\CompletionContext;
@@ -23,29 +20,15 @@
 {
     protected static $defaultName = 'environment:logs';
 
-    private $api;
     private $cache;
-    private $config;
     private $questionHelper;
     private $selector;
-    private $shell;
     private $ssh;
 
-    public function __construct(
-        Api $api,
-        CacheProvider $cache,
-        Config $config,
-        QuestionHelper $questionHelper,
-        Selector $selector,
-        Shell $shell,
-        Ssh $ssh
-    ) {
-        $this->api = $api;
+    public function __construct(CacheProvider $cache, QuestionHelper $questionHelper, Selector $selector, Ssh $ssh) {
         $this->cache = $cache;
-        $this->config = $config;
         $this->questionHelper = $questionHelper;
         $this->selector = $selector;
-        $this->shell = $shell;
         $this->ssh = $ssh;
         parent::__construct();
     }
@@ -76,13 +59,9 @@
             throw new InvalidArgumentException('The --tail option cannot be used with "multi"');
         }
 
-<<<<<<< HEAD
-        $container = $this->selector->getSelection($input)->getRemoteContainer();
-        $sshUrl = $container->getSshUrl();
-=======
-        $container = $this->selectRemoteContainer($input);
-        $host = $this->selectHost($input, false, $container);
->>>>>>> 06915848
+        $selection = $this->selector->getSelection($input);
+        $container = $selection->getRemoteContainer();
+        $host = $selection->getHost();
 
         $logDir = '/var/log';
 
@@ -105,17 +84,9 @@
             return 1;
         } else {
             // Read the list of files from the environment.
-<<<<<<< HEAD
-            $cacheKey = sprintf('log-files:%s', $sshUrl);
+            $cacheKey = sprintf('log-files:%s', $host->getCacheKey());
             if (!$result = $this->cache->fetch($cacheKey)) {
-                $result = $this->shell->execute(['ssh', $sshUrl, 'ls -1 ' . $logDir . '/*.log']);
-=======
-            $cacheKey = sprintf('log-files:%s', $host->getCacheKey());
-            /** @var \Doctrine\Common\Cache\CacheProvider $cache */
-            $cache = $this->getService('cache');
-            if (!$result = $cache->fetch($cacheKey)) {
                 $result = $host->runCommand('ls -1 ' . $logDir . '/*.log');
->>>>>>> 06915848
 
                 // Cache the list for 1 day.
                 $this->cache->save($cacheKey, $result, 86400);
@@ -142,11 +113,7 @@
 
         $this->stdErr->writeln(sprintf('Reading log file <info>%s:%s</info>', $host->getLabel(), $logFilename));
 
-<<<<<<< HEAD
-        return $this->shell->executeSimple($sshCommand);
-=======
         return $host->runCommandDirect($command);
->>>>>>> 06915848
     }
 
     /**

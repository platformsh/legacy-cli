<?php
declare(strict_types=1);

namespace Platformsh\Cli\Command\Environment;

use Platformsh\Cli\Command\CommandBase;
use Platformsh\Cli\Service\ActivityService;
use Platformsh\Cli\Service\Api;
use Platformsh\Cli\Service\PropertyFormatter;
use Platformsh\Cli\Service\Selector;
use Symfony\Component\Console\Exception\InvalidArgumentException;
use Symfony\Component\Console\Input\InputInterface;
use Symfony\Component\Console\Input\InputOption;
use Symfony\Component\Console\Output\OutputInterface;

class EnvironmentHttpAccessCommand extends CommandBase
{
    protected static $defaultName = 'environment:http-access';

    private $activityService;
    private $api;
    private $formatter;
    private $selector;

    public function __construct(
        ActivityService $activityService,
        Api $api,
        PropertyFormatter $formatter,
        Selector $selector
    )
    {
        $this->activityService = $activityService;
        $this->api = $api;
        $this->formatter = $formatter;
        $this->selector = $selector;
        parent::__construct();
    }

    protected function configure()
    {
        parent::configure();
        $this->setAliases(['httpaccess'])
            ->setDescription('Update HTTP access settings for an environment')
            ->addOption(
                'access',
                null,
                InputOption::VALUE_IS_ARRAY | InputOption::VALUE_REQUIRED,
                'Access restriction in the format "permission:address". Use 0 to clear all addresses.'
            )
            ->addOption(
                'auth',
                null,
                InputOption::VALUE_IS_ARRAY | InputOption::VALUE_REQUIRED,
                'HTTP Basic auth credentials in the format "username:password". Use 0 to clear all credentials.'
            )
            ->addOption(
                'enabled',
                null,
                InputOption::VALUE_REQUIRED,
                'Whether access control should be enabled: 1 to enable, 0 to disable'
            );

        $definition = $this->getDefinition();
        $this->selector->addEnvironmentOption($definition);
        $this->selector->addProjectOption($definition);
        $this->activityService->configureInput($definition);

        $this->addExample('Require a username and password', '--auth myname:mypassword');
        $this->addExample('Restrict access to only one IP address', '--access allow:69.208.1.192 --access deny:any');
        $this->addExample('Remove the password requirement, keeping IP restrictions', '--auth 0');
        $this->addExample('Disable all HTTP access control', '--enabled 0');
    }

    /**
     * @param $auth
     *
     * @throws InvalidArgumentException
     *
     * @return array
     */
    protected function parseAuth($auth)
    {
        $parts = explode(':', $auth, 2);
        if (count($parts) != 2) {
            $message = sprintf('Auth "<error>%s</error>" is not valid. The format should be username:password', $auth);
            throw new InvalidArgumentException($message);
        }

        if (!preg_match('#^[a-zA-Z0-9-_]{2,}$#', $parts[0])) {
            $message = sprintf('The username "<error>%s</error>" for --auth is not valid', $parts[0]);
            throw new InvalidArgumentException($message);
        }

        $minLength = 6;
        if (strlen($parts[1]) < $minLength) {
            $message = sprintf('The minimum password length for --auth is %d characters', $minLength);
            throw new InvalidArgumentException($message);
        }

        return ["username" => $parts[0], "password" => $parts[1]];
    }

    /**
     * @param $access
     *
     * @throws InvalidArgumentException
     *
     * @return array
     */
    protected function parseAccess($access)
    {
        $parts = explode(':', $access, 2);
        if (count($parts) != 2) {
            $message = sprintf(
                'Access "<error>%s</error>" is not valid, please use the format: permission:address',
                $access
            );
            throw new InvalidArgumentException($message);
        }

        if (!in_array($parts[0], ['allow', 'deny'])) {
            $message = sprintf(
                "The permission type '<error>%s</error>' is not valid; it must be one of 'allow' or 'deny'",
                $parts[0]
            );
            throw new InvalidArgumentException($message);
        }

        list($permission, $address) = $parts;

        $this->validateAddress($address);

        // Normalize the address so that we can compare accurately with the
        // current value returned from the API.
        if ($address == 'any') {
            $address = '0.0.0.0/0';
        } elseif ($address && !strpos($address, '/')) {
            $address .= '/32';
        }

        return ["address" => $address, "permission" => $permission];
    }

    /**
     * @param string $address
     *
     * @throws InvalidArgumentException
     */
    protected function validateAddress($address)
    {
        if ($address == 'any') {
            return;
        }
        $extractIp = preg_match('#^([^/]+)(/([0-9]{1,2}))?$#', $address, $matches);
        if (!$extractIp || !filter_var($matches[1], FILTER_VALIDATE_IP) || (isset($matches[3]) && $matches[3] > 32)) {
            $message = sprintf('The address "<error>%s</error>" is not a valid IP address or CIDR', $address);
            throw new InvalidArgumentException($message);
        }
    }

    protected function execute(InputInterface $input, OutputInterface $output)
    {
        $selection = $this->selector->getSelection($input);

        $auth = $input->getOption('auth');
        $access = $input->getOption('access');

        $accessOpts = [];
        $change = false;

        $enabled = $input->getOption('enabled');
        if ($enabled !== null) {
            $change = true;
            $accessOpts['is_enabled'] = !in_array($enabled, ['0', 'false']);
        }

        if ($access === ['0']) {
            $accessOpts['addresses'] = null;
            $change = true;
        } elseif ($access !== []) {
            $accessOpts['addresses'] = [];
            foreach (array_filter($access) as $access) {
                $accessOpts['addresses'][] = $this->parseAccess($access);
            }
            $change = true;
        }

        if ($auth === ['0']) {
            $accessOpts['basic_auth'] = null;
            $change = true;
        } elseif ($auth !== []) {
            foreach (array_filter($auth) as $auth) {
                $parsed = $this->parseAuth($auth);
                $accessOpts['basic_auth'][$parsed['username']] = $parsed['password'];
            }
            $change = true;
        }

<<<<<<< HEAD
        // Ensure the environment is refreshed.
        $selectedEnvironment = $selection->getEnvironment();
        $selectedEnvironment->ensureFull();
        $environmentId = $selectedEnvironment->id;

        if (!empty($accessOpts)) {
            $current = (array) $selectedEnvironment->http_access;

            // Merge existing settings. Not using a reference here, as that
            // would affect the comparison with $current later.
            foreach ($current as $key => $value) {
                if (!isset($accessOpts[$key])) {
                    $accessOpts[$key] = $value;
                }
            }

            if ($current != $accessOpts) {
                // The API only accepts {} for an empty "basic_auth" value,
                // rather than [].
                if (isset($accessOpts['basic_auth']) && $accessOpts['basic_auth'] === []) {
                    $accessOpts['basic_auth'] = (object) [];
                }

                // Patch the environment with the changes.
                $result = $selectedEnvironment->update(['http_access' => $accessOpts]);
                $this->api->clearEnvironmentsCache($selectedEnvironment->project);
=======
        $selectedEnvironment = $this->getSelectedEnvironment();
        $environmentId = $selectedEnvironment->id;

        /** @var \Platformsh\Cli\Service\PropertyFormatter $formatter */
        $formatter = $this->getService('property_formatter');

        // Patch the environment with the changes.
        if ($change) {
            $result = $selectedEnvironment->update(['http_access' => $accessOpts]);
            $this->api()->clearEnvironmentsCache($selectedEnvironment->project);

            $this->stdErr->writeln("Updated HTTP access settings for the environment <info>$environmentId</info>:");
>>>>>>> 06915848

            $output->writeln($formatter->format($selectedEnvironment->http_access, 'http_access'));

<<<<<<< HEAD
                $output->writeln($this->formatter->format($selectedEnvironment->http_access, 'http_access'));

                $success = true;
                if (!$result->countActivities()) {
                    $this->activityService->redeployWarning();
                } elseif ($this->activityService->shouldWait($input)) {
                    $success = $this->activityService->waitMultiple($result->getActivities(), $selection->getProject());
                }

                return $success ? 0 : 1;
=======
            $success = true;
            if (!$result->countActivities()) {
                $this->redeployWarning();
            } elseif ($this->shouldWait($input)) {
                /** @var \Platformsh\Cli\Service\ActivityMonitor $activityMonitor */
                $activityMonitor = $this->getService('activity_monitor');
                $success = $activityMonitor->waitMultiple($result->getActivities(), $this->getSelectedProject());
>>>>>>> 06915848
            }

            return $success ? 0 : 1;
        }

        $this->stdErr->writeln("HTTP access settings for the environment <info>$environmentId</info>:");
        $output->writeln($this->formatter->format($selectedEnvironment->http_access, 'http_access'));

        return 0;
    }
}<|MERGE_RESOLUTION|>--- conflicted
+++ resolved
@@ -196,71 +196,25 @@
             $change = true;
         }
 
-<<<<<<< HEAD
-        // Ensure the environment is refreshed.
         $selectedEnvironment = $selection->getEnvironment();
-        $selectedEnvironment->ensureFull();
         $environmentId = $selectedEnvironment->id;
-
-        if (!empty($accessOpts)) {
-            $current = (array) $selectedEnvironment->http_access;
-
-            // Merge existing settings. Not using a reference here, as that
-            // would affect the comparison with $current later.
-            foreach ($current as $key => $value) {
-                if (!isset($accessOpts[$key])) {
-                    $accessOpts[$key] = $value;
-                }
-            }
-
-            if ($current != $accessOpts) {
-                // The API only accepts {} for an empty "basic_auth" value,
-                // rather than [].
-                if (isset($accessOpts['basic_auth']) && $accessOpts['basic_auth'] === []) {
-                    $accessOpts['basic_auth'] = (object) [];
-                }
-
-                // Patch the environment with the changes.
-                $result = $selectedEnvironment->update(['http_access' => $accessOpts]);
-                $this->api->clearEnvironmentsCache($selectedEnvironment->project);
-=======
-        $selectedEnvironment = $this->getSelectedEnvironment();
-        $environmentId = $selectedEnvironment->id;
-
-        /** @var \Platformsh\Cli\Service\PropertyFormatter $formatter */
-        $formatter = $this->getService('property_formatter');
 
         // Patch the environment with the changes.
         if ($change) {
             $result = $selectedEnvironment->update(['http_access' => $accessOpts]);
-            $this->api()->clearEnvironmentsCache($selectedEnvironment->project);
+            $this->api->clearEnvironmentsCache($selectedEnvironment->project);
 
             $this->stdErr->writeln("Updated HTTP access settings for the environment <info>$environmentId</info>:");
->>>>>>> 06915848
-
-            $output->writeln($formatter->format($selectedEnvironment->http_access, 'http_access'));
-
-<<<<<<< HEAD
-                $output->writeln($this->formatter->format($selectedEnvironment->http_access, 'http_access'));
-
-                $success = true;
-                if (!$result->countActivities()) {
-                    $this->activityService->redeployWarning();
-                } elseif ($this->activityService->shouldWait($input)) {
-                    $success = $this->activityService->waitMultiple($result->getActivities(), $selection->getProject());
-                }
-
-                return $success ? 0 : 1;
-=======
+
+            $output->writeln($this->formatter->format($selectedEnvironment->http_access, 'http_access'));
+
             $success = true;
             if (!$result->countActivities()) {
-                $this->redeployWarning();
-            } elseif ($this->shouldWait($input)) {
-                /** @var \Platformsh\Cli\Service\ActivityMonitor $activityMonitor */
-                $activityMonitor = $this->getService('activity_monitor');
-                $success = $activityMonitor->waitMultiple($result->getActivities(), $this->getSelectedProject());
->>>>>>> 06915848
+                $this->activityService->redeployWarning();
+            } elseif ($this->activityService->shouldWait($input)) {
+                $success = $this->activityService->waitMultiple($result->getActivities(), $selection->getProject());
             }
+
 
             return $success ? 0 : 1;
         }

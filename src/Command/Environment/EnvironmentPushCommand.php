<?php
declare(strict_types=1);

namespace Platformsh\Cli\Command\Environment;

use Platformsh\Cli\Command\CommandBase;
use Platformsh\Cli\Exception\RootNotFoundException;
use Platformsh\Cli\Local\LocalProject;
use Platformsh\Cli\Service\ActivityService;
use Platformsh\Cli\Service\Api;
use Platformsh\Cli\Service\Config;
use Platformsh\Cli\Service\Git;
use Platformsh\Cli\Service\QuestionHelper;
use Platformsh\Cli\Service\Relationships;
use Platformsh\Cli\Service\Selector;
use Platformsh\Cli\Service\Ssh;
use Platformsh\Cli\Service\SubCommandRunner;
use Platformsh\Client\Exception\EnvironmentStateException;
use Platformsh\Client\Model\Environment;
use Platformsh\Client\Model\Project;
use Symfony\Component\Console\Input\InputArgument;
use Symfony\Component\Console\Input\InputInterface;
use Symfony\Component\Console\Input\InputOption;
use Symfony\Component\Console\Output\OutputInterface;

class EnvironmentPushCommand extends CommandBase
{
    protected static $defaultName = 'environment:push';

    private $api;
    private $activityService;
    private $config;
    private $git;
    private $localProject;
    private $questionHelper;
    private $relationships;
    private $selector;
    private $ssh;
    private $subCommandRunner;

    public function __construct(
        Api $api,
        ActivityService $activityService,
        Config $config,
        Git $git,
        LocalProject $localProject,
        QuestionHelper $questionHelper,
        Relationships $relationships,
        Selector $selector,
        Ssh $ssh,
        SubCommandRunner $subCommandRunner
    ) {
        $this->api = $api;
        $this->activityService = $activityService;
        $this->config = $config;
        $this->git = $git;
        $this->localProject = $localProject;
        $this->questionHelper = $questionHelper;
        $this->relationships = $relationships;
        $this->selector = $selector;
        $this->ssh = $ssh;
        $this->subCommandRunner = $subCommandRunner;
        parent::__construct();
    }

    protected function configure()
    {
        $this->setAliases(['push'])
            ->setDescription('Push code to an environment')
            ->addArgument('source', InputArgument::OPTIONAL, 'The source ref: a branch name or commit hash', 'HEAD')
            ->addOption('target', null, InputOption::VALUE_REQUIRED, 'The target branch name')
            ->addOption('force', 'f', InputOption::VALUE_NONE, 'Allow non-fast-forward updates')
            ->addOption('force-with-lease', null, InputOption::VALUE_NONE, 'Allow non-fast-forward updates, if the remote-tracking branch is up to date')
            ->addOption('set-upstream', 'u', InputOption::VALUE_NONE, 'Set the target environment as the upstream for the source branch')
            ->addOption('branch', null, InputOption::VALUE_NONE, 'Create the environment as a branch')
            ->addOption('activate', null, InputOption::VALUE_NONE, 'Activate the environment after pushing')
<<<<<<< HEAD
            ->addOption('parent', null, InputOption::VALUE_REQUIRED, 'Set a new environment parent (only used with --activate)');

        $definition = $this->getDefinition();
        $this->selector->addEnvironmentOption($definition);
        $this->selector->addProjectOption($definition);
        $this->activityService->configureInput($definition);
        $this->ssh->configureInput($definition);

=======
            ->addOption('parent', null, InputOption::VALUE_REQUIRED, 'Set a new environment parent (only used with --activate or --branch)');
        $this->addWaitOptions();
        $this->addProjectOption()
            ->addEnvironmentOption();
        Ssh::configureInput($this->getDefinition());
>>>>>>> 785e9f4c
        $this->addExample('Push code to the current environment');
        $this->addExample('Push code, without waiting for deployment', '--no-wait');
        $this->addExample(
            'Push code and activate the environment as a child of \'develop\'',
            '--activate --parent develop'
        );
    }

    protected function execute(InputInterface $input, OutputInterface $output)
    {
        $selection = $this->selector->getSelection($input);
        $projectRoot = $this->selector->getProjectRoot();
        if (!$projectRoot) {
            throw new RootNotFoundException();
        }

        $this->git->setDefaultRepositoryDir($projectRoot);

        // Validate the source argument.
        $source = $input->getArgument('source');
        if ($source === '') {
            $this->stdErr->writeln('The <error><source></error> argument cannot be specified as an empty string.');
            return 1;
        } elseif (strpos($source, ':') !== false
            || !($sourceRevision = $this->git->execute(['rev-parse', '--verify', $source]))) {
            $this->stdErr->writeln(sprintf('Invalid source ref: <error>%s</error>', $source));
            return 1;
        }

        $this->stdErr->writeln(
            sprintf('Source revision: %s', $sourceRevision),
            OutputInterface::VERBOSITY_VERY_VERBOSE
        );

        // Find the target branch name (--target, the name of the current
        // environment, or the Git branch name).
        if ($input->getOption('target')) {
            $target = $input->getOption('target');
        } elseif ($selection->hasEnvironment()) {
            $target = $selection->getEnvironment()->id;
        } elseif ($currentBranch = $this->git->getCurrentBranch()) {
            $target = $currentBranch;
        } else {
            $this->stdErr->writeln('Could not determine target environment name.');
            return 1;
        }

        // Guard against accidental pushing to production.
        if ($target === 'master'
            && !$this->questionHelper->confirm(
                'Are you sure you want to push to the <comment>master</comment> (production) branch?'
            )) {
            return 1;
        }

        // Determine whether the target environment is new.
        $project = $selection->getProject();
        $targetEnvironment = $this->api->getEnvironment($target, $project);
        $this->stdErr->writeln(sprintf(
            'Pushing <info>%s</info> to the %s environment <info>%s</info>',
            $source,
            $targetEnvironment ? 'existing' : 'new',
            $target
        ));

        $activate = false;
        $createAsBranch = false;
        $parentId = null;
        if ($target !== 'master') {
            // Determine whether to create the environment as a branch.
            if (!$targetEnvironment) {
                $createAsBranch = $input->getOption('branch')
                    || ($input->isInteractive() && $questionHelper->confirm(sprintf(
                        'Create <info>%s</info> as an active branch?',
                        $target
                    )));
            }

            // Determine whether to activate the environment after pushing.
            if ($targetEnvironment && $targetEnvironment->status === 'inactive') {
                $activate = $input->getOption('activate')
                    || ($input->isInteractive() && $this->questionHelper->confirm(sprintf(
                        'Activate <info>%s</info> after pushing?',
                        $target
                    )));
            }

            // If activating, determine what the environment's parent should be.
<<<<<<< HEAD
            if ($activate) {
                $parentId = $input->getOption('parent');
                if (!$parentId) {
                    $autoCompleterValues = array_keys($this->api->getEnvironments($project));
                    $parentId = $autoCompleterValues === ['master']
                        ? 'master'
                        : $this->questionHelper->askInput('Parent environment', 'master', $autoCompleterValues);
=======
            if ($activate || $createAsBranch) {
                $parentId = $input->getOption('parent') ?: $this->findTargetParent($project, $targetEnvironment ?: null);
            }

            if ($createAsBranch) {
                $parentEnvironment = $this->api()->getEnvironment($parentId, $project);
                if (!$parentEnvironment) {
                    throw new \RuntimeException("Parent environment not found: $parentId");
>>>>>>> 785e9f4c
                }
                if (!$parentEnvironment->operationAvailable('branch', true)) {
                    $this->stdErr->writeln(sprintf(
                        'Operation not available: the environment %s cannot be branched.',
                        $this->api()->getEnvironmentLabel($parentEnvironment, 'error')
                    ));

                    if ($parentEnvironment->is_dirty) {
                        $this->stdErr->writeln('An activity is currently pending or in progress on the environment.');
                    } elseif (!$parentEnvironment->isActive()) {
                        $this->stdErr->writeln('The environment is not active.');
                    }

                    return 1;
                }

                $activity = $parentEnvironment->branch($target, $target);
                $this->stdErr->writeln(sprintf(
                    'Branched <info>%s</info> from parent %s',
                    $target,
                    $this->api()->getEnvironmentLabel($parentEnvironment)
                ));
                $this->debug(sprintf('Branch activity ID / state: %s / %s', $activity->id, $activity->state));
            }
        }

        // Ensure the correct Git remote exists.
        $this->localProject->ensureGitRemote($projectRoot, $project->getGitUrl());

        // Build the Git command.
        $gitArgs = [
            'push',
            $this->config->get('detection.git_remote_name'),
            $source . ':refs/heads/' . $target,
        ];
        foreach (['force', 'force-with-lease', 'set-upstream'] as $option) {
            if ($input->getOption($option)) {
                $gitArgs[] = '--' . $option;
            }
        }

        // Build the SSH command to use with Git.
        $extraSshOptions = [];
        $env = [];
        if (!$this->activityService->shouldWait($input)) {
            $extraSshOptions['SendEnv'] = 'PLATFORMSH_PUSH_NO_WAIT';
            $env['PLATFORMSH_PUSH_NO_WAIT'] = '1';
        }
        $this->git->setSshCommand($this->ssh->getSshCommand($extraSshOptions));

        // Push.
        $success = $this->git->execute($gitArgs, null, false, false, $env);
        if (!$success) {
            return 1;
        }

        // Clear some caches after pushing.
        $this->api->clearEnvironmentsCache($project->id);
        if ($selection->hasEnvironment()) {
            try {
                $sshUrl = $selection->getEnvironment()->getSshUrl();
                $this->relationships->clearCaches($sshUrl);
            } catch (EnvironmentStateException $e) {
                // Ignore environments with a missing SSH URL.
            }
        }

        if ($activate) {
            $args = [
                '--project' => $project->getUri(),
                '--environment' => $target,
                '--parent' => $parentId,
                '--yes' => true,
                '--no-wait' => $input->getOption('no-wait'),
            ];

            return $this->subCommandRunner->run('environment:activate', $args);
        }

        return 0;
    }

    /**
     * Determines the parent of the target environment (for activate / branch).
     *
     * @param Project          $project
     * @param Environment|null $targetEnvironment
     *
     * @return string The parent environment ID.
     */
    private function findTargetParent(Project $project, Environment $targetEnvironment = null) {
        $environments = $this->api()->getEnvironments($project);
        if ($targetEnvironment && $targetEnvironment->parent) {
            $defaultId = $targetEnvironment->parent;
        } elseif ($this->hasSelectedEnvironment()) {
            $defaultId = $this->getSelectedEnvironment()->id;
        } else {
            $defaultId = $this->api()->getDefaultEnvironmentId($environments);
        }
        if (array_keys($environments) === [$defaultId]) {
            return $defaultId;
        }
        $questionHelper = $this->getService('question_helper');

        return $questionHelper->askInput('Parent environment', $defaultId, array_keys($environments));
    }
}<|MERGE_RESOLUTION|>--- conflicted
+++ resolved
@@ -4,6 +4,7 @@
 namespace Platformsh\Cli\Command\Environment;
 
 use Platformsh\Cli\Command\CommandBase;
+use Platformsh\Cli\Console\Selection;
 use Platformsh\Cli\Exception\RootNotFoundException;
 use Platformsh\Cli\Local\LocalProject;
 use Platformsh\Cli\Service\ActivityService;
@@ -17,7 +18,6 @@
 use Platformsh\Cli\Service\SubCommandRunner;
 use Platformsh\Client\Exception\EnvironmentStateException;
 use Platformsh\Client\Model\Environment;
-use Platformsh\Client\Model\Project;
 use Symfony\Component\Console\Input\InputArgument;
 use Symfony\Component\Console\Input\InputInterface;
 use Symfony\Component\Console\Input\InputOption;
@@ -74,8 +74,7 @@
             ->addOption('set-upstream', 'u', InputOption::VALUE_NONE, 'Set the target environment as the upstream for the source branch')
             ->addOption('branch', null, InputOption::VALUE_NONE, 'Create the environment as a branch')
             ->addOption('activate', null, InputOption::VALUE_NONE, 'Activate the environment after pushing')
-<<<<<<< HEAD
-            ->addOption('parent', null, InputOption::VALUE_REQUIRED, 'Set a new environment parent (only used with --activate)');
+            ->addOption('parent', null, InputOption::VALUE_REQUIRED, 'Set a new environment parent (only used with --activate or --branch)');
 
         $definition = $this->getDefinition();
         $this->selector->addEnvironmentOption($definition);
@@ -83,18 +82,11 @@
         $this->activityService->configureInput($definition);
         $this->ssh->configureInput($definition);
 
-=======
-            ->addOption('parent', null, InputOption::VALUE_REQUIRED, 'Set a new environment parent (only used with --activate or --branch)');
-        $this->addWaitOptions();
-        $this->addProjectOption()
-            ->addEnvironmentOption();
-        Ssh::configureInput($this->getDefinition());
->>>>>>> 785e9f4c
         $this->addExample('Push code to the current environment');
         $this->addExample('Push code, without waiting for deployment', '--no-wait');
         $this->addExample(
             'Push code and activate the environment as a child of \'develop\'',
-            '--activate --parent develop'
+            '--branch --parent develop'
         );
     }
 
@@ -162,7 +154,7 @@
             // Determine whether to create the environment as a branch.
             if (!$targetEnvironment) {
                 $createAsBranch = $input->getOption('branch')
-                    || ($input->isInteractive() && $questionHelper->confirm(sprintf(
+                    || ($input->isInteractive() && $this->questionHelper->confirm(sprintf(
                         'Create <info>%s</info> as an active branch?',
                         $target
                     )));
@@ -178,29 +170,19 @@
             }
 
             // If activating, determine what the environment's parent should be.
-<<<<<<< HEAD
-            if ($activate) {
-                $parentId = $input->getOption('parent');
-                if (!$parentId) {
-                    $autoCompleterValues = array_keys($this->api->getEnvironments($project));
-                    $parentId = $autoCompleterValues === ['master']
-                        ? 'master'
-                        : $this->questionHelper->askInput('Parent environment', 'master', $autoCompleterValues);
-=======
             if ($activate || $createAsBranch) {
-                $parentId = $input->getOption('parent') ?: $this->findTargetParent($project, $targetEnvironment ?: null);
+                $parentId = $input->getOption('parent') ?: $this->findTargetParent($selection, $targetEnvironment ?: null);
             }
 
             if ($createAsBranch) {
-                $parentEnvironment = $this->api()->getEnvironment($parentId, $project);
+                $parentEnvironment = $this->api->getEnvironment($parentId, $project);
                 if (!$parentEnvironment) {
                     throw new \RuntimeException("Parent environment not found: $parentId");
->>>>>>> 785e9f4c
                 }
                 if (!$parentEnvironment->operationAvailable('branch', true)) {
                     $this->stdErr->writeln(sprintf(
                         'Operation not available: the environment %s cannot be branched.',
-                        $this->api()->getEnvironmentLabel($parentEnvironment, 'error')
+                        $this->api->getEnvironmentLabel($parentEnvironment, 'error')
                     ));
 
                     if ($parentEnvironment->is_dirty) {
@@ -216,7 +198,7 @@
                 $this->stdErr->writeln(sprintf(
                     'Branched <info>%s</info> from parent %s',
                     $target,
-                    $this->api()->getEnvironmentLabel($parentEnvironment)
+                    $this->api->getEnvironmentLabel($parentEnvironment)
                 ));
                 $this->debug(sprintf('Branch activity ID / state: %s / %s', $activity->id, $activity->state));
             }
@@ -281,25 +263,24 @@
     /**
      * Determines the parent of the target environment (for activate / branch).
      *
-     * @param Project          $project
+     * @param Selection        $selection
      * @param Environment|null $targetEnvironment
      *
      * @return string The parent environment ID.
      */
-    private function findTargetParent(Project $project, Environment $targetEnvironment = null) {
-        $environments = $this->api()->getEnvironments($project);
+    private function findTargetParent(Selection $selection, Environment $targetEnvironment = null) {
+        $environments = $this->api->getEnvironments($selection->getProject());
         if ($targetEnvironment && $targetEnvironment->parent) {
             $defaultId = $targetEnvironment->parent;
-        } elseif ($this->hasSelectedEnvironment()) {
-            $defaultId = $this->getSelectedEnvironment()->id;
+        } elseif ($selection->hasEnvironment()) {
+            $defaultId = $selection->getEnvironment()->id;
         } else {
-            $defaultId = $this->api()->getDefaultEnvironmentId($environments);
+            $defaultId = $this->api->getDefaultEnvironmentId($environments);
         }
         if (array_keys($environments) === [$defaultId]) {
             return $defaultId;
         }
-        $questionHelper = $this->getService('question_helper');
-
-        return $questionHelper->askInput('Parent environment', $defaultId, array_keys($environments));
+
+        return $this->questionHelper->askInput('Parent environment', $defaultId, array_keys($environments));
     }
 }
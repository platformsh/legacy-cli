--- conflicted
+++ resolved
@@ -5,6 +5,7 @@
 
 use Platformsh\Cli\Command\CommandBase;
 use Platformsh\Cli\Service\Api;
+use Platformsh\Cli\Service\Config;
 use Platformsh\Cli\Service\Selector;
 use Platformsh\Cli\Service\Shell;
 use Platformsh\Cli\Service\Ssh;
@@ -19,17 +20,20 @@
     protected static $defaultName = 'environment:ssh';
 
     private $api;
+    private $config;
     private $selector;
     private $shell;
     private $ssh;
 
     public function __construct(
         Api $api,
+        Config $config,
         Selector $selector,
         Shell $shell,
         Ssh $ssh
     ) {
         $this->api = $api;
+        $this->config = $config;
         $this->selector = $selector;
         $this->shell = $shell;
         $this->ssh = $ssh;
@@ -41,9 +45,8 @@
      */
     protected function configure()
     {
-<<<<<<< HEAD
         $this->setAliases(['ssh'])
-            ->addArgument('cmd', InputArgument::OPTIONAL, 'A command to run on the environment.')
+            ->addArgument('cmd', InputArgument::OPTIONAL | InputArgument::IS_ARRAY, 'A command to run on the environment.')
             ->addOption('pipe', null, InputOption::VALUE_NONE, 'Output the SSH URL only.')
             ->addOption('all', null, InputOption::VALUE_NONE, 'Output all SSH URLs (for every app).')
             ->setDescription('SSH to the current environment');
@@ -52,24 +55,10 @@
         $this->selector->addAllOptions($definition, true);
         $this->ssh->configureInput($definition);
 
-        $this->addExample('Read recent messages in the deploy log', "'tail /var/log/deploy.log'");
-=======
-        $this
-            ->setName('environment:ssh')
-            ->setAliases(['ssh'])
-            ->addArgument('cmd', InputArgument::OPTIONAL | InputArgument::IS_ARRAY, 'A command to run on the environment.')
-            ->addOption('pipe', null, InputOption::VALUE_NONE, 'Output the SSH URL only.')
-            ->addOption('all', null, InputOption::VALUE_NONE, 'Output all SSH URLs (for every app).')
-            ->setDescription('SSH to the current environment');
-        $this->addProjectOption()
-             ->addEnvironmentOption()
-             ->addRemoteContainerOptions();
-        Ssh::configureInput($this->getDefinition());
->>>>>>> 785e9f4c
         $this->addExample('Open a shell over SSH');
         $this->addExample('List files', 'ls');
         $this->addExample("Monitor the app log (use '--' before options)", 'tail /var/log/app.log -- -n50 -f');
-        $envPrefix = $this->config()->get('service.env_prefix');
+        $envPrefix = $this->config->get('service.env_prefix');
         $this->addExample('Display relationships (use quotes for complex syntax)', "'echo \${$envPrefix}RELATIONSHIPS | base64 --decode'");
     }
 

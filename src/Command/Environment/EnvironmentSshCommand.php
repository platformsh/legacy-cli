<?php

declare(strict_types=1);

namespace Platformsh\Cli\Command\Environment;

use Platformsh\Cli\Selector\Selector;
use Platformsh\Cli\Selector\SelectorConfig;
use Platformsh\Cli\Service\Api;
use Platformsh\Cli\Service\Config;
use Platformsh\Cli\Service\Shell;
use Platformsh\Cli\Service\SshDiagnostics;
use Platformsh\Cli\Command\CommandBase;
use Platformsh\Cli\Service\Ssh;
use Platformsh\Cli\Util\OsUtil;
use Platformsh\Client\Exception\EnvironmentStateException;
use Symfony\Component\Console\Attribute\AsCommand;
use Symfony\Component\Console\Exception\InvalidArgumentException;
use Symfony\Component\Console\Input\InputArgument;
use Symfony\Component\Console\Input\InputInterface;
use Symfony\Component\Console\Input\InputOption;
use Symfony\Component\Console\Output\OutputInterface;

#[AsCommand(name: 'environment:ssh', description: 'SSH to the current environment', aliases: ['ssh'])]
class EnvironmentSshCommand extends CommandBase
{
    public function __construct(private readonly Api $api, private readonly Config $config, private readonly Selector $selector, private readonly Shell $shell, private readonly Ssh $ssh, private readonly SshDiagnostics $sshDiagnostics)
    {
        parent::__construct();
    }

    protected function configure(): void
    {
        $this
            ->addArgument('cmd', InputArgument::OPTIONAL | InputArgument::IS_ARRAY, 'A command to run on the environment.')
            ->addOption('pipe', null, InputOption::VALUE_NONE, 'Output the SSH URL only.')
            ->addOption('all', null, InputOption::VALUE_NONE, 'Output all SSH URLs (for every app).')
            ->addOption('option', 'o', InputOption::VALUE_REQUIRED | InputOption::VALUE_IS_ARRAY, 'Pass an extra option to SSH');
        $this->selector->addProjectOption($this->getDefinition());
        $this->selector->addEnvironmentOption($this->getDefinition());
        $this->selector->addRemoteContainerOptions($this->getDefinition());
        $this->addCompleter($this->selector);
        Ssh::configureInput($this->getDefinition());
        $this->addExample('Open a shell over SSH');
        $this->addExample('Pass an extra option to SSH', "-o 'RequestTTY force'");
        $this->addExample('List files', 'ls');
        $this->addExample("Monitor the app log (use '--' before flags)", 'tail /var/log/app.log -- -n50 -f');
        $envPrefix = $this->config->getStr('service.env_prefix');
        $this->addExample('Display relationships (use quotes for complex syntax)', "'echo \${$envPrefix}RELATIONSHIPS | base64 --decode'");
    }

    protected function execute(InputInterface $input, OutputInterface $output): int
    {
        try {
            $selection = $this->selector->getSelection($input, new SelectorConfig(chooseEnvFilter: SelectorConfig::filterEnvsMaybeActive()));
            $environment = $selection->getEnvironment();

            if ($input->getOption('all')) {
                $output->writeln(array_values($environment->getSshUrls()));

                return 0;
            }

            $container = $selection->getRemoteContainer();

            $sshUrl = $container->getSshUrl($input->getOption('instance'));
        } catch (EnvironmentStateException $e) {
            $environment = $e->getEnvironment();
            switch ($environment->status) {
                case 'inactive':
                    $this->stdErr->writeln(sprintf('The environment %s is inactive, so an SSH connection is not possible.', $this->api->getEnvironmentLabel($e->getEnvironment(), 'error')));
                    if (!$e->getEnvironment()->has_code) {
                        $this->stdErr->writeln('');
                        $this->stdErr->writeln('Push code to the environment to activate it.');
                    }
                    return 1;

                case 'paused':
                    $this->stdErr->writeln(sprintf('The environment %s is paused, so an SSH connection is not possible.', $this->api->getEnvironmentLabel($e->getEnvironment(), 'error')));
                    if ($this->config->isCommandEnabled('environment:resume')) {
                        $this->stdErr->writeln('');
<<<<<<< HEAD
                        $this->stdErr->writeln(sprintf('Resume the environment by running: <info>%s environment:resume -e %s</info>', $this->config->getStr('application.executable'), OsUtil::escapeShellArg($environment->id)));
=======
                        $this->stdErr->writeln(sprintf('Resume the environment by running: <info>%s env:resume -e %s</info>', $this->config()->get('application.executable'), OsUtil::escapeShellArg($environment->id)));
>>>>>>> 82214198
                    }
                    return 1;
            }
            throw $e;
        } catch (\InvalidArgumentException $e) {
            // Use Symfony's exception to print usage information.
            throw $e instanceof InvalidArgumentException ? $e : new InvalidArgumentException($e->getMessage());
        }

        if ($input->getOption('pipe')) {
            $output->write($sshUrl);
            return 0;
        }

        $remoteCommand = $input->getArgument('cmd');
        if (empty($remoteCommand) && $this->runningViaMulti) {
            throw new InvalidArgumentException('The cmd argument is required when running via "multi"');
        }
        $command = $this->ssh->getSshCommand($sshUrl, $input->getOption('option'), $remoteCommand);

        $start = \time();

        $exitCode = $this->shell->executeSimple($command, null, $this->ssh->getEnv());
        if ($exitCode !== 0) {
            if ($selection->getProject()->isSuspended()) {
                $this->stdErr->writeln('');
                $this->api->warnIfSuspended($selection->getProject());
                return $exitCode;
            }

            $diagnostics = $this->sshDiagnostics;
            $diagnostics->diagnoseFailureWithTest($sshUrl, $start, $exitCode);
        }

        return $exitCode;
    }
}<|MERGE_RESOLUTION|>--- conflicted
+++ resolved
@@ -79,11 +79,7 @@
                     $this->stdErr->writeln(sprintf('The environment %s is paused, so an SSH connection is not possible.', $this->api->getEnvironmentLabel($e->getEnvironment(), 'error')));
                     if ($this->config->isCommandEnabled('environment:resume')) {
                         $this->stdErr->writeln('');
-<<<<<<< HEAD
-                        $this->stdErr->writeln(sprintf('Resume the environment by running: <info>%s environment:resume -e %s</info>', $this->config->getStr('application.executable'), OsUtil::escapeShellArg($environment->id)));
-=======
-                        $this->stdErr->writeln(sprintf('Resume the environment by running: <info>%s env:resume -e %s</info>', $this->config()->get('application.executable'), OsUtil::escapeShellArg($environment->id)));
->>>>>>> 82214198
+                        $this->stdErr->writeln(sprintf('Resume the environment by running: <info>%s env:resume -e %s</info>', $this->config->getStr('application.executable'), OsUtil::escapeShellArg($environment->id)));
                     }
                     return 1;
             }

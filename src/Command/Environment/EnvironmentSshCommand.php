--- conflicted
+++ resolved
@@ -4,6 +4,7 @@
 namespace Platformsh\Cli\Command\Environment;
 
 use Platformsh\Cli\Command\CommandBase;
+use Platformsh\Cli\Service\Api;
 use Platformsh\Cli\Service\Selector;
 use Platformsh\Cli\Service\Shell;
 use Platformsh\Cli\Service\Ssh;
@@ -17,15 +18,18 @@
 {
     protected static $defaultName = 'environment:ssh';
 
+    private $api;
     private $selector;
     private $shell;
     private $ssh;
 
     public function __construct(
+        Api $api,
         Selector $selector,
         Shell $shell,
         Ssh $ssh
     ) {
+        $this->api = $api;
         $this->selector = $selector;
         $this->shell = $shell;
         $this->ssh = $ssh;
@@ -42,19 +46,12 @@
             ->addOption('pipe', null, InputOption::VALUE_NONE, 'Output the SSH URL only.')
             ->addOption('all', null, InputOption::VALUE_NONE, 'Output all SSH URLs (for every app).')
             ->setDescription('SSH to the current environment');
-<<<<<<< HEAD
 
         $definition = $this->getDefinition();
         $this->selector->addAllOptions($definition);
+        $this->addOption('worker', null, InputOption::VALUE_REQUIRED, 'SSH to a worker');
         $this->ssh->configureInput($definition);
 
-=======
-        $this->addProjectOption()
-             ->addEnvironmentOption()
-             ->addAppOption();
-        $this->addOption('worker', null, InputOption::VALUE_REQUIRED, 'SSH to a worker');
-        Ssh::configureInput($this->getDefinition());
->>>>>>> a4663889
         $this->addExample('Read recent messages in the deploy log', "'tail /var/log/deploy.log'");
         $this->addExample('Open a shell over SSH');
     }
@@ -70,15 +67,12 @@
             return 0;
         }
 
-<<<<<<< HEAD
-        $sshUrl = $environment->getSshUrl($selection->getAppName());
-=======
-        $appName = $this->selectApp($input);
+        $appName = $selection->getAppName();
         $sshUrl = $environment->getSshUrl($appName);
 
         if ($worker = $input->getOption('worker')) {
             // Validate the worker.
-            $deployment = $this->api()->getCurrentDeployment($environment);
+            $deployment = $this->api->getCurrentDeployment($environment);
             try {
                 $deployment->getWorker($appName . '--' . $worker);
             } catch (\InvalidArgumentException $e) {
@@ -89,10 +83,10 @@
             list($username, $rest) = explode('@', $sshUrl, 2);
             $sshUrl = $username . '--' . $worker . '@' . $rest;
         }
->>>>>>> a4663889
 
         if ($input->getOption('pipe')) {
             $output->write($sshUrl);
+
             return 0;
         }
 

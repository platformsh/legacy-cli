<?php
declare(strict_types=1);

namespace Platformsh\Cli\Command\Environment;

use Platformsh\Cli\Command\CommandBase;
use Platformsh\Cli\Local\BuildFlavor\Drupal;
use Platformsh\Cli\Model\AppConfig;
use Platformsh\Cli\Service\Api;
use Platformsh\Cli\Service\Config;
use Platformsh\Cli\Service\RemoteEnvVars;
use Platformsh\Cli\Service\Selector;
use Platformsh\Cli\Service\Shell;
use Platformsh\Cli\Service\Ssh;
use Platformsh\Cli\Util\OsUtil;
use Symfony\Component\Console\Input\InputArgument;
use Symfony\Component\Console\Input\InputInterface;
use Symfony\Component\Console\Output\OutputInterface;
use Symfony\Component\Console\Terminal;

class EnvironmentDrushCommand extends CommandBase
{
    protected static $defaultName = 'environment:drush';

    private $api;
    private $config;
    private $remoteEnvVars;
    private $selector;
    private $shell;
    private $ssh;

    public function __construct(
        Api $api,
        Config $config,
        RemoteEnvVars $remoteEnvVars,
        Selector $selector,
        Shell $shell,
        Ssh $ssh
    ) {
        $this->api = $api;
        $this->config = $config;
        $this->remoteEnvVars = $remoteEnvVars;
        $this->selector = $selector;
        $this->shell = $shell;
        $this->ssh = $ssh;
        parent::__construct();
    }

    protected function configure()
    {
        $this->setAliases(['drush'])
            ->setDescription('Run a drush command on the remote environment')
<<<<<<< HEAD
            ->addArgument('cmd', InputArgument::OPTIONAL, 'A command and arguments to pass to Drush', 'status');

        $definition = $this->getDefinition();
        $this->selector->addEnvironmentOption($definition);
        $this->selector->addProjectOption($definition);
        $this->ssh->configureInput($definition);

        $this->addExample('Run "drush status" on the remote environment');
        $this->addExample('Enable the Overlay module on the remote environment', "'en overlay'");
=======
            ->addArgument('cmd', InputArgument::OPTIONAL | InputArgument::IS_ARRAY, 'A command to pass to Drush', ['status']);
        $this->addProjectOption()
             ->addEnvironmentOption()
             ->addAppOption();
        Ssh::configureInput($this->getDefinition());
        $this->addExample('Run "drush status" on the remote environment', 'status');
        $this->addExample('Enable the Overlay module on the remote environment', 'en overlay');
        $this->addExample('Get a one-time login link for name@example.com (use quotes for complex commands)', "'user-login --mail=name@example.com'");
>>>>>>> 785e9f4c
    }

    public function isHidden()
    {
        // Hide this command in the list if the project is not Drupal.
        $projectRoot = $this->selector->getProjectRoot();
        if ($projectRoot && !Drupal::isDrupal($projectRoot)) {
            return true;
        }

        return parent::isHidden();
    }

    protected function execute(InputInterface $input, OutputInterface $output)
    {
        $selection = $this->selector->getSelection($input);

        $drushCommand = $input->getArgument('cmd');
        if (is_array($drushCommand)) {
            $drushCommand = implode(' ', $drushCommand);
        }

        // Pass through options that the CLI shares with Drush.
        foreach (['yes', 'no', 'quiet'] as $option) {
            if ($input->getOption($option) && !preg_match('/\b' . preg_quote($option) . '\b/', $drushCommand)) {
                $drushCommand .= " --$option";
            }
        }
        if (!preg_match('/\b((verbose|debug|quiet)\b|-v)/', $drushCommand)) {
            if ($output->getVerbosity() >= OutputInterface::VERBOSITY_DEBUG ) {
                $drushCommand .= " --debug";
            } elseif ($output->getVerbosity() >= OutputInterface::VERBOSITY_VERY_VERBOSE) {
                $drushCommand .= " --verbose";
            } elseif ($output->getVerbosity() >= OutputInterface::VERBOSITY_VERBOSE) {
                $drushCommand .= " --verbose";
            } elseif ($output->getVerbosity() == OutputInterface::VERBOSITY_QUIET) {
                $drushCommand .= " --quiet";
            }
        }

<<<<<<< HEAD
        $appName = $selection->getAppName();
        $selectedEnvironment = $selection->getEnvironment();
        $sshUrl = $selectedEnvironment->getSshUrl($appName);
=======
        $appContainer = $this->selectRemoteContainer($input, false);
        $host = $this->selectHost($input, false, $appContainer);
        $appName = $appContainer->getName();

        $selectedEnvironment = $this->getSelectedEnvironment();
>>>>>>> 785e9f4c

        $deployment = $this->api->getCurrentDeployment($selectedEnvironment);

        // Use the PLATFORM_DOCUMENT_ROOT environment variable, if set, to
        // determine the path to Drupal.
<<<<<<< HEAD
        $documentRoot = $this->remoteEnvVars->getEnvVar('DOCUMENT_ROOT', $sshUrl);
=======
        /** @var \Platformsh\Cli\Service\RemoteEnvVars $envVarsService */
        $envVarsService = $this->getService('remote_env_vars');
        $documentRoot = $envVarsService->getEnvVar('DOCUMENT_ROOT', $host);
>>>>>>> 785e9f4c
        if ($documentRoot !== '') {
            $drupalRoot = $documentRoot;
        } else {
            // Fall back to a combination of the document root (from the
            // deployment configuration) and the PLATFORM_APP_DIR variable.
<<<<<<< HEAD
            $appDir = $this->remoteEnvVars->getEnvVar('APP_DIR', $sshUrl) ?: '/app';
=======
            $appDir = $envVarsService->getEnvVar('APP_DIR', $host) ?: '/app';
>>>>>>> 785e9f4c

            $remoteApp = $deployment->getWebApp($appName);
            $relativeDocRoot = AppConfig::fromWebApp($remoteApp)->getDocumentRoot();

            $drupalRoot = $appDir . '/' . $relativeDocRoot;
        }

        $columns = (new Terminal())->getWidth();

        $sshDrushCommand = "COLUMNS=$columns drush --root=" . OsUtil::escapePosixShellArg($drupalRoot);
        if ($siteUrl = $this->api->getSiteUrl($selectedEnvironment, $appName, $deployment)) {
            $sshDrushCommand .= " --uri=" . OsUtil::escapePosixShellArg($siteUrl);
        }
        $sshDrushCommand .= ' ' . $drushCommand;

<<<<<<< HEAD
        $command = $this->ssh->getSshCommand()
            . ' ' . escapeshellarg($sshUrl)
            . ' ' . escapeshellarg($sshDrushCommand);

        return $this->shell->executeSimple($command);
=======
        return $host->runCommandDirect($sshDrushCommand);
>>>>>>> 785e9f4c
    }
}<|MERGE_RESOLUTION|>--- conflicted
+++ resolved
@@ -50,26 +50,16 @@
     {
         $this->setAliases(['drush'])
             ->setDescription('Run a drush command on the remote environment')
-<<<<<<< HEAD
-            ->addArgument('cmd', InputArgument::OPTIONAL, 'A command and arguments to pass to Drush', 'status');
+            ->addArgument('cmd', InputArgument::OPTIONAL | InputArgument::IS_ARRAY, 'A command to pass to Drush', ['status']);
 
         $definition = $this->getDefinition();
         $this->selector->addEnvironmentOption($definition);
         $this->selector->addProjectOption($definition);
         $this->ssh->configureInput($definition);
 
-        $this->addExample('Run "drush status" on the remote environment');
-        $this->addExample('Enable the Overlay module on the remote environment', "'en overlay'");
-=======
-            ->addArgument('cmd', InputArgument::OPTIONAL | InputArgument::IS_ARRAY, 'A command to pass to Drush', ['status']);
-        $this->addProjectOption()
-             ->addEnvironmentOption()
-             ->addAppOption();
-        Ssh::configureInput($this->getDefinition());
         $this->addExample('Run "drush status" on the remote environment', 'status');
         $this->addExample('Enable the Overlay module on the remote environment', 'en overlay');
         $this->addExample('Get a one-time login link for name@example.com (use quotes for complex commands)', "'user-login --mail=name@example.com'");
->>>>>>> 785e9f4c
     }
 
     public function isHidden()
@@ -110,41 +100,19 @@
             }
         }
 
-<<<<<<< HEAD
-        $appName = $selection->getAppName();
-        $selectedEnvironment = $selection->getEnvironment();
-        $sshUrl = $selectedEnvironment->getSshUrl($appName);
-=======
-        $appContainer = $this->selectRemoteContainer($input, false);
-        $host = $this->selectHost($input, false, $appContainer);
-        $appName = $appContainer->getName();
-
-        $selectedEnvironment = $this->getSelectedEnvironment();
->>>>>>> 785e9f4c
-
-        $deployment = $this->api->getCurrentDeployment($selectedEnvironment);
+        $deployment = $this->api->getCurrentDeployment($selection->getEnvironment());
 
         // Use the PLATFORM_DOCUMENT_ROOT environment variable, if set, to
         // determine the path to Drupal.
-<<<<<<< HEAD
-        $documentRoot = $this->remoteEnvVars->getEnvVar('DOCUMENT_ROOT', $sshUrl);
-=======
-        /** @var \Platformsh\Cli\Service\RemoteEnvVars $envVarsService */
-        $envVarsService = $this->getService('remote_env_vars');
-        $documentRoot = $envVarsService->getEnvVar('DOCUMENT_ROOT', $host);
->>>>>>> 785e9f4c
+        $documentRoot = $this->remoteEnvVars->getEnvVar('DOCUMENT_ROOT', $selection->getHost());
         if ($documentRoot !== '') {
             $drupalRoot = $documentRoot;
         } else {
             // Fall back to a combination of the document root (from the
             // deployment configuration) and the PLATFORM_APP_DIR variable.
-<<<<<<< HEAD
-            $appDir = $this->remoteEnvVars->getEnvVar('APP_DIR', $sshUrl) ?: '/app';
-=======
-            $appDir = $envVarsService->getEnvVar('APP_DIR', $host) ?: '/app';
->>>>>>> 785e9f4c
+            $appDir = $this->remoteEnvVars->getEnvVar('APP_DIR', $selection->getHost()) ?: '/app';
 
-            $remoteApp = $deployment->getWebApp($appName);
+            $remoteApp = $deployment->getWebApp($selection->getAppName());
             $relativeDocRoot = AppConfig::fromWebApp($remoteApp)->getDocumentRoot();
 
             $drupalRoot = $appDir . '/' . $relativeDocRoot;
@@ -152,20 +120,12 @@
 
         $columns = (new Terminal())->getWidth();
 
-        $sshDrushCommand = "COLUMNS=$columns drush --root=" . OsUtil::escapePosixShellArg($drupalRoot);
-        if ($siteUrl = $this->api->getSiteUrl($selectedEnvironment, $appName, $deployment)) {
-            $sshDrushCommand .= " --uri=" . OsUtil::escapePosixShellArg($siteUrl);
+        $command = "COLUMNS=$columns drush --root=" . OsUtil::escapePosixShellArg($drupalRoot);
+        if ($siteUrl = $this->api->getSiteUrl($selection->getEnvironment(), $selection->getAppName(), $deployment)) {
+            $command .= " --uri=" . OsUtil::escapePosixShellArg($siteUrl);
         }
-        $sshDrushCommand .= ' ' . $drushCommand;
+        $command .= ' ' . $drushCommand;
 
-<<<<<<< HEAD
-        $command = $this->ssh->getSshCommand()
-            . ' ' . escapeshellarg($sshUrl)
-            . ' ' . escapeshellarg($sshDrushCommand);
-
-        return $this->shell->executeSimple($command);
-=======
-        return $host->runCommandDirect($sshDrushCommand);
->>>>>>> 785e9f4c
+        return $selection->getHost()->runCommandDirect($command);
     }
 }
<?php
declare(strict_types=1);

namespace Platformsh\Cli\Command\Environment;

use Platformsh\Cli\Command\CommandBase;
use Platformsh\Cli\Local\BuildFlavor\Drupal;
use Platformsh\Cli\Model\AppConfig;
use Platformsh\Cli\Service\Api;
use Platformsh\Cli\Service\Config;
use Platformsh\Cli\Service\Selector;
use Platformsh\Cli\Service\Shell;
use Platformsh\Cli\Service\Ssh;
use Platformsh\Cli\Util\OsUtil;
use Symfony\Component\Console\Input\InputArgument;
use Symfony\Component\Console\Input\InputInterface;
use Symfony\Component\Console\Output\OutputInterface;
use Symfony\Component\Console\Terminal;

class EnvironmentDrushCommand extends CommandBase
{
    protected static $defaultName = 'environment:drush';

    private $api;
    private $config;
    private $selector;
    private $shell;
    private $ssh;

    public function __construct(
        Api $api,
        Config $config,
        Selector $selector,
        Shell $shell,
        Ssh $ssh
    ) {
        $this->api = $api;
        $this->config = $config;
        $this->selector = $selector;
        $this->shell = $shell;
        $this->ssh = $ssh;
        parent::__construct();
    }

    protected function configure()
    {
        $this->setAliases(['drush'])
            ->setDescription('Run a drush command on the remote environment')
            ->addArgument('cmd', InputArgument::OPTIONAL, 'A command and arguments to pass to Drush', 'status');

        $definition = $this->getDefinition();
        $this->selector->addEnvironmentOption($definition);
        $this->selector->addProjectOption($definition);
        $this->ssh->configureInput($definition);

        $this->addExample('Run "drush status" on the remote environment');
        $this->addExample('Enable the Overlay module on the remote environment', "'en overlay'");
    }

    public function isHidden()
    {
        // Hide this command in the list if the project is not Drupal.
        $projectRoot = $this->selector->getProjectRoot();
        if ($projectRoot && !Drupal::isDrupal($projectRoot)) {
            return true;
        }

        return parent::isHidden();
    }

    protected function execute(InputInterface $input, OutputInterface $output)
    {
        $selection = $this->selector->getSelection($input);

        $drushCommand = $input->getArgument('cmd');

        // Pass through options that the CLI shares with Drush.
        foreach (['yes', 'no', 'quiet'] as $option) {
            if ($input->getOption($option)) {
                $drushCommand .= " --$option";
            }
        }
        if ($output->getVerbosity() >= OutputInterface::VERBOSITY_DEBUG) {
            $drushCommand .= " --debug";
        } elseif ($output->getVerbosity() >= OutputInterface::VERBOSITY_VERY_VERBOSE) {
            $drushCommand .= " --verbose";
        } elseif ($output->getVerbosity() >= OutputInterface::VERBOSITY_VERBOSE) {
            $drushCommand .= " --verbose";
        } elseif ($output->getVerbosity() == OutputInterface::VERBOSITY_QUIET) {
            $drushCommand .= " --quiet";
        }

        $appName = $selection->getAppName();
        $selectedEnvironment = $selection->getEnvironment();
        $sshUrl = $selectedEnvironment->getSshUrl($appName);

<<<<<<< HEAD
        // Get the document root for the application, to find the Drupal root.
        $deployment = $this->api->getCurrentDeployment($selectedEnvironment);
        $remoteApp = $deployment->getWebApp($appName);
        $relativeDocRoot = AppConfig::fromWebApp($remoteApp)->getDocumentRoot();

        // Use the PLATFORM_DOCUMENT_ROOT environment variable, if set, to
        // determine the path to Drupal. Fall back to a combination of the known
        // document root and the PLATFORM_APP_DIR variable.
        $envPrefix = (string) $this->config->get('service.env_prefix');
        $appRoot = sprintf('${%sAPP_DIR:-/app}', $envPrefix);
        $drupalRoot = sprintf('${%sDOCUMENT_ROOT:-%s}', $envPrefix, $appRoot . '/' . $relativeDocRoot);

        $columns = (new Terminal())->getWidth();

        $sshDrushCommand = "COLUMNS=$columns drush --root=\"$drupalRoot\"";
        if ($siteUrl = $this->api->getSiteUrl($selectedEnvironment, $appName, $deployment)) {
=======
        $deployment = $this->api()->getCurrentDeployment($selectedEnvironment);

        // Use the PLATFORM_DOCUMENT_ROOT environment variable, if set, to
        // determine the path to Drupal.
        /** @var \Platformsh\Cli\Service\RemoteEnvVars $envVarsService */
        $envVarsService = $this->getService('remote_env_vars');
        $documentRoot = $envVarsService->getEnvVar('DOCUMENT_ROOT', $sshUrl);
        if ($documentRoot !== '') {
            $drupalRoot = $documentRoot;
        } else {
            // Fall back to a combination of the document root (from the
            // deployment configuration) and the PLATFORM_APP_DIR variable.
            $appDir = $envVarsService->getEnvVar('APP_DIR', $sshUrl) ?: '/app';

            $remoteApp = $deployment->getWebApp($appName);
            $relativeDocRoot = AppConfig::fromWebApp($remoteApp)->getDocumentRoot();

            $drupalRoot = $appDir . '/' . $relativeDocRoot;
        }

        $columns = (new Terminal())->getWidth();

        $sshDrushCommand = "COLUMNS=$columns drush --root=" . OsUtil::escapePosixShellArg($drupalRoot);
        if ($siteUrl = $this->api()->getSiteUrl($selectedEnvironment, $appName, $deployment)) {
>>>>>>> dbff3538
            $sshDrushCommand .= " --uri=" . OsUtil::escapePosixShellArg($siteUrl);
        }
        $sshDrushCommand .= ' ' . $drushCommand;

        $command = $this->ssh->getSshCommand()
            . ' ' . escapeshellarg($sshUrl)
            . ' ' . escapeshellarg($sshDrushCommand);

        return $this->shell->executeSimple($command);
    }
}<|MERGE_RESOLUTION|>--- conflicted
+++ resolved
@@ -8,6 +8,7 @@
 use Platformsh\Cli\Model\AppConfig;
 use Platformsh\Cli\Service\Api;
 use Platformsh\Cli\Service\Config;
+use Platformsh\Cli\Service\RemoteEnvVars;
 use Platformsh\Cli\Service\Selector;
 use Platformsh\Cli\Service\Shell;
 use Platformsh\Cli\Service\Ssh;
@@ -23,6 +24,7 @@
 
     private $api;
     private $config;
+    private $remoteEnvVars;
     private $selector;
     private $shell;
     private $ssh;
@@ -30,12 +32,14 @@
     public function __construct(
         Api $api,
         Config $config,
+        RemoteEnvVars $remoteEnvVars,
         Selector $selector,
         Shell $shell,
         Ssh $ssh
     ) {
         $this->api = $api;
         $this->config = $config;
+        $this->remoteEnvVars = $remoteEnvVars;
         $this->selector = $selector;
         $this->shell = $shell;
         $this->ssh = $ssh;
@@ -94,37 +98,17 @@
         $selectedEnvironment = $selection->getEnvironment();
         $sshUrl = $selectedEnvironment->getSshUrl($appName);
 
-<<<<<<< HEAD
-        // Get the document root for the application, to find the Drupal root.
         $deployment = $this->api->getCurrentDeployment($selectedEnvironment);
-        $remoteApp = $deployment->getWebApp($appName);
-        $relativeDocRoot = AppConfig::fromWebApp($remoteApp)->getDocumentRoot();
-
-        // Use the PLATFORM_DOCUMENT_ROOT environment variable, if set, to
-        // determine the path to Drupal. Fall back to a combination of the known
-        // document root and the PLATFORM_APP_DIR variable.
-        $envPrefix = (string) $this->config->get('service.env_prefix');
-        $appRoot = sprintf('${%sAPP_DIR:-/app}', $envPrefix);
-        $drupalRoot = sprintf('${%sDOCUMENT_ROOT:-%s}', $envPrefix, $appRoot . '/' . $relativeDocRoot);
-
-        $columns = (new Terminal())->getWidth();
-
-        $sshDrushCommand = "COLUMNS=$columns drush --root=\"$drupalRoot\"";
-        if ($siteUrl = $this->api->getSiteUrl($selectedEnvironment, $appName, $deployment)) {
-=======
-        $deployment = $this->api()->getCurrentDeployment($selectedEnvironment);
 
         // Use the PLATFORM_DOCUMENT_ROOT environment variable, if set, to
         // determine the path to Drupal.
-        /** @var \Platformsh\Cli\Service\RemoteEnvVars $envVarsService */
-        $envVarsService = $this->getService('remote_env_vars');
-        $documentRoot = $envVarsService->getEnvVar('DOCUMENT_ROOT', $sshUrl);
+        $documentRoot = $this->remoteEnvVars->getEnvVar('DOCUMENT_ROOT', $sshUrl);
         if ($documentRoot !== '') {
             $drupalRoot = $documentRoot;
         } else {
             // Fall back to a combination of the document root (from the
             // deployment configuration) and the PLATFORM_APP_DIR variable.
-            $appDir = $envVarsService->getEnvVar('APP_DIR', $sshUrl) ?: '/app';
+            $appDir = $this->remoteEnvVars->getEnvVar('APP_DIR', $sshUrl) ?: '/app';
 
             $remoteApp = $deployment->getWebApp($appName);
             $relativeDocRoot = AppConfig::fromWebApp($remoteApp)->getDocumentRoot();
@@ -135,8 +119,7 @@
         $columns = (new Terminal())->getWidth();
 
         $sshDrushCommand = "COLUMNS=$columns drush --root=" . OsUtil::escapePosixShellArg($drupalRoot);
-        if ($siteUrl = $this->api()->getSiteUrl($selectedEnvironment, $appName, $deployment)) {
->>>>>>> dbff3538
+        if ($siteUrl = $this->api->getSiteUrl($selectedEnvironment, $appName, $deployment)) {
             $sshDrushCommand .= " --uri=" . OsUtil::escapePosixShellArg($siteUrl);
         }
         $sshDrushCommand .= ' ' . $drushCommand;

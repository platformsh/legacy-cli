<?php
declare(strict_types=1);

namespace Platformsh\Cli\Command\Environment;

use Platformsh\Cli\Command\CommandBase;
use Platformsh\Cli\Service\ActivityService;
use Platformsh\Cli\Service\Api;
use Platformsh\Cli\Service\Config;
use Platformsh\Cli\Service\QuestionHelper;
use Platformsh\Cli\Service\Selector;
use Platformsh\Cli\Console\ArrayArgument;
use Platformsh\Cli\Util\Wildcard;
use Platformsh\Client\Model\Environment;
use Platformsh\Client\Model\Project;
use Symfony\Component\Console\Input\InputArgument;
use Symfony\Component\Console\Input\InputInterface;
use Symfony\Component\Console\Input\InputOption;
use Symfony\Component\Console\Output\OutputInterface;

class EnvironmentDeleteCommand extends CommandBase
{
    protected static $defaultName = 'environment:delete';
    protected static $defaultDescription = 'Delete one or more environments';

    private $api;
    private $activityService;
    private $config;
    private $questionHelper;
    private $selector;

    public function __construct(
        Api $api,
        ActivityService $activityService,
        Config $config,
        QuestionHelper $questionHelper,
        Selector $selector
    ) {
        $this->api = $api;
        $this->activityService = $activityService;
        $this->config = $config;
        $this->questionHelper = $questionHelper;
        $this->selector = $selector;
        parent::__construct();
        $this->setHiddenAliases(['environment:deactivate']);
    }

    protected function configure()
    {
        $this->addArgument('environment', InputArgument::IS_ARRAY, "The environment(s) to delete.\nThe % character may be used as a wildcard." . "\n" . ArrayArgument::SPLIT_HELP)
            ->addOption('delete-branch', null, InputOption::VALUE_NONE, 'Delete the remote Git branch(es)')
            ->addOption('no-delete-branch', null, InputOption::VALUE_NONE, 'Do not delete the remote Git branch(es)')
            ->addOption('type', null, InputOption::VALUE_REQUIRED | InputOption::VALUE_IS_ARRAY, 'Delete all environments of a type (adding to any others selected)' . "\n" . ArrayArgument::SPLIT_HELP)
            ->addOption('only-type', 't', InputOption::VALUE_REQUIRED | InputOption::VALUE_IS_ARRAY, 'Only delete environment(s) of a specific type' . "\n" . ArrayArgument::SPLIT_HELP)
            ->addOption('exclude', null, InputOption::VALUE_REQUIRED | InputOption::VALUE_IS_ARRAY, "Environment(s) not to delete.\nThe % character may be used as a wildcard.\n" . ArrayArgument::SPLIT_HELP)
            ->addOption('exclude-type', null, InputOption::VALUE_REQUIRED | InputOption::VALUE_IS_ARRAY, 'Environment type(s) of which not to delete' . "\n" . ArrayArgument::SPLIT_HELP)
            ->addOption('inactive', null, InputOption::VALUE_NONE, 'Delete all inactive environments (adding to any others selected')
            ->addOption('merged', null, InputOption::VALUE_NONE, 'Delete all merged environments (adding to any others selected)');

        $definition = $this->getDefinition();
        $this->selector->addEnvironmentOption($definition);
        $this->selector->addProjectOption($definition);
        $this->activityService->configureInput($definition);

        $this->addExample('Delete the currently checked out environment');
        $this->addExample('Delete the environments "test" and "example-1"', 'test example-1');
        $this->addExample('Delete all inactive environments', '--inactive');
        $this->addExample('Delete all environments merged with their parent', '--merged');

        $service = $this->config->get('service.name');
        $this->setHelp(<<<EOF
When a {$service} environment is deleted, it will become "inactive": it will
exist only as a Git branch, containing code but no services, databases nor
files.

This command allows you to delete environment(s) as well as their Git branches.
EOF
        );
    }

    protected function execute(InputInterface $input, OutputInterface $output): int
    {
        $selection = $this->selector->getSelection($input);

        $environments = $this->api->getEnvironments($selection->getProject());

        /**
         * A list of selected environments, keyed by ID to avoid duplication.
         *
         * @var array<string, Environment> $selectedEnvironments
         */
        $selectedEnvironments = [];
        $error = false;

        $anythingSpecified = false;

        // Add the environment(s) specified in the arguments or options.
        $specifiedEnvironmentIds = ArrayArgument::getArgument($input, 'environment');
        if ($input->getOption('environment')) {
            $specifiedEnvironmentIds = array_merge([$input->getOption('environment')], $specifiedEnvironmentIds);
        }
        if ($specifiedEnvironmentIds) {
            $anythingSpecified = true;
            $allIds = \array_map(function (Environment $e) { return $e->id; }, $environments);
            $specifiedEnvironmentIds = Wildcard::select($allIds, $specifiedEnvironmentIds);
            $notFound = array_diff($specifiedEnvironmentIds, array_keys($environments));
            if (!empty($notFound)) {
                // Refresh the environments list if any environment is not found.
                $environments = $this->api->getEnvironments($selection->getProject(), true);
                $notFound = array_diff($specifiedEnvironmentIds, array_keys($environments));
            }
            foreach ($notFound as $notFoundId) {
                $this->stdErr->writeln("Environment not found: <error>$notFoundId</error>");
                $error = true;
            }
            $specifiedEnvironments = array_intersect_key($environments, array_flip($specifiedEnvironmentIds));
            $this->stdErr->writeln(count($specifiedEnvironments) . ' environment(s) found by ID');
            $this->stdErr->writeln('');
            foreach ($specifiedEnvironments as $specifiedEnvironment) {
                $selectedEnvironments[$specifiedEnvironment->id] = $specifiedEnvironment;
            }
        }

        // Gather inactive environments.
        if ($input->getOption('inactive')) {
            $anythingSpecified = true;
            if ($input->getOption('no-delete-branch')) {
                $this->stdErr->writeln('The option --no-delete-branch cannot be combined with --inactive.');

                return 1;
            }
            $inactive = array_filter(
                $environments,
                function ($environment) {
                    return $environment->status == 'inactive';
                }
            );
            $this->stdErr->writeln(count($inactive) . ' inactive environment(s) found.');
            $this->stdErr->writeln('');
            foreach ($inactive as $inactiveEnv) {
                $selectedEnvironments[$inactiveEnv->id] = $inactiveEnv;
            }
        }

        // Gather merged environments.
        if ($input->getOption('merged')) {
            $anythingSpecified = true;
            $merged = [];
            foreach ($environments as $environment) {
                $merge_info = $environment->getProperty('merge_info', false) ?: [];
                if (isset($environment->parent, $merge_info['commits_ahead'], $merge_info['parent_ref']) && $merge_info['commits_ahead'] === 0) {
                    $selectedEnvironments[$environment->id] = $merged[$environment->id] = $environment;
                }
            }
            $this->stdErr->writeln(count($merged) . ' merged environment(s) found.');
            $this->stdErr->writeln('');
        }

        // Gather environments with the specified --type (can be multiple).
        if ($types = ArrayArgument::getOption($input, 'type')) {
            $anythingSpecified = true;
            $withTypes = [];
            foreach ($environments as $environment) {
                if (\in_array($environment->type, $types)) {
                    $selectedEnvironments[$environment->id] = $withTypes[$environment->id] = $environment;
                }
            }
            $this->stdErr->writeln(count($withTypes) . ' environment(s) found matching type(s): ' . implode(', ', $types));
            $this->stdErr->writeln('');
        }

        // Add the current environment if nothing is otherwise specified.
        if (!$anythingSpecified
            && empty($selectedEnvironments)
            && ($current = $this->selector->getCurrentEnvironment($selection->getProject()))) {
            $this->stdErr->writeln('Nothing specified; selecting the current environment: '. $this->api->getEnvironmentLabel($current));
            $this->stdErr->writeln('');
            $selectedEnvironments[$current->id] = $current;
        }

        // Exclude environment type(s) specified via --exclude-type or --only-type.
        $excludeTypes = ArrayArgument::getOption($input, 'exclude-type');
        $onlyTypes = ArrayArgument::getOption($input, 'only-type');
        $filtered = \array_filter($selectedEnvironments, function (Environment $environment) use ($excludeTypes, $onlyTypes) {
            if (\in_array($environment->type, $excludeTypes, true)) {
                return false;
            }
            if (!empty($onlyTypes) && !\in_array($environment->type, $onlyTypes, true)) {
                return false;
            }
            return true;
        });
        if (($numExcluded = count($selectedEnvironments) - count($filtered)) > 0) {
            $this->stdErr->writeln($numExcluded . ' environment(s) excluded by type.');
            $this->stdErr->writeln('');
        }
        $selectedEnvironments = $filtered;

        // Exclude environment ID(s) specified in --exclude.
        $excludeIds = ArrayArgument::getOption($input, 'exclude');
        if (!empty($excludeIds)) {
            $resolved = Wildcard::select(\array_keys($selectedEnvironments), $excludeIds);
            if (count($resolved)) {
                $selectedEnvironments = \array_diff_key($selectedEnvironments, \array_flip($resolved));
                $this->stdErr->writeln(count($resolved) . ' environment(s) excluded by ID.');
                $this->stdErr->writeln('');
            }
        }

        if (count($selectedEnvironments)) {
            $this->stdErr->writeln('Selected environment(s): ' . $this->listEnvironments($selectedEnvironments));
            $this->stdErr->writeln('');
        }

        // Confirm which of the environments the user wishes to be deleted.
        $this->api->sortResources($selectedEnvironments, 'id');
        $toDeleteBranch = [];
        $toDeactivate = [];
<<<<<<< HEAD
=======
        $needNewline = false;
        /** @var \Platformsh\Cli\Service\QuestionHelper $questionHelper */
        $questionHelper = $this->getService('question_helper');
>>>>>>> e0805ded
        foreach ($selectedEnvironments as $environment) {
            $environmentId = $environment->id;
            // Check that the environment does not have children.
            // @todo remove this check when Platform's behavior is fixed
            foreach ($environments as $potentialChild) {
                if ($potentialChild->parent === $environment->id) {
                    $this->stdErr->writeln(\sprintf(
                        "The environment %s has children and therefore can't be deleted.",
                        $this->api->getEnvironmentLabel($environment, 'error')
                    ));
                    $this->stdErr->writeln("Please delete the environment's children first.");
                    $error = $needNewline = true;
                    continue 2;
                }
            }

            if (!\in_array($environment->status, ['active', 'inactive', 'dirty', 'deleting'])) {
                $this->stdErr->writeln("The environment <error>$environmentId</error> has an unrecognised status <error>" . $environment->status . "</error>.");
                $error = $needNewline = true;
                continue;
            }
            if ($environment->status === 'inactive' && $input->getOption('no-delete-branch')) {
                $this->stdErr->writeln("The environment <comment>$environmentId</comment> is inactive and <comment>--no-delete-branch</comment> was specified, so it will not be deleted.");
                $needNewline = true;
                continue;
            }
            if ($environment->status === 'deleting') {
                $this->stdErr->writeln("The environment <comment>$environmentId</comment> is already being deleted.");
                $needNewline = true;
                continue;
            }
            if ($environment->status === 'dirty') {
                $this->stdErr->writeln("The environment <error>$environmentId</error> is currently building, and therefore can't be deleted. Please wait.");
                $error = $needNewline = true;
                continue;
            }

            // Ask about deactivation if the environment is active.
            if ($environment->isActive()) {
                $needNewline = true;
                $this->stdErr->writeln(\sprintf(
                    'The environment %s is currently active: deleting it will delete all associated data.',
                    $this->api->getEnvironmentLabel($environment, 'comment')
                ));
                if ($this->questionHelper->confirm('Are you sure you want to delete this environment?')) {
                    $toDeactivate[$environmentId] = $environment;
<<<<<<< HEAD
                    if (!$input->getOption('no-delete-branch')
                        && $this->activityService->shouldWait($input)
                        && ($input->getOption('delete-branch')
                            || (
                                $input->isInteractive()
                                && $this->questionHelper->confirm("Delete the remote Git branch too?")
                            )
                        )) {
                        $toDeleteBranch[$environmentId] = $environment;
                    }
                } else {
                    $error = true;
                }
            } elseif ($environment->status === 'inactive') {
                if ($this->questionHelper->confirm("Are you sure you want to delete the remote Git branch <comment>$environmentId</comment>?")) {
=======
                } else {
                    $error = true;
                }
            }

            // Ask about deleting the branch, which requires either an inactive
            // environment, or waiting for it to be deactivated.
            if (!$input->getOption('no-delete-branch')
                && ($environment->status === 'inactive' || (isset($toDeactivate[$environmentId]) && $this->shouldWait($input)))) {
                $message = isset($toDeactivate[$environmentId])
                    ? "Delete the inactive environment (Git branch) too?"
                    : "Are you sure you want to delete the inactive environment (Git branch) <comment>$environmentId</comment>?";
                if ($input->getOption('delete-branch') || ($input->isInteractive() && $questionHelper->confirm($message))) {
>>>>>>> e0805ded
                    $toDeleteBranch[$environmentId] = $environment;
                } elseif (!isset($toDeactivate[$environmentId])) {
                    $error = true;
                }
                $needNewline = true;
            }
        }

        if ($needNewline) {
            $this->stdErr->writeln('');
        }

        if (empty($toDeleteBranch) && empty($toDeactivate)) {
            $this->stdErr->writeln('No environment(s) to delete.');
            if (!$anythingSpecified) {
                $this->stdErr->writeln(\sprintf('For help, run: <info>%s help environment:delete</info>', $this->config->get('application.executable')));
            }

            return $error ? 1 : 0;
        }

        $success = $this->deleteMultiple($toDeactivate, $toDeleteBranch, $input, $selection->getProject()) && !$error;

        return $success ? 0 : 1;
    }

    /**
     * @param Environment[] $environments
     *
     * @return string
     */
    private function listEnvironments(array $environments)
    {
        $uniqueIds = \array_unique(\array_map(function(Environment $e) { return $e->id; }, $environments));
        natcasesort($uniqueIds);
        return '<info>' . implode('</info>, <info>', $uniqueIds) . '</info>';
    }

    /**
     * @param array $toDeactivate
     * @param array $toDeleteBranch
     * @param InputInterface $input
     * @param Project $project
     *
     * @return bool
     */
    protected function deleteMultiple(array $toDeactivate, array $toDeleteBranch, InputInterface $input, Project $project): bool
    {
        $error = false;
        $deactivateActivities = [];
        $deactivated = 0;
        /** @var Environment $environment */
        foreach ($toDeactivate as $environmentId => $environment) {
            try {
                $this->stdErr->writeln("Deleting environment <info>$environmentId</info>");
                $deactivateActivities[] = $environment->deactivate();
                $deactivated++;
            } catch (\Exception $e) {
                $this->stdErr->writeln($e->getMessage());
            }
        }

        if ($this->activityService->shouldWait($input)) {
            if (!$this->activityService->waitMultiple($deactivateActivities, $project)) {
                $error = true;
            }
        }

        $deleted = 0;
        foreach ($toDeleteBranch as $environmentId => $environment) {
            try {
                if ($environment->status !== 'inactive') {
                    $environment->refresh();
                    if ($environment->status !== 'inactive') {
                        $this->stdErr->writeln("Cannot delete Git branch <error>$environmentId</error>: the environment is not (yet) inactive.");
                        continue;
                    }
                }
                $environment->delete();
                $this->stdErr->writeln("Deleted Git branch (inactive environment) <info>$environmentId</info>");
                $deleted++;
            } catch (\Exception $e) {
                $this->stdErr->writeln($e->getMessage());
            }
        }

        if ($deleted > 0) {
            $this->stdErr->writeln("Run <info>git fetch --prune</info> to remove deleted branches from your local cache.");
        }

        if ($deleted < count($toDeleteBranch) || $deactivated < count($toDeactivate)) {
            $error = true;
        }

        if (($deleted || $deactivated || $error) && isset($environment)) {
            $this->api->clearEnvironmentsCache($environment->project);
        }

        return !$error;
    }
}<|MERGE_RESOLUTION|>--- conflicted
+++ resolved
@@ -216,12 +216,7 @@
         $this->api->sortResources($selectedEnvironments, 'id');
         $toDeleteBranch = [];
         $toDeactivate = [];
-<<<<<<< HEAD
-=======
         $needNewline = false;
-        /** @var \Platformsh\Cli\Service\QuestionHelper $questionHelper */
-        $questionHelper = $this->getService('question_helper');
->>>>>>> e0805ded
         foreach ($selectedEnvironments as $environment) {
             $environmentId = $environment->id;
             // Check that the environment does not have children.
@@ -268,23 +263,6 @@
                 ));
                 if ($this->questionHelper->confirm('Are you sure you want to delete this environment?')) {
                     $toDeactivate[$environmentId] = $environment;
-<<<<<<< HEAD
-                    if (!$input->getOption('no-delete-branch')
-                        && $this->activityService->shouldWait($input)
-                        && ($input->getOption('delete-branch')
-                            || (
-                                $input->isInteractive()
-                                && $this->questionHelper->confirm("Delete the remote Git branch too?")
-                            )
-                        )) {
-                        $toDeleteBranch[$environmentId] = $environment;
-                    }
-                } else {
-                    $error = true;
-                }
-            } elseif ($environment->status === 'inactive') {
-                if ($this->questionHelper->confirm("Are you sure you want to delete the remote Git branch <comment>$environmentId</comment>?")) {
-=======
                 } else {
                     $error = true;
                 }
@@ -293,12 +271,11 @@
             // Ask about deleting the branch, which requires either an inactive
             // environment, or waiting for it to be deactivated.
             if (!$input->getOption('no-delete-branch')
-                && ($environment->status === 'inactive' || (isset($toDeactivate[$environmentId]) && $this->shouldWait($input)))) {
+                && ($environment->status === 'inactive' || (isset($toDeactivate[$environmentId]) && $this->activityService->shouldWait($input)))) {
                 $message = isset($toDeactivate[$environmentId])
                     ? "Delete the inactive environment (Git branch) too?"
                     : "Are you sure you want to delete the inactive environment (Git branch) <comment>$environmentId</comment>?";
-                if ($input->getOption('delete-branch') || ($input->isInteractive() && $questionHelper->confirm($message))) {
->>>>>>> e0805ded
+                if ($input->getOption('delete-branch') || ($input->isInteractive() && $this->questionHelper->confirm($message))) {
                     $toDeleteBranch[$environmentId] = $environment;
                 } elseif (!isset($toDeactivate[$environmentId])) {
                     $error = true;

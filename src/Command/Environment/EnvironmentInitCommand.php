--- conflicted
+++ resolved
@@ -6,6 +6,7 @@
 use Platformsh\Cli\Command\CommandBase;
 use Platformsh\Cli\Service\ActivityService;
 use Platformsh\Cli\Service\Api;
+use Platformsh\Cli\Service\Config;
 use Platformsh\Cli\Service\QuestionHelper;
 use Platformsh\Cli\Service\Selector;
 use Symfony\Component\Console\Exception\InvalidArgumentException;
@@ -16,58 +17,46 @@
 
 class EnvironmentInitCommand extends CommandBase
 {
-<<<<<<< HEAD
     protected static $defaultName = 'environment:init';
 
     private $api;
     private $activityService;
+    private $config;
     private $questionHelper;
     private $selector;
 
     public function __construct(
         Api $api,
         ActivityService $activityService,
+        Config $config,
         QuestionHelper $questionHelper,
         Selector $selector
     ) {
         $this->api = $api;
         $this->activityService = $activityService;
+        $this->config = $config;
         $this->questionHelper = $questionHelper;
         $this->selector = $selector;
         parent::__construct();
     }
 
-=======
->>>>>>> dbff3538
     /**
      * {@inheritdoc}
      */
     protected function configure()
     {
-<<<<<<< HEAD
+        $this->setDescription('Initialize an environment from a public Git repository');
         $this->addArgument('url', InputArgument::REQUIRED, 'A URL to a Git repository')
             ->addOption('profile', null, InputOption::VALUE_REQUIRED, 'The name of the profile');
-        $this->setHidden(true);
 
         $definition = $this->getDefinition();
         $this->selector->addEnvironmentOption($definition);
         $this->selector->addProjectOption($definition);
         $this->activityService->configureInput($definition);
-=======
-        $this
-            ->setName('environment:init')
-            ->setDescription('Initialize an environment from a public Git repository')
-            ->addArgument('url', InputArgument::REQUIRED, 'A URL to a Git repository')
-            ->addOption('profile', null, InputOption::VALUE_REQUIRED, 'The name of the profile');
 
-        if ($this->config()->get('service.name') === 'Platform.sh') {
+        if ($this->config->get('service.name') === 'Platform.sh') {
             $this->addExample('Initialize using the Platform.sh Go template', 'https://github.com/platformsh/template-golang');
         }
-
-        $this->addProjectOption()
-            ->addEnvironmentOption()
-            ->addWaitOptions();
->>>>>>> dbff3538
     }
 
     /**
@@ -76,10 +65,10 @@
     protected function execute(InputInterface $input, OutputInterface $output)
     {
         $selection = $this->selector->getSelection($input);
+        $project = $selection->getProject();
         if ($selection->hasEnvironment()) {
             $environment = $selection->getEnvironment();
         } else {
-            $project = $selection->getProject();
             $environment = $this->api->getEnvironment(
                 $this->api->getDefaultEnvironmentId($this->api->getEnvironments($project)),
                 $project
@@ -111,14 +100,13 @@
             return 1;
         }
 
-<<<<<<< HEAD
-        $this->api->clearEnvironmentsCache($environment->project);
-=======
+        $this->api->clearEnvironmentsCache($project->id);
+
         // Summarize this action with a message.
         $message = 'Initializing project ';
-        $message .= $this->api()->getProjectLabel($this->getSelectedProject());
+        $message .= $this->api->getProjectLabel($project);
         if ($environment->id !== 'master') {
-            $message .= ', environment ' . $this->api()->getEnvironmentLabel($environment);
+            $message .= ', environment ' . $this->api->getEnvironmentLabel($environment);
         }
         if ($input->getOption('profile')) {
             $message .= ' with profile <info>' . $profile . '</info> (' . $url . ')';
@@ -126,9 +114,6 @@
             $message .= ' with repository <info>' . $url . '</info>.';
         }
         $this->stdErr->writeln($message);
-
-        $activity = $environment->initialize($profile, $url);
->>>>>>> dbff3538
 
         $activity = $environment->initialize($profile, $url);
 

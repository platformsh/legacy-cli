<?php
declare(strict_types=1);

namespace Platformsh\Cli\Command\Environment;

use Platformsh\Cli\Command\CommandBase;
use Platformsh\Cli\Exception\RootNotFoundException;
use Platformsh\Cli\Local\LocalProject;
use Platformsh\Cli\Service\Api;
use Platformsh\Cli\Service\Config;
use Platformsh\Cli\Service\Git;
use Platformsh\Cli\Service\QuestionHelper;
use Platformsh\Cli\Service\Selector;
use Platformsh\Cli\Service\Ssh;
use Platformsh\Client\Model\Project;
use Symfony\Component\Console\Input\InputArgument;
use Symfony\Component\Console\Input\InputInterface;
use Symfony\Component\Console\Output\OutputInterface;

class EnvironmentCheckoutCommand extends CommandBase
{
    protected static $defaultName = 'environment:checkout';

    private $api;
    private $config;
    private $git;
    private $localProject;
    private $questionHelper;
    private $selector;
    private $ssh;

    public function __construct(
        Api $api,
        Config $config,
        Git $git,
        LocalProject $localProject,
        QuestionHelper $questionHelper,
        Selector $selector,
        Ssh $ssh
    ) {
        $this->api = $api;
        $this->config = $config;
        $this->git = $git;
        $this->localProject = $localProject;
        $this->questionHelper = $questionHelper;
        $this->selector = $selector;
        $this->ssh = $ssh;
        parent::__construct();
    }

    protected function configure()
    {
        $this->setAliases(['checkout'])
            ->setDescription('Check out an environment')
            ->addArgument(
                'id',
                InputArgument::OPTIONAL,
                'The ID of the environment to check out. For example: "sprint2"'
            );
        $this->ssh->configureInput($this->getDefinition());
        $this->addExample('Check out the environment "develop"', 'develop');
    }

    protected function execute(InputInterface $input, OutputInterface $output)
    {
        $project = $this->selector->getCurrentProject();
        $projectRoot = $this->selector->getProjectRoot();
        if (!$project || !$projectRoot) {
            throw new RootNotFoundException();
        }

        $branch = $input->getArgument('id');
        if ($branch === null) {
            if ($input->isInteractive()) {
                $branch = $this->offerBranchChoice($project, $projectRoot);
                if ($branch === false) {
                    return 1;
                }
            } else {
                $this->stdErr->writeln('No branch specified.');

                return 1;
            }
        }

        $this->git->setDefaultRepositoryDir($projectRoot);
        $this->git->setSshCommand($this->ssh->getSshCommand());

        $existsLocally = $this->git->branchExists($branch);
        if (!$existsLocally && !$this->api->getEnvironment($branch, $project)) {
            $this->stdErr->writeln('Branch not found: <error>' . $branch . '</error>');

            return 1;
        }

        // If the branch exists locally, check it out directly.
        if ($existsLocally) {
            $this->stdErr->writeln('Checking out <info>' . $branch . '</info>');

            return $this->git->checkOut($branch) ? 0 : 1;
        }

        // Make sure that remotes are set up correctly.
        $this->localProject->ensureGitRemote($projectRoot, $project->getGitUrl());

        // Determine the correct upstream for the new branch. If there is an
        // 'origin' remote, then it has priority.
        $upstreamRemote = $this->config->get('detection.git_remote_name');
        $originRemoteUrl = $this->git->getConfig('remote.origin.url');
        if ($originRemoteUrl !== $project->getGitUrl() && $this->git->remoteBranchExists('origin', $branch)) {
            $upstreamRemote = 'origin';
        }

        // Fetch the branch from the upstream remote.
        $this->git->fetch($upstreamRemote, $branch);

        $upstream = $upstreamRemote . '/' . $branch;

        $this->stdErr->writeln(sprintf('Creating local branch %s based on upstream %s', $branch, $upstream));

        // Create the new branch, and set the correct upstream.
        $success = $this->git->checkOutNew($branch, null, $upstream);

        return $success ? 0 : 1;
    }

    /**
     * Prompt the user to select a branch to checkout.
     *
     * @param Project $project
     * @param string  $projectRoot
     *
     * @return string|false
     *   The branch name, or false on failure.
     */
    protected function offerBranchChoice(Project $project, $projectRoot)
    {
        $environments = $this->api->getEnvironments($project);
        $currentEnvironment = $this->selector->getCurrentEnvironment($project);
        if ($currentEnvironment) {
            $this->stdErr->writeln("The current environment is " . $this->api->getEnvironmentLabel($currentEnvironment) . ".");
            $this->stdErr->writeln('');
        }
        $environmentList = [];
        foreach ($environments as $id => $environment) {
            // The $id will be an integer for numeric environment names (as
            // it was assigned to an array key), so it's cast back to a
            // string for this comparison.
            if ($currentEnvironment && (string) $id === $currentEnvironment->id) {
                continue;
            }
            $environmentList[$id] = $this->api->getEnvironmentLabel($environment, false);
        }
        /** @var \Platformsh\Cli\Local\LocalProject $localProject */
        $projectConfig = $this->localProject->getProjectConfig($projectRoot);
        if (!empty($projectConfig['mapping'])) {
            foreach ($projectConfig['mapping'] as $branch => $id) {
                if (isset($environmentList[$id]) && isset($environmentList[$branch])) {
                    unset($environmentList[$id]);
                    $environmentList[$branch] = sprintf('%s (%s)', $environments[$id]->title, $branch);
                }
            }
        }
        if (!count($environmentList)) {
            $this->stdErr->writeln(sprintf(
                'Use <info>%s branch</info> to create an environment.',
                $this->config->get('application.executable')
            ));

            return false;
        }

        // If there's more than one choice, present the user with a list.
        if (count($environmentList) > 1) {
            $chooseEnvironmentText = "Enter a number to check out another environment:";
<<<<<<< HEAD
            return $this->questionHelper->choose($environmentList, $chooseEnvironmentText);
=======

            // The environment ID will be an integer if it was numeric
            // (because PHP does that with array keys), so it's cast back to
            // a string here.
            return (string) $helper->choose($environmentList, $chooseEnvironmentText);
>>>>>>> b4121c24
        }

        // If there's only one choice, QuestionHelper::choose() does not
        // interact. But we still need interactive confirmation at this point.
        $environmentId = key($environmentList);
        if ($environmentId !== false) {
            $label = $this->api->getEnvironmentLabel($environments[$environmentId]);
            if ($this->questionHelper->confirm(sprintf('Check out environment %s?', $label))) {
                return $environmentId;
            }
        }

        return false;
    }
}<|MERGE_RESOLUTION|>--- conflicted
+++ resolved
@@ -173,15 +173,11 @@
         // If there's more than one choice, present the user with a list.
         if (count($environmentList) > 1) {
             $chooseEnvironmentText = "Enter a number to check out another environment:";
-<<<<<<< HEAD
-            return $this->questionHelper->choose($environmentList, $chooseEnvironmentText);
-=======
 
             // The environment ID will be an integer if it was numeric
             // (because PHP does that with array keys), so it's cast back to
             // a string here.
-            return (string) $helper->choose($environmentList, $chooseEnvironmentText);
->>>>>>> b4121c24
+            return (string) $this->questionHelper->choose($environmentList, $chooseEnvironmentText);
         }
 
         // If there's only one choice, QuestionHelper::choose() does not

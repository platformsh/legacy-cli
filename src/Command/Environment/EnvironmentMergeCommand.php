<?php
declare(strict_types=1);

namespace Platformsh\Cli\Command\Environment;

use Platformsh\Cli\Command\CommandBase;
use Platformsh\Cli\Service\ActivityService;
use Platformsh\Cli\Service\Api;
use Platformsh\Cli\Service\QuestionHelper;
use Platformsh\Cli\Service\Selector;
use Symfony\Component\Console\Input\InputArgument;
use Symfony\Component\Console\Input\InputInterface;
use Symfony\Component\Console\Output\OutputInterface;

class EnvironmentMergeCommand extends CommandBase
{
    protected static $defaultName = 'environment:merge';

    private $api;
    private $activityService;
    private $questionHelper;
    private $selector;

    public function __construct(
        Api $api,
        ActivityService $activityService,
        QuestionHelper $questionHelper,
        Selector $selector
    ) {
        $this->api = $api;
        $this->activityService = $activityService;
        $this->questionHelper = $questionHelper;
        $this->selector = $selector;
        parent::__construct();
    }

    protected function configure()
    {
        $this->setAliases(['merge'])
            ->setDescription('Merge an environment')
            ->addArgument('environment', InputArgument::OPTIONAL, 'The environment to merge');

        $definition = $this->getDefinition();
        $this->selector->addEnvironmentOption($definition);
        $this->selector->addProjectOption($definition);
        $this->activityService->configureInput($definition);

        $this->addExample('Merge the environment "sprint-2" into its parent', 'sprint-2');
        $this->setHelp(
            'This command will initiate a Git merge of the specified environment into its parent environment.'
        );
    }

    protected function execute(InputInterface $input, OutputInterface $output)
    {
        $selectedEnvironment = $this->selector->getSelection($input)->getEnvironment();
        $environmentId = $selectedEnvironment->id;

        if (!$selectedEnvironment->operationAvailable('merge', true)) {
            $this->stdErr->writeln(sprintf(
                "Operation not available: The environment <error>%s</error> can't be merged.",
                $environmentId
            ));

            if ($selectedEnvironment->parent === null) {
                $this->stdErr->writeln('The environment does not have a parent.');
            } elseif ($selectedEnvironment->is_dirty) {
                $this->stdErr->writeln('An activity is currently pending or in progress on the environment.');
            }

            return 1;
        }

        $parentId = $selectedEnvironment->parent;

        $confirmText = sprintf(
            'Are you sure you want to merge <info>%s</info> into its parent, <info>%s</info>?',
            $environmentId,
            $parentId
        );
        if (!$this->questionHelper->confirm($confirmText)) {
            return 1;
        }

        $this->stdErr->writeln(sprintf(
            'Merging <info>%s</info> into <info>%s</info>',
            $environmentId,
            $parentId
        ));

        $this->api->clearEnvironmentsCache($selectedEnvironment->project);

        $activity = $selectedEnvironment->merge();
<<<<<<< HEAD
        if ($this->activityService->shouldWait($input)) {
            $success = $this->activityService->waitAndLog(
                $activity,
                'Merge complete',
                'Merge failed'
            );
=======
        if ($this->shouldWait($input)) {
            /** @var \Platformsh\Cli\Service\ActivityMonitor $activityMonitor */
            $activityMonitor = $this->getService('activity_monitor');
            $success = $activityMonitor->waitAndLog($activity);
>>>>>>> 06915848
            if (!$success) {
                return 1;
            }
        }

        return 0;
    }
}<|MERGE_RESOLUTION|>--- conflicted
+++ resolved
@@ -91,19 +91,8 @@
         $this->api->clearEnvironmentsCache($selectedEnvironment->project);
 
         $activity = $selectedEnvironment->merge();
-<<<<<<< HEAD
         if ($this->activityService->shouldWait($input)) {
-            $success = $this->activityService->waitAndLog(
-                $activity,
-                'Merge complete',
-                'Merge failed'
-            );
-=======
-        if ($this->shouldWait($input)) {
-            /** @var \Platformsh\Cli\Service\ActivityMonitor $activityMonitor */
-            $activityMonitor = $this->getService('activity_monitor');
-            $success = $activityMonitor->waitAndLog($activity);
->>>>>>> 06915848
+            $success = $this->activityService->waitAndLog($activity);
             if (!$success) {
                 return 1;
             }

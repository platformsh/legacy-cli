<?php
declare(strict_types=1);

namespace Platformsh\Cli\Command\Environment;

use Platformsh\Cli\Command\CommandBase;
use Platformsh\Cli\Model\Host\LocalHost;
use Platformsh\Cli\Model\Route;
use Platformsh\Cli\Service\Api;
use Platformsh\Cli\Service\Config;
use Platformsh\Cli\Service\QuestionHelper;
use Platformsh\Cli\Service\Selector;
use Platformsh\Cli\Service\Url;
use Symfony\Component\Console\Input\InputInterface;
use Symfony\Component\Console\Input\InputOption;
use Symfony\Component\Console\Output\OutputInterface;

class EnvironmentUrlCommand extends CommandBase
{
    protected static $defaultName = 'environment:url';

    private $api;
    private $config;
    private $questionHelper;
    private $selector;
    private $url;

    public function __construct(
        Api $api,
        Config $config,
        QuestionHelper $questionHelper,
        Selector $selector,
        Url $url
    ) {
        $this->api = $api;
        $this->config = $config;
        $this->questionHelper = $questionHelper;
        $this->selector = $selector;
        $this->url = $url;
        parent::__construct();
    }

    protected function configure()
    {
        $this->setAliases(['url'])
            ->setDescription('Get the public URLs of an environment')
            ->addOption('primary', '1', InputOption::VALUE_NONE, 'Only return the URL for the primary route');

        $definition = $this->getDefinition();
        $this->selector->addProjectOption($definition);
        $this->selector->addEnvironmentOption($definition);
        $this->url->configureInput($definition);

        $this->addExample('Give a choice of URLs to open (or print all URLs if there is no browser)');
        $this->addExample('Print all URLs', '--pipe');
        $this->addExample('Print and/or open the primary route URL', '--primary');
        $this->addExample('Print the primary route URL', '--primary --pipe');
    }

    protected function execute(InputInterface $input, OutputInterface $output)
    {
        // Allow override via PLATFORM_ROUTES.
        $prefix = $this->config->get('service.env_prefix');
        if (getenv($prefix . 'ROUTES') && !LocalHost::conflictsWithCommandLineOptions($input, $prefix)) {
            $this->debug('Reading URLs from environment variable ' . $prefix . 'ROUTES');
            $decoded = json_decode(base64_decode(getenv($prefix . 'ROUTES'), true), true);
            if (empty($decoded)) {
                throw new \RuntimeException('Failed to decode: ' . $prefix . 'ROUTES');
            }
            $routes = Route::fromVariables($decoded);
        } else {
            $this->debug('Reading URLs from the API');
            $environment = $this->selector->getSelection($input)
                ->getEnvironment();

            $deployment = $this->api->getCurrentDeployment($environment);
            $routes = Route::fromDeploymentApi($deployment->routes);
        }
        if (empty($routes)) {
            $output->writeln('No URLs found.');

            return 1;
        }

        $primaryUrl = $this->findPrimaryRouteUrl($routes);

        // Handle the --primary option: just display the primary route's URL.
        if ($input->getOption('primary')) {
            if ($primaryUrl === null) {
                $this->stdErr->writeln('No primary route found.');

                return 1;
            }

            $this->displayOrOpenUrls([$primaryUrl], $input, $output);

            return 0;
        }

        // Build a list of all the route URLs.
        $urls = array_map(function (Route $route) {
            return $route->url;
        }, $routes);

<<<<<<< HEAD
        // Sort URLs by preference (HTTPS first, shorter URLs first).
        usort($urls, [$this->api, 'urlSort']);

        // Shift the primary URL to the top of the list.
        if ($primaryUrl !== null) {
            array_unshift($urls, $primaryUrl);
            $urls = array_unique($urls);
        }

=======
>>>>>>> 06915848
        $this->displayOrOpenUrls($urls, $input, $output);

        return 0;
    }

    /**
     * Displays or opens URLs.
     *
     * @param string[]        $urls
     * @param InputInterface  $input
     * @param OutputInterface $output
     */
    private function displayOrOpenUrls(array $urls, InputInterface $input, OutputInterface $output)
    {
        // Just display the URLs if --browser is 0 or if --pipe is set.
        if ($input->getOption('pipe') || $input->getOption('browser') === '0') {
            $output->writeln($urls);
            return;
        }
        // Just display the URLs if there is no DISPLAY available or if there
        // is no browser.
        $toDisplay = $urls;
        if (!$input->isInteractive()) {
            // For backwards compatibility, ensure only one URL is output for
            // non-interactive input.
            $toDisplay = $urls[0];
        }
        if (!$this->url->hasDisplay()) {
            $this->debug('Not opening URLs (no display found)');
            $output->writeln($toDisplay);
            return;
        } elseif (!$this->url->canOpenUrls()) {
            $this->debug('Not opening URLs (no browser found)');
            $output->writeln($toDisplay);
            return;
        }

        // Allow the user to choose a URL to open.
        if (count($urls) === 1) {
            $url = $urls[0];
        } else {
            $url = $this->questionHelper->choose(array_combine($urls, $urls), 'Enter a number to open a URL', $urls[0]);
        }

        $this->url->openUrl($url);
    }

    /**
     * Finds the URL of the primary route.
     *
     * @param Route[] $routes
     *
     * @return string|null
     */
    private function findPrimaryRouteUrl(array $routes)
    {
        foreach ($routes as $route) {
            if ($route->primary) {
                return $route->url;
            }
        }

        return null;
    }
}<|MERGE_RESOLUTION|>--- conflicted
+++ resolved
@@ -102,18 +102,6 @@
             return $route->url;
         }, $routes);
 
-<<<<<<< HEAD
-        // Sort URLs by preference (HTTPS first, shorter URLs first).
-        usort($urls, [$this->api, 'urlSort']);
-
-        // Shift the primary URL to the top of the list.
-        if ($primaryUrl !== null) {
-            array_unshift($urls, $primaryUrl);
-            $urls = array_unique($urls);
-        }
-
-=======
->>>>>>> 06915848
         $this->displayOrOpenUrls($urls, $input, $output);
 
         return 0;
@@ -168,7 +156,7 @@
      *
      * @return string|null
      */
-    private function findPrimaryRouteUrl(array $routes)
+    private function findPrimaryRouteUrl(array $routes): ?string
     {
         foreach ($routes as $route) {
             if ($route->primary) {

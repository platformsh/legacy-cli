<?php
declare(strict_types=1);

namespace Platformsh\Cli\Command\Environment;

use GuzzleHttp\Query;
use GuzzleHttp\Url;
use Platformsh\Cli\Command\CommandBase;
use Platformsh\Cli\Service\PropertyFormatter;
use Platformsh\Cli\Service\Relationships;
use Platformsh\Cli\Service\Selector;
use Platformsh\Cli\Service\Ssh;
use Symfony\Component\Console\Input\InputArgument;
use Symfony\Component\Console\Input\InputInterface;
use Symfony\Component\Console\Input\InputOption;
use Symfony\Component\Console\Output\OutputInterface;

class EnvironmentRelationshipsCommand extends CommandBase
{
    protected static $defaultName = 'environment:relationships';

    private $formatter;
    private $relationships;
    private $selector;
    private $ssh;

    public function __construct(
        PropertyFormatter $formatter,
        Relationships $relationships,
        Selector $selector,
        Ssh $ssh
    ) {
        $this->formatter = $formatter;
        $this->relationships = $relationships;
        $this->selector = $selector;
        $this->ssh = $ssh;
        parent::__construct();
    }

    /**
     * {@inheritdoc}
     */
    protected function configure()
    {
        $this->setAliases(['relationships'])
            ->setDescription('Show an environment\'s relationships')
            ->addArgument('environment', InputArgument::OPTIONAL, 'The environment')
            ->addOption('property', 'P', InputOption::VALUE_REQUIRED, 'The relationship property to view')
            ->addOption('refresh', null, InputOption::VALUE_NONE, 'Whether to refresh the relationships');

        $definition = $this->getDefinition();
        $this->selector->addAllOptions($definition);
        $this->ssh->configureInput($definition);

        $this->addExample("View all the current environment's relationships");
        $this->addExample("View the 'master' environment's relationships", 'master');
        $this->addExample("View the 'master' environment's database port", 'master --property database.0.port');
    }

    protected function execute(InputInterface $input, OutputInterface $output)
    {
<<<<<<< HEAD
        $selection = $this->selector->getSelection($input);

        $sshUrl = $selection->getEnvironment()
            ->getSshUrl($selection->getAppName());
        $value = $this->relationships->getRelationships($sshUrl, $input->getOption('refresh'));

        $this->formatter->displayData($output, $value, $input->getOption('property'));
=======
        $prefix = $this->config()->get('service.env_prefix');
        if (getenv($prefix . 'RELATIONSHIPS') && !$this->doesEnvironmentConflictWithCommandLine($input)) {
            $this->debug('Reading relationships from local environment variable ' . $prefix . 'RELATIONSHIPS');
            $decoded = json_decode(base64_decode(getenv($prefix . 'RELATIONSHIPS'), true), true);
            if (empty($decoded)) {
                throw new \RuntimeException('Failed to decode: ' . $prefix . 'RELATIONSHIPS');
            }
            $relationships = $decoded;
        } else {
            $this->debug('Reading relationships via SSH');

            $this->validateInput($input);
            $app = $this->selectApp($input);
            $environment = $this->getSelectedEnvironment();

            $sshUrl = $environment->getSshUrl($app);
            /** @var \Platformsh\Cli\Service\Relationships $relationshipsService */
            $relationshipsService = $this->getService('relationships');
            $relationships = $relationshipsService->getRelationships($sshUrl, $input->getOption('refresh'));
        }

        foreach ($relationships as $name => $relationship) {
            foreach ($relationship as $index => $instance) {
                if (!isset($instance['url'])) {
                    $relationships[$name][$index]['url'] = $this->buildUrl($instance);
                }
            }
        }

        /** @var \Platformsh\Cli\Service\PropertyFormatter $formatter */
        $formatter = $this->getService('property_formatter');
        $formatter->displayData($output, $relationships, $input->getOption('property'));

        return 0;
    }

    /**
     * Builds a URL from the parts included in a relationship array.
     *
     * @param array $instance
     *
     * @return string
     */
    private function buildUrl(array $instance)
    {
        $parts = $instance;
        // Convert to parse_url parts.
        $parts['user'] = $parts['username'];
        $parts['pass'] = $parts['password'];
        unset($parts['username'], $parts['password']);
        // The 'query' is expected to be a string.
        if (is_array($parts['query'])) {
            $parts['query'] = (new Query($parts['query']))->__toString();
        }

        return Url::buildUrl($parts);
>>>>>>> d1c32c85
    }
}<|MERGE_RESOLUTION|>--- conflicted
+++ resolved
@@ -3,8 +3,7 @@
 
 namespace Platformsh\Cli\Command\Environment;
 
-use GuzzleHttp\Query;
-use GuzzleHttp\Url;
+use GuzzleHttp\Psr7\Uri;
 use Platformsh\Cli\Command\CommandBase;
 use Platformsh\Cli\Service\PropertyFormatter;
 use Platformsh\Cli\Service\Relationships;
@@ -59,15 +58,6 @@
 
     protected function execute(InputInterface $input, OutputInterface $output)
     {
-<<<<<<< HEAD
-        $selection = $this->selector->getSelection($input);
-
-        $sshUrl = $selection->getEnvironment()
-            ->getSshUrl($selection->getAppName());
-        $value = $this->relationships->getRelationships($sshUrl, $input->getOption('refresh'));
-
-        $this->formatter->displayData($output, $value, $input->getOption('property'));
-=======
         $prefix = $this->config()->get('service.env_prefix');
         if (getenv($prefix . 'RELATIONSHIPS') && !$this->doesEnvironmentConflictWithCommandLine($input)) {
             $this->debug('Reading relationships from local environment variable ' . $prefix . 'RELATIONSHIPS');
@@ -79,14 +69,11 @@
         } else {
             $this->debug('Reading relationships via SSH');
 
-            $this->validateInput($input);
-            $app = $this->selectApp($input);
-            $environment = $this->getSelectedEnvironment();
+            $sshUrl = $this->selector->getSelection($input)
+                ->getRemoteContainer()
+                ->getSshUrl();
 
-            $sshUrl = $environment->getSshUrl($app);
-            /** @var \Platformsh\Cli\Service\Relationships $relationshipsService */
-            $relationshipsService = $this->getService('relationships');
-            $relationships = $relationshipsService->getRelationships($sshUrl, $input->getOption('refresh'));
+            $relationships = $this->relationships->getRelationships($sshUrl, $input->getOption('refresh'));
         }
 
         foreach ($relationships as $name => $relationship) {
@@ -97,9 +84,7 @@
             }
         }
 
-        /** @var \Platformsh\Cli\Service\PropertyFormatter $formatter */
-        $formatter = $this->getService('property_formatter');
-        $formatter->displayData($output, $relationships, $input->getOption('property'));
+        $this->formatter->displayData($output, $relationships, $input->getOption('property'));
 
         return 0;
     }
@@ -113,17 +98,28 @@
      */
     private function buildUrl(array $instance)
     {
-        $parts = $instance;
-        // Convert to parse_url parts.
-        $parts['user'] = $parts['username'];
-        $parts['pass'] = $parts['password'];
-        unset($parts['username'], $parts['password']);
-        // The 'query' is expected to be a string.
-        if (is_array($parts['query'])) {
-            $parts['query'] = (new Query($parts['query']))->__toString();
+        // Convert to \GuzzleHttp\Psr7\Uri parts.
+        $map = [
+            'scheme' => 'scheme',
+            'user' => 'username',
+            'pass' => 'password',
+            'host' => 'host',
+            'port' => 'port',
+            'path' => 'path',
+            'fragment' => 'fragment',
+        ];
+        $parts = [];
+        foreach ($map as $uriPart => $property) {
+            if (array_key_exists($property, $instance)) {
+                $parts[$uriPart] = $instance[$property];
+            }
+        }
+        $uri = Uri::fromParts($parts);
+
+        if (isset($instance['query'])) {
+            $uri = Uri::withQueryValues($uri, $instance['query']);
         }
 
-        return Url::buildUrl($parts);
->>>>>>> d1c32c85
+        return $uri->__toString();
     }
 }
<?php
declare(strict_types=1);

namespace Platformsh\Cli\Command\Environment;

<<<<<<< HEAD
use GuzzleHttp\Psr7\Uri;
=======
>>>>>>> 06915848
use Platformsh\Cli\Command\CommandBase;
use Platformsh\Cli\Service\Config;
use Platformsh\Cli\Service\PropertyFormatter;
use Platformsh\Cli\Service\Relationships;
use Platformsh\Cli\Service\Selector;
use Platformsh\Cli\Service\Ssh;
use Symfony\Component\Console\Input\InputArgument;
use Symfony\Component\Console\Input\InputInterface;
use Symfony\Component\Console\Input\InputOption;
use Symfony\Component\Console\Output\OutputInterface;

class EnvironmentRelationshipsCommand extends CommandBase
{
    protected static $defaultName = 'environment:relationships';

    private $config;
    private $formatter;
    private $relationships;
    private $selector;
    private $ssh;

    public function __construct(
        Config $config,
        PropertyFormatter $formatter,
        Relationships $relationships,
        Selector $selector,
        Ssh $ssh
    ) {
        $this->config = $config;
        $this->formatter = $formatter;
        $this->relationships = $relationships;
        $this->selector = $selector;
        $this->ssh = $ssh;
        parent::__construct();
    }

    /**
     * {@inheritdoc}
     */
    protected function configure()
    {
        $this->setAliases(['relationships'])
            ->setDescription('Show an environment\'s relationships')
            ->addArgument('environment', InputArgument::OPTIONAL, 'The environment')
            ->addOption('property', 'P', InputOption::VALUE_REQUIRED, 'The relationship property to view')
            ->addOption('refresh', null, InputOption::VALUE_NONE, 'Whether to refresh the relationships');

        $definition = $this->getDefinition();
        $this->selector->addAllOptions($definition);
        $this->ssh->configureInput($definition);

        $this->addExample("View all the current environment's relationships");
        $this->addExample("View the 'main' environment's relationships", 'main');
        $this->addExample("View the 'main' environment's database port", 'main --property database.0.port');
    }

    protected function execute(InputInterface $input, OutputInterface $output)
    {
        $selection = $this->selector->getSelection($input, false, $this->relationships->hasLocalEnvVar());
        $relationships = $this->relationships->getRelationships($selection->getHost(), $input->getOption('refresh'));

        foreach ($relationships as $name => $relationship) {
            foreach ($relationship as $index => $instance) {
                if (!isset($instance['url'])) {
                    $relationships[$name][$index]['url'] = $relationshipsService->buildUrl($instance);
                }
            }
        }

        $this->formatter->displayData($output, $relationships, $input->getOption('property'));

        return 0;
    }
<<<<<<< HEAD

    /**
     * Builds a URL from the parts included in a relationship array.
     *
     * @param array $instance
     *
     * @return string
     */
    private function buildUrl(array $instance)
    {
        // Convert to \GuzzleHttp\Psr7\Uri parts.
        $map = [
            'scheme' => 'scheme',
            'user' => 'username',
            'pass' => 'password',
            'host' => 'host',
            'port' => 'port',
            'path' => 'path',
            'fragment' => 'fragment',
        ];
        $parts = [];
        foreach ($map as $uriPart => $property) {
            if (array_key_exists($property, $instance)) {
                $parts[$uriPart] = $instance[$property];
            }
        }
        $uri = Uri::fromParts($parts);

        if (isset($instance['query'])) {
            $uri = Uri::withQueryValues($uri, $instance['query']);
        }

        return $uri->__toString();
    }
=======
>>>>>>> 06915848
}<|MERGE_RESOLUTION|>--- conflicted
+++ resolved
@@ -3,12 +3,7 @@
 
 namespace Platformsh\Cli\Command\Environment;
 
-<<<<<<< HEAD
-use GuzzleHttp\Psr7\Uri;
-=======
->>>>>>> 06915848
 use Platformsh\Cli\Command\CommandBase;
-use Platformsh\Cli\Service\Config;
 use Platformsh\Cli\Service\PropertyFormatter;
 use Platformsh\Cli\Service\Relationships;
 use Platformsh\Cli\Service\Selector;
@@ -22,20 +17,12 @@
 {
     protected static $defaultName = 'environment:relationships';
 
-    private $config;
     private $formatter;
     private $relationships;
     private $selector;
     private $ssh;
 
-    public function __construct(
-        Config $config,
-        PropertyFormatter $formatter,
-        Relationships $relationships,
-        Selector $selector,
-        Ssh $ssh
-    ) {
-        $this->config = $config;
+    public function __construct(PropertyFormatter $formatter, Relationships $relationships, Selector $selector, Ssh $ssh) {
         $this->formatter = $formatter;
         $this->relationships = $relationships;
         $this->selector = $selector;
@@ -71,7 +58,7 @@
         foreach ($relationships as $name => $relationship) {
             foreach ($relationship as $index => $instance) {
                 if (!isset($instance['url'])) {
-                    $relationships[$name][$index]['url'] = $relationshipsService->buildUrl($instance);
+                    $relationships[$name][$index]['url'] = $this->relationships->buildUrl($instance);
                 }
             }
         }
@@ -80,41 +67,4 @@
 
         return 0;
     }
-<<<<<<< HEAD
-
-    /**
-     * Builds a URL from the parts included in a relationship array.
-     *
-     * @param array $instance
-     *
-     * @return string
-     */
-    private function buildUrl(array $instance)
-    {
-        // Convert to \GuzzleHttp\Psr7\Uri parts.
-        $map = [
-            'scheme' => 'scheme',
-            'user' => 'username',
-            'pass' => 'password',
-            'host' => 'host',
-            'port' => 'port',
-            'path' => 'path',
-            'fragment' => 'fragment',
-        ];
-        $parts = [];
-        foreach ($map as $uriPart => $property) {
-            if (array_key_exists($property, $instance)) {
-                $parts[$uriPart] = $instance[$property];
-            }
-        }
-        $uri = Uri::fromParts($parts);
-
-        if (isset($instance['query'])) {
-            $uri = Uri::withQueryValues($uri, $instance['query']);
-        }
-
-        return $uri->__toString();
-    }
-=======
->>>>>>> 06915848
 }
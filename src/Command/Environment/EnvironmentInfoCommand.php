--- conflicted
+++ resolved
@@ -229,17 +229,10 @@
         $message = '';
         switch ($property) {
             case 'parent':
-<<<<<<< HEAD
-                if ($environment->id === 'master') {
-                    $message = "The master environment cannot have a parent";
-                    $valid = false;
-                } elseif ($value === $environment->id) {
-=======
                 if ($value === '-') {
                     break;
                 }
-                if ($value === $selectedEnvironment->id) {
->>>>>>> 06915848
+                if ($value === $environment->id) {
                     $message = "An environment cannot be the parent of itself";
                     $valid = false;
                 } elseif (!$parentEnvironment = $this->api->getEnvironment($value, $project)) {

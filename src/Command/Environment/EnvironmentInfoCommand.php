<?php

declare(strict_types=1);

namespace Platformsh\Cli\Command\Environment;

use Platformsh\Cli\Selector\Selector;
use Platformsh\Cli\Service\ActivityMonitor;
use Platformsh\Cli\Service\Api;
use GuzzleHttp\Exception\BadResponseException;
use Platformsh\Cli\Command\CommandBase;
use Platformsh\Cli\Console\AdaptiveTableCell;
use Platformsh\Cli\Service\Table;
use Platformsh\Cli\Service\PropertyFormatter;
use Platformsh\Client\Model\Environment;
use Platformsh\Client\Model\Project;
use Symfony\Component\Console\Attribute\AsCommand;
use Symfony\Component\Console\Input\InputArgument;
use Symfony\Component\Console\Input\InputInterface;
use Symfony\Component\Console\Input\InputOption;
use Symfony\Component\Console\Output\OutputInterface;

#[AsCommand(name: 'environment:info', description: 'Read or set properties for an environment')]
class EnvironmentInfoCommand extends CommandBase
{
    public function __construct(private readonly ActivityMonitor $activityMonitor, private readonly Api $api, private readonly PropertyFormatter $propertyFormatter, private readonly Selector $selector, private readonly Table $table)
    {
        parent::__construct();
    }

    protected function configure(): void
    {
        $this
            ->addArgument('property', InputArgument::OPTIONAL, 'The name of the property')
            ->addArgument('value', InputArgument::OPTIONAL, 'Set a new value for the property')
            ->addOption('refresh', null, InputOption::VALUE_NONE, 'Whether to refresh the cache');
        PropertyFormatter::configureInput($this->getDefinition());
        Table::configureInput($this->getDefinition());
        $this->selector->addProjectOption($this->getDefinition());
        $this->selector->addEnvironmentOption($this->getDefinition());
        $this->addCompleter($this->selector);
        $this->activityMonitor->addWaitOptions($this->getDefinition());
        $this->addExample('Read all environment properties')
             ->addExample("Show the environment's status", 'status')
             ->addExample('Show the date the environment was created', 'created_at')
             ->addExample('Enable email sending', 'enable_smtp true')
             ->addExample('Change the environment title', 'title "New feature"')
             ->addExample("Change the environment's parent branch", 'parent sprint-2')
             ->addExample("Unset the environment's parent branch", 'parent -');
        $this->setHiddenAliases(['environment:metadata']);
    }

    protected function execute(InputInterface $input, OutputInterface $output): int
    {
        $selection = $this->selector->getSelection($input);

        $environment = $selection->getEnvironment();
        if ($input->getOption('refresh')) {
            $environment->refresh();
        }

        $property = $input->getArgument('property');

        if (!$property) {
            return $this->listProperties($environment);
        }

        $value = $input->getArgument('value');
        if ($value !== null) {
            return $this->setProperty($property, $value, $environment, $selection->getProject(), !$this->activityMonitor->shouldWait($input));
        }

        $value = match ($property) {
            'url' => $environment->getUri(true),
            default => $this->api->getNestedProperty($environment, $property),
        };

        $output->writeln($this->propertyFormatter->format($value, $property));

        return 0;
    }

    /**
     * @param Environment $environment
     *
     * @return int
     */
    protected function listProperties(Environment $environment): int
    {
        $headings = [];
        $values = [];
        foreach ($environment->getProperties() as $key => $value) {
            $headings[] = new AdaptiveTableCell($key, ['wrap' => false]);
            $values[] = $this->propertyFormatter->format($value, $key);
        }
<<<<<<< HEAD
        $this->table->renderSimple($values, $headings);
=======

        $headings[] = 'deployment_type';
        $values[] = $environment->getSettings()->enable_manual_deployments ? 'manual' : 'automatic';

        /** @var \Platformsh\Cli\Service\Table $table */
        $table = $this->getService('table');
        $table->renderSimple($values, $headings);
>>>>>>> 82214198

        return 0;
    }

    protected function setProperty(string $property, string $value, Environment $environment, Project $project, bool $noWait): int
    {
        if (!$this->validateValue($property, $value, $environment, $project)) {
            return 1;
        }

        // @todo refactor normalizing the value according to the property (this is a mess)
        $type = $this->getType($property);
        if (!$type) {
            return 1;
        }
        if ($type === 'boolean' && $value === 'false') {
            $value = false;
        }
        if ($property === 'parent' && $value === '-') {
            $value = null;
        } else {
            settype($value, $type);
        }

        $currentValue = $environment->getProperty($property, false);
        if ($currentValue === $value) {
            $this->stdErr->writeln(sprintf(
                'Property <info>%s</info> already set as: %s',
                $property,
                $this->propertyFormatter->format($environment->getProperty($property, false), $property),
            ));

            return 0;
        }
        try {
            $result = $environment->update([$property => $value]);
        } catch (BadResponseException $e) {
            // Translate validation error messages.
            if ($e->getResponse()->getStatusCode() === 400 && ($body = $e->getResponse()->getBody())) {
                $detail = \json_decode((string) $body, true);
                if (\is_array($detail) && !empty($detail['detail'][$property])) {
                    $this->stdErr->writeln("Invalid value for <error>$property</error>: " . $detail['detail'][$property]);
                    return 1;
                }
            }
            throw $e;
        }
        $this->stdErr->writeln(sprintf(
            'Property <info>%s</info> set to: %s',
            $property,
            $this->propertyFormatter->format($environment->$property, $property),
        ));

        $this->api->clearEnvironmentsCache($environment->project);

        $rebuildProperties = ['enable_smtp', 'restrict_robots'];
        $success = true;
        if ($result->countActivities() && !$noWait) {
            $activityMonitor = $this->activityMonitor;
            $success = $activityMonitor->waitMultiple($result->getActivities(), $project);
        } elseif (!$result->countActivities() && in_array($property, $rebuildProperties)) {
            $this->api->redeployWarning();
        }

        return $success ? 0 : 1;
    }

    /**
     * Get the type of a writable environment property.
     *
     * @param string $property
     *
     * @return string|false
     */
    protected function getType(string $property): string|false
    {
        $writableProperties = [
            'enable_smtp' => 'boolean',
            'parent' => 'string',
            'title' => 'string',
            'restrict_robots' => 'boolean',
            'type' => 'string',
        ];

        return $writableProperties[$property] ?? false;
    }

    protected function validateValue(string $property, string $value, Environment $environment, Project $project): bool
    {
        if ($property == 'deployment_type') {
            $this->stdErr->writeln(
                'Set the deployment type with: <comment>' . $this->config()->get('application.executable')
                . ' environment:deploy:type</comment>'
            );
            return false;
        }

        $type = $this->getType($property);
        if (!$type) {
            $this->stdErr->writeln("Property not writable: <error>$property</error>");

            return false;
        }
        $valid = true;
        $message = '';
        // @todo find out exactly how these should best be validated
        switch ($property) {
            case 'parent':
                if ($value === '-') {
                    break;
                }
                if ($value === $environment->id) {
                    $message = "An environment cannot be the parent of itself";
                    $valid = false;
                } elseif (!$parentEnvironment = $this->api->getEnvironment($value, $project)) {
                    $message = "Environment not found: <error>$value</error>";
                    $valid = false;
                } elseif ($parentEnvironment->parent === $environment->id) {
                    $valid = false;
                }
                break;
        }
        switch ($type) {
            case 'boolean':
                $valid = in_array($value, ['1', '0', 'false', 'true']);
                break;
        }
        if (!$valid) {
            if ($message) {
                $this->stdErr->writeln($message);
            } else {
                $this->stdErr->writeln("Invalid value for <error>$property</error>: $value");
            }

            return false;
        }

        return true;
    }
}<|MERGE_RESOLUTION|>--- conflicted
+++ resolved
@@ -4,6 +4,7 @@
 
 namespace Platformsh\Cli\Command\Environment;
 
+use Platformsh\Cli\Service\Config;
 use Platformsh\Cli\Selector\Selector;
 use Platformsh\Cli\Service\ActivityMonitor;
 use Platformsh\Cli\Service\Api;
@@ -23,7 +24,7 @@
 #[AsCommand(name: 'environment:info', description: 'Read or set properties for an environment')]
 class EnvironmentInfoCommand extends CommandBase
 {
-    public function __construct(private readonly ActivityMonitor $activityMonitor, private readonly Api $api, private readonly PropertyFormatter $propertyFormatter, private readonly Selector $selector, private readonly Table $table)
+    public function __construct(private readonly ActivityMonitor $activityMonitor, private readonly Api $api, private readonly Config $config, private readonly PropertyFormatter $propertyFormatter, private readonly Selector $selector, private readonly Table $table)
     {
         parent::__construct();
     }
@@ -93,17 +94,11 @@
             $headings[] = new AdaptiveTableCell($key, ['wrap' => false]);
             $values[] = $this->propertyFormatter->format($value, $key);
         }
-<<<<<<< HEAD
-        $this->table->renderSimple($values, $headings);
-=======
 
         $headings[] = 'deployment_type';
         $values[] = $environment->getSettings()->enable_manual_deployments ? 'manual' : 'automatic';
 
-        /** @var \Platformsh\Cli\Service\Table $table */
-        $table = $this->getService('table');
-        $table->renderSimple($values, $headings);
->>>>>>> 82214198
+        $this->table->renderSimple($values, $headings);
 
         return 0;
     }
@@ -195,8 +190,8 @@
     {
         if ($property == 'deployment_type') {
             $this->stdErr->writeln(
-                'Set the deployment type with: <comment>' . $this->config()->get('application.executable')
-                . ' environment:deploy:type</comment>'
+                'Set the deployment type with: <comment>' . $this->config->getStr('application.executable')
+                . ' environment:deploy:type</comment>',
             );
             return false;
         }

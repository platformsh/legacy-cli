--- conflicted
+++ resolved
@@ -1,37 +1,14 @@
 <?php
 namespace Platformsh\Cli\Command\Integration;
 
-use Platformsh\Cli\Command\CommandBase;
-use Platformsh\Cli\Service\Api;
-use Platformsh\Cli\Service\IntegrationService;
-use Platformsh\Cli\Service\QuestionHelper;
-use Platformsh\Cli\Service\Selector;
 use Platformsh\Client\Exception\OperationUnavailableException;
 use Symfony\Component\Console\Input\InputArgument;
 use Symfony\Component\Console\Input\InputInterface;
 use Symfony\Component\Console\Output\OutputInterface;
 
-class IntegrationValidateCommand extends CommandBase
+class IntegrationValidateCommand extends IntegrationCommandBase
 {
     public static $defaultName = 'integration:validate';
-
-    private $api;
-    private $integrationService;
-    private $questionHelper;
-    private $selector;
-
-    public function __construct(
-        Api $api,
-        IntegrationService $integrationService,
-        QuestionHelper $questionHelper,
-        Selector $selector
-    ) {
-        $this->api = $api;
-        $this->integrationService = $integrationService;
-        $this->questionHelper = $questionHelper;
-        $this->selector = $selector;
-        parent::__construct();
-    }
 
     /**
      * {@inheritdoc}
@@ -60,39 +37,9 @@
     {
         $project = $this->selector->getSelection($input)->getProject();
 
-<<<<<<< HEAD
-        $id = $input->getArgument('id');
-        if (!$id && !$input->isInteractive()) {
-            $this->stdErr->writeln('An integration ID is required.');
-
-            return 1;
-        } elseif (!$id) {
-            $integrations = $project->getIntegrations();
-            if (empty($integrations)) {
-                $this->stdErr->writeln('No integrations found.');
-
-                return 1;
-            }
-            $choices = [];
-            foreach ($integrations as $integration) {
-                $choices[$integration->id] = sprintf('%s (%s)', $integration->id, $integration->type);
-            }
-            $id = $this->questionHelper->choose($choices, 'Enter a number to choose an integration:');
-        }
-
-        $integration = $project->getIntegration($id);
-        if (!$integration) {
-            try {
-                $integration = $this->api->matchPartialId($id, $project->getIntegrations(), 'Integration');
-            } catch (\InvalidArgumentException $e) {
-                $this->stdErr->writeln($e->getMessage());
-                return 1;
-            }
-=======
         $integration = $this->selectIntegration($project, $input->getArgument('id'), $input->isInteractive());
         if (!$integration) {
             return 1;
->>>>>>> 06915848
         }
 
         $this->stdErr->writeln(sprintf(
@@ -116,7 +63,7 @@
 
         $this->stdErr->writeln('');
 
-        $this->integrationService->listValidationErrors($errors, $output);
+        $this->listValidationErrors($errors, $output);
 
         // The exit code for an invalid integration (see the command help).
         return 4;

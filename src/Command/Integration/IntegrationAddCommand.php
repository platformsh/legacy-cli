<?php
declare(strict_types=1);

namespace Platformsh\Cli\Command\Integration;

use GuzzleHttp\Exception\BadResponseException;
use Platformsh\Client\Model\Integration;
use Platformsh\ConsoleForm\Exception\ConditionalFieldException;
use Symfony\Component\Console\Input\InputInterface;
use Symfony\Component\Console\Output\OutputInterface;

class IntegrationAddCommand extends IntegrationCommandBase
{
    protected static $defaultName = 'integration:add';
    protected static $defaultDescription = 'Add an integration to the project';

    /**
     * {@inheritdoc}
     */
    protected function configure()
    {
        $definition = $this->getDefinition();
        $this->getForm()->configureInputDefinition($definition);
        $this->selector->addProjectOption($definition);
        $this->activityService->configureInput($definition);

        $this->addExample(
            'Add an integration with a GitHub repository',
            '--type github --repository myuser/example-repo --token 9218376e14c2797e0d06e8d2f918d45f --fetch-branches 0'
        );
        $this->addExample(
            'Add an integration with a GitLab repository',
            '--type gitlab --server-project mygroup/example-repo --token 22fe4d70dfbc20e4f668568a0b5422e2 --base-url https://gitlab.example.com'
        );
    }

    protected function execute(InputInterface $input, OutputInterface $output): int
    {
        $selection = $this->selector->getSelection($input);
        $project = $selection->getProject();

        try {
            $values = $this->getForm()->resolveOptions($input, $this->stdErr, $this->questionHelper);
        } catch (ConditionalFieldException $e) {
            return $this->handleConditionalFieldException($e);
        }

        // Validate credentials for new Bitbucket integrations.
        if (isset($values['type']) && $values['type'] === 'bitbucket' && isset($values['app_credentials'])) {
            $result = $this->validateBitbucketCredentials($values['app_credentials']);
            if ($result !== true) {
                $this->stdErr->writeln($result);

                return 1;
            }
        }

        // Omit all empty, non-required fields when creating a new integration.
        foreach ($this->getForm()->getFields() as $name => $field) {
            if (isset($values[$name]) && !$field->isRequired() && $field->isEmpty($values[$name])) {
                unset($values[$name]);
            }
        }

        $values = $this->postProcessValues($values);

        // Confirm this action for Git source integrations.
        if (isset($values['type']) && in_array($values['type'], ['github', 'gitlab', 'bitbucket', 'bitbucket_server'])) {
            $this->stdErr->writeln(
                "<comment>Warning:</comment> adding a '" . $values['type'] . "' integration will automatically synchronize code from the external Git repository."
                . "\nThis means it can overwrite all the code in your project.\n"
            );
            if (!$this->questionHelper->confirm('Are you sure you want to continue?', false)) {
                return 1;
            }
        }

        // Save the current Git remote (to see if we need to update it, for Git source integrations).
        $oldGitUrl = $project->getGitUrl();

        try {
            $result = $project->addIntegration($values['type'], $values);
        } catch (BadResponseException $e) {
            if ($errors = Integration::listValidationErrors($e)) {
                $this->stdErr->writeln('<error>The integration is invalid.</error>');
                $this->stdErr->writeln('');
                $this->listValidationErrors($errors, $output);

                return 4;
            }

            throw $e;
        }

        /** @var \Platformsh\Client\Model\Integration $integration */
        /** @noinspection PhpUnhandledExceptionInspection */
        $integration = $result->getEntity();

<<<<<<< HEAD
        $this->ensureHooks($integration, $values, $project);

=======
>>>>>>> e0805ded
        $this->stdErr->writeln("Created integration <info>$integration->id</info> (type: {$values['type']})");

        $success = true;
        if ($this->activityService->shouldWait($input)) {
            $success = $this->activityService->waitMultiple($result->getActivities(), $project);
        }

        $this->updateGitUrl($oldGitUrl, $project);

        $this->displayIntegration($integration);

        return $success ? 0 : 1;
    }
}<|MERGE_RESOLUTION|>--- conflicted
+++ resolved
@@ -96,11 +96,6 @@
         /** @noinspection PhpUnhandledExceptionInspection */
         $integration = $result->getEntity();
 
-<<<<<<< HEAD
-        $this->ensureHooks($integration, $values, $project);
-
-=======
->>>>>>> e0805ded
         $this->stdErr->writeln("Created integration <info>$integration->id</info> (type: {$values['type']})");
 
         $success = true;

--- conflicted
+++ resolved
@@ -30,6 +30,9 @@
 
 abstract class IntegrationCommandBase extends CommandBase
 {
+    protected const DEFAULT_LIST_LIMIT = 10; // Display a digestible number of activities by default.
+    protected const DEFAULT_FIND_LIMIT = 25; // This is the current limit per page of results.
+
     private Selector $selector;
     private Table $table;
     private QuestionHelper $questionHelper;
@@ -176,22 +179,11 @@
      *
      * @return array{enabled: bool, config?: array<string, array{enabled: bool}>}
      */
-<<<<<<< HEAD
-    private function selectedProjectIntegrations(): array
-    {
-        static $cache = [];
-        $project = $this->selection->getProject();
-        if (!isset($cache[$project->id])) {
-            $cache[$project->id] = $project->hasLink('#capabilities') ? $project->getCapabilities()->integrations : [];
-        }
-        return $cache[$project->id];
-=======
-    private function selectedProjectIntegrationCapabilities()
-    {
-        return $this->api()
-            ->getProjectCapabilities($this->getSelectedProject())
+    private function selectedProjectIntegrationCapabilities(): array
+    {
+        return $this->api
+            ->getProjectCapabilities($this->selection->getProject())
             ->integrations;
->>>>>>> 82214198
     }
 
     /**
@@ -230,28 +222,17 @@
                         return null;
                     }
                     // If the type is supported, check if it is available on the project.
-<<<<<<< HEAD
                     if ($this->selection->hasProject()) {
-                        $integrations = $this->selectedProjectIntegrations();
-=======
-                    if ($this->hasSelectedProject()) {
                         $integrations = $this->selectedProjectIntegrationCapabilities();
->>>>>>> 82214198
                         if (!empty($integrations['enabled']) && empty($integrations['config'][$value]['enabled'])) {
                             return "The integration type '$value' is not available on this project.";
                         }
                     }
                     return null;
                 },
-<<<<<<< HEAD
                 'optionsCallback' => function () use ($allSupportedTypes): array {
                     if ($this->selection->hasProject()) {
-                        $integrations = $this->selectedProjectIntegrations();
-=======
-                'optionsCallback' => function () use ($allSupportedTypes) {
-                    if ($this->hasSelectedProject()) {
                         $integrations = $this->selectedProjectIntegrationCapabilities();
->>>>>>> 82214198
                         if (!empty($integrations['enabled']) && !empty($integrations['config'])) {
                             return array_filter($allSupportedTypes, fn($type): bool => !empty($integrations['config'][$type]['enabled']));
                         }

--- conflicted
+++ resolved
@@ -3,15 +3,12 @@
 
 namespace Platformsh\Cli\Command\Integration;
 
-<<<<<<< HEAD
 use Platformsh\Cli\Command\CommandBase;
 use Platformsh\Cli\Service\ActivityService;
 use Platformsh\Cli\Service\Api;
 use Platformsh\Cli\Service\IntegrationService;
 use Platformsh\Cli\Service\Selector;
-=======
 use Platformsh\Cli\Util\NestedArrayUtil;
->>>>>>> 008d18ae
 use Symfony\Component\Console\Input\InputArgument;
 use Symfony\Component\Console\Input\InputInterface;
 use Symfony\Component\Console\Output\OutputInterface;
@@ -72,16 +69,10 @@
             }
         }
 
-<<<<<<< HEAD
-        $values = [];
         $form = $this->integrationService->getForm();
-        $currentValues = $integration->getProperties();
+        $newValues = [];
         foreach ($form->getFields() as $key => $field) {
-=======
-        // Get the values supplied via the command-line options.
-        $newValues = [];
-        foreach ($this->getForm()->getFields() as $key => $field) {
->>>>>>> 008d18ae
+            // Get the values supplied via the command-line options.
             $value = $field->getValueFromInput($input);
             $parents = $field->getValueKeys() ?: [$key];
             if ($value !== null) {
@@ -108,19 +99,16 @@
 
         if (!$newValues) {
             $this->stdErr->writeln('No changed values were provided to update.');
-<<<<<<< HEAD
-            $this->integrationService->ensureHooks($integration);
-=======
+
             $this->stdErr->writeln('');
-            $this->ensureHooks($integration);
->>>>>>> 008d18ae
+            $this->integrationService->ensureHooks($integration, $project);
 
             return 1;
         }
 
         $result = $integration->update($newValues);
         $this->stdErr->writeln("Integration <info>{$integration->id}</info> (<info>{$integration->type}</info>) updated");
-        $this->integrationService->ensureHooks($integration);
+        $this->integrationService->ensureHooks($integration, $project);
 
         $this->integrationService->displayIntegration($integration);
 

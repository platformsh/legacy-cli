--- conflicted
+++ resolved
@@ -3,56 +3,27 @@
 
 namespace Platformsh\Cli\Command\Integration;
 
-use Platformsh\Cli\Command\CommandBase;
-use Platformsh\Cli\Service\ActivityService;
-use Platformsh\Cli\Service\Api;
-use Platformsh\Cli\Service\IntegrationService;
-use Platformsh\Cli\Service\Selector;
 use GuzzleHttp\Exception\BadResponseException;
 use Symfony\Component\Console\Input\InputArgument;
 use Symfony\Component\Console\Input\InputInterface;
 use Symfony\Component\Console\Output\OutputInterface;
 
-class IntegrationUpdateCommand extends CommandBase
+class IntegrationUpdateCommand extends IntegrationCommandBase
 {
     protected static $defaultName = 'integration:update';
-
-    private $activityService;
-    private $api;
-    private $integrationService;
-    private $selector;
-
-    public function __construct(
-        ActivityService $activityService,
-        Api $api,
-        IntegrationService $integration,
-        Selector $selector
-    ) {
-        $this->api = $api;
-        $this->activityService = $activityService;
-        $this->integrationService = $integration;
-        $this->selector = $selector;
-        parent::__construct();
-    }
 
     /**
      * {@inheritdoc}
      */
     protected function configure()
     {
-<<<<<<< HEAD
         $this->addArgument('id', InputArgument::REQUIRED, 'The ID of the integration to update')
-=======
-        $this
-            ->setName('integration:update')
-            ->addArgument('id', InputArgument::OPTIONAL, 'The ID of the integration to update')
->>>>>>> 06915848
             ->setDescription('Update an integration');
 
         $definition = $this->getDefinition();
-        $form = $this->integrationService->getForm();
+        $form = $this->getForm();
         $form->getField('type')->set('includeAsOption', false);
-        $this->integrationService->getForm()->configureInputDefinition($definition);
+        $form->configureInputDefinition($definition);
         $this->selector->addProjectOption($definition);
         $this->activityService->configureInput($definition);
 
@@ -64,34 +35,8 @@
 
     protected function execute(InputInterface $input, OutputInterface $output)
     {
-<<<<<<< HEAD
-        $project = $this->selector->getSelection($input)->getProject();
-
-        $id = $input->getArgument('id');
-        $integration = $project->getIntegration($id);
-        if (!$integration) {
-            try {
-                $integration = $this->api->matchPartialId($id, $project->getIntegrations(), 'Integration');
-            } catch (\InvalidArgumentException $e) {
-                $this->stdErr->writeln($e->getMessage());
-                return 1;
-            }
-        }
-
-        $form = $this->integrationService->getForm();
-        $newValues = [];
-        foreach ($form->getFields() as $key => $field) {
-            // Get the values supplied via the command-line options.
-            $value = $field->getValueFromInput($input);
-=======
-        $this->warnAboutDeprecatedOptions(
-            ['type'],
-            'The --type option is not supported on the integration:update command. The integration type cannot be changed.'
-        );
-
-        $this->validateInput($input);
-
-        $project = $this->getSelectedProject();
+        $selection = $this->selector->getSelection($input);
+        $project = $selection->getProject();
 
         $integration = $this->selectIntegration($project, $input->getArgument('id'), $input->isInteractive());
         if (!$integration) {
@@ -112,7 +57,6 @@
                 continue;
             }
             $value = $field->getValueFromInput($input, false);
->>>>>>> 06915848
             $parents = $field->getValueKeys() ?: [$key];
             if ($value !== null) {
                 $field->validate($value);
@@ -121,7 +65,7 @@
             }
         }
 
-        $this->integrationService->postProcessValues($newValues, $integration);
+        $this->postProcessValues($newValues, $integration);
 
         // Check if anything changed.
         foreach ($integration->getProperties() as $key => $currentValue) {
@@ -135,15 +79,10 @@
 
         if (!$newValues) {
             $this->stdErr->writeln('No changed values were provided to update.');
-<<<<<<< HEAD
 
-            $this->stdErr->writeln('');
-            $this->integrationService->ensureHooks($integration, $project);
-=======
-            $this->ensureHooks($integration);
+            $this->ensureHooks($integration, [], $project);
             $this->stdErr->writeln('');
             $this->displayIntegration($integration);
->>>>>>> 06915848
 
             return 1;
         }
@@ -159,7 +98,7 @@
                     $integration->type
                 ));
                 $this->stdErr->writeln('');
-                $this->integrationService->listValidationErrors($errors, $output);
+                $this->listValidationErrors($errors, $output);
 
                 return 4;
             }
@@ -168,14 +107,10 @@
         }
 
         $this->stdErr->writeln("Integration <info>{$integration->id}</info> (<info>{$integration->type}</info>) updated");
-<<<<<<< HEAD
-        $this->integrationService->ensureHooks($integration, $project);
-=======
-        $this->ensureHooks($integration);
+        $this->ensureHooks($integration, [], $project);
         $this->stdErr->writeln('');
->>>>>>> 06915848
 
-        $this->integrationService->displayIntegration($integration);
+        $this->displayIntegration($integration);
 
         if ($this->activityService->shouldWait($input)) {
             $this->activityService->waitMultiple($result->getActivities(), $project);

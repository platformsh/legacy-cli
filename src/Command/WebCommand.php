<?php
declare(strict_types=1);

namespace Platformsh\Cli\Command;

use Platformsh\Cli\Service\Api;
use Platformsh\Cli\Service\Config;
use Platformsh\Cli\Service\Selector;
use Platformsh\Cli\Service\Url;
use Symfony\Component\Console\Input\InputInterface;
use Symfony\Component\Console\Output\OutputInterface;

class WebCommand extends CommandBase
{
    protected static $defaultName = 'web';

    private $api;
    private $config;
    private $selector;
    private $urlService;

    public function __construct(
        Api $api,
        Config $config,
        Selector $selector,
        Url $urlService
    ) {
        $this->api = $api;
        $this->config = $config;
        $this->selector = $selector;
        $this->urlService = $urlService;
        parent::__construct();
    }

    protected function configure()
    {
        $this->setDescription('Open the Web UI');

        $definition = $this->getDefinition();
        $this->urlService->configureInput($definition);
        $this->selector->addProjectOption($definition);
        $this->selector->addEnvironmentOption($definition);
    }

    protected function execute(InputInterface $input, OutputInterface $output)
    {
        // If an environment ID has been specified but not found, then use
        // the specified ID anyway. This allows building a URL when an
        // environment doesn't yet exist.
        $environmentId = $input->getOption('environment');
        $input->setOption('environment', null);

        $selection = $this->selector->getSelection($input, true);
        $project = $selection->getProject();

        if ($environmentId !== null
            && ($environment = $this->api->getEnvironment($environmentId, $project, null, true))) {
            $environmentId = $environment->id;
        }

<<<<<<< HEAD
        $url = $project->getLink('#ui');
        if ($environmentId !== null) {
            $url .= '/environments/' . rawurlencode($environmentId);
=======
        if ($this->hasSelectedProject()) {
            $url = $this->getSelectedProject()->getLink('#ui');
            if (!empty($environmentId)) {
                // New (alpha) UI links lack the /environments path component.
                if (strpos($url, 'https://ui.') === 0) {
                    $url .= '/' . rawurlencode($environmentId);
                } else {
                    $url .= '/environments/' . rawurlencode($environmentId);
                }
            }
        } else {
            $url = $this->config()->get('service.accounts_url');
>>>>>>> 5d415183
        }

        $this->urlService->openUrl($url);
    }
}<|MERGE_RESOLUTION|>--- conflicted
+++ resolved
@@ -58,24 +58,14 @@
             $environmentId = $environment->id;
         }
 
-<<<<<<< HEAD
         $url = $project->getLink('#ui');
         if ($environmentId !== null) {
-            $url .= '/environments/' . rawurlencode($environmentId);
-=======
-        if ($this->hasSelectedProject()) {
-            $url = $this->getSelectedProject()->getLink('#ui');
-            if (!empty($environmentId)) {
-                // New (alpha) UI links lack the /environments path component.
-                if (strpos($url, 'https://ui.') === 0) {
-                    $url .= '/' . rawurlencode($environmentId);
-                } else {
-                    $url .= '/environments/' . rawurlencode($environmentId);
-                }
+            // New (alpha) UI links lack the /environments path component.
+            if (strpos($url, 'https://ui.') === 0) {
+                $url .= '/' . rawurlencode($environmentId);
+            } else {
+                $url .= '/environments/' . rawurlencode($environmentId);
             }
-        } else {
-            $url = $this->config()->get('service.accounts_url');
->>>>>>> 5d415183
         }
 
         $this->urlService->openUrl($url);

--- conflicted
+++ resolved
@@ -4,15 +4,13 @@
 namespace Platformsh\Cli\Command\User;
 
 use Platformsh\Cli\Command\CommandBase;
-<<<<<<< HEAD
+use Platformsh\Cli\Console\Selection;
 use Platformsh\Cli\Service\ActivityService;
 use Platformsh\Cli\Service\Api;
 use Platformsh\Cli\Service\QuestionHelper;
 use Platformsh\Cli\Service\Selector;
 use Platformsh\Cli\Service\SubCommandRunner;
-=======
 use Platformsh\Client\Model\ProjectAccess;
->>>>>>> 06915848
 use Symfony\Component\Console\Input\InputArgument;
 use Symfony\Component\Console\Input\InputInterface;
 use Symfony\Component\Console\Input\InputOption;
@@ -101,17 +99,7 @@
         }
 
         if ($input->getOption('pipe')) {
-<<<<<<< HEAD
-            if ($level !== 'environment') {
-                $currentRole = $projectAccess->role;
-            } else {
-                $access = $selection->getEnvironment()->getUser($projectAccess->id);
-                $currentRole = $access ? $access->role : 'none';
-            }
-            $output->writeln($currentRole);
-=======
-            $this->displayRole($projectAccess, $level, $output);
->>>>>>> 06915848
+            $this->displayRole($projectAccess, $level, $output, $selection);
 
             return 0;
         }
@@ -121,27 +109,24 @@
             '--project' => $project->id,
             '--yes' => true,
         ];
-<<<<<<< HEAD
 
-        return $this->subCommandRunner->run('user:add', $args);
-=======
-        return $this->runOtherCommand('user:add', $args, $output);
+        return $this->subCommandRunner->run('user:add', $args, $output);
     }
 
     /**
-     * @param \Platformsh\Client\Model\ProjectAccess            $projectAccess
-     * @param string                                            $level
+     * @param \Platformsh\Client\Model\ProjectAccess $projectAccess
+     * @param string $level
      * @param \Symfony\Component\Console\Output\OutputInterface $output
+     * @param Selection $selection
      */
-    private function displayRole(ProjectAccess $projectAccess, $level, OutputInterface $output)
+    private function displayRole(ProjectAccess $projectAccess, $level, OutputInterface $output, Selection $selection)
     {
         if ($level !== 'environment') {
             $currentRole = $projectAccess ? $projectAccess->role : 'none';
         } else {
-            $access = $this->getSelectedEnvironment()->getUser($projectAccess->id);
+            $access = $selection->getEnvironment()->getUser($projectAccess->id);
             $currentRole = $access ? $access->role : 'none';
         }
         $output->writeln($currentRole);
->>>>>>> 06915848
     }
 }
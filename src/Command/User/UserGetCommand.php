<?php
declare(strict_types=1);

namespace Platformsh\Cli\Command\User;

use Platformsh\Cli\Command\CommandBase;
use Platformsh\Cli\Service\ActivityService;
use Platformsh\Cli\Service\Api;
use Platformsh\Cli\Service\QuestionHelper;
use Platformsh\Cli\Service\Selector;
use Platformsh\Cli\Service\SubCommandRunner;
use Symfony\Component\Console\Input\InputArgument;
use Symfony\Component\Console\Input\InputInterface;
use Symfony\Component\Console\Input\InputOption;
use Symfony\Component\Console\Output\OutputInterface;

class UserGetCommand extends CommandBase
{
    protected static $defaultName = 'user:get';

    private $activityService;
    private $api;
    private $questionHelper;
    private $selector;
    private $subCommandRunner;

    public function __construct(
        ActivityService $activityService,
        Api $api,
        QuestionHelper $questionHelper,
        Selector $selector,
        SubCommandRunner $subCommandRunner
    ) {
        $this->activityService = $activityService;
        $this->api = $api;
        $this->questionHelper = $questionHelper;
        $this->selector = $selector;
        $this->subCommandRunner = $subCommandRunner;
        parent::__construct();
    }

    protected function configure()
    {
        $this->setDescription("View a user's role(s)")
            ->addArgument('email', InputArgument::OPTIONAL, "The user's email address")
            ->addOption('level', 'l', InputOption::VALUE_REQUIRED, "The role level ('project' or 'environment')")
            ->addOption('pipe', null, InputOption::VALUE_NONE, 'Output the role to stdout');

        $definition = $this->getDefinition();
        $this->selector->addProjectOption($definition);
        $this->selector->addEnvironmentOption($definition);
        $this->activityService->configureInput($definition);

        // Backwards compatibility.
        $this->setHiddenAliases(['user:role']);

        $this->addExample("View Alice's role on the project", 'alice@example.com');
        $this->addExample("View Alice's role on the environment", 'alice@example.com --level environment');
    }

    protected function execute(InputInterface $input, OutputInterface $output)
    {
        $level = $input->getOption('level');
        $validLevels = ['project', 'environment', null];
        if (!in_array($level, $validLevels)) {
            $this->stdErr->writeln("Invalid level: <error>$level</error>");
            return 1;
        }

        $selection = $this->selector->getSelection($input, $level !== 'environment');
        $project = $selection->getProject();

        // Load the user.
        $email = $input->getArgument('email');
        if ($email === null && $input->isInteractive()) {
            $choices = [];
            foreach ($this->api->getProjectAccesses($project) as $access) {
                $account = $this->api->getAccount($access);
                $choices[$account['email']] = sprintf('%s (%s)', $account['display_name'], $account['email']);
            }
<<<<<<< HEAD
            $email = $this->questionHelper->choose($choices, 'Enter a number to choose a user:');
            if (count($choices) > 1) {
                $this->stdErr->writeln('');
            }
=======
            $email = $questionHelper->choose($choices, 'Enter a number to choose a user:');
>>>>>>> b4121c24
        }
        $projectAccess = $this->api->loadProjectAccessByEmail($project, (string) $email);
        if (!$projectAccess) {
            $this->stdErr->writeln("User not found: <error>$email</error>");

            return 1;
        }

        if ($input->getOption('pipe')) {
            if ($level !== 'environment') {
                $currentRole = $projectAccess->role;
            } else {
                $access = $selection->getEnvironment()->getUser($projectAccess->id);
                $currentRole = $access ? $access->role : 'none';
            }
            $output->writeln($currentRole);

            return 0;
        }

        $args = [
            'email' => $email,
            '--project' => $project->id,
            '--yes' => true,
        ];

        return $this->subCommandRunner->run('user:add', $args);
    }
}<|MERGE_RESOLUTION|>--- conflicted
+++ resolved
@@ -78,14 +78,7 @@
                 $account = $this->api->getAccount($access);
                 $choices[$account['email']] = sprintf('%s (%s)', $account['display_name'], $account['email']);
             }
-<<<<<<< HEAD
             $email = $this->questionHelper->choose($choices, 'Enter a number to choose a user:');
-            if (count($choices) > 1) {
-                $this->stdErr->writeln('');
-            }
-=======
-            $email = $questionHelper->choose($choices, 'Enter a number to choose a user:');
->>>>>>> b4121c24
         }
         $projectAccess = $this->api->loadProjectAccessByEmail($project, (string) $email);
         if (!$projectAccess) {

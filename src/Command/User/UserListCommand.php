<?php
declare(strict_types=1);

namespace Platformsh\Cli\Command\User;

use Platformsh\Cli\Command\CommandBase;
use Platformsh\Cli\Service\Api;
use Platformsh\Cli\Service\Config;
use Platformsh\Cli\Service\Selector;
use Platformsh\Cli\Service\Table;
use Symfony\Component\Console\Input\InputInterface;
use Symfony\Component\Console\Output\OutputInterface;

class UserListCommand extends CommandBase
{

    protected static $defaultName = 'user:list';

    private $api;
    private $config;
    private $selector;
    private $table;

    public function __construct(
        Api $api,
        Config $config,
        Selector $selector,
        Table $table
    ) {
        $this->api = $api;
        $this->config = $config;
        $this->selector = $selector;
        $this->table = $table;
        parent::__construct();
    }

    protected function configure()
    {
        $this->setAliases(['users'])
            ->setDescription('List project users');
        $this->table->configureInput($this->getDefinition());
        $this->selector->addProjectOption($this->getDefinition());
    }

    protected function execute(InputInterface $input, OutputInterface $output)
    {
        $project = $this->selector->getSelection($input)->getProject();

        $rows = [];
        $i = 0;
        foreach ($this->api->getProjectAccesses($project) as $projectAccess) {
            $account = $this->api->getAccount($projectAccess);
            $role = $projectAccess->role;
            $weight = $i++;
            if ($project->owner === $projectAccess->id) {
                $weight = -1;
                if (!$this->table->formatIsMachineReadable()) {
                    $role .= ' (owner)';
                }
            }
            $rows[$weight] = ['email' => $account['email'], $account['display_name'], 'role' => $role, $projectAccess->id];
        }

        ksort($rows);

<<<<<<< HEAD
        $this->table->render(array_values($rows), ['Email address', 'Name', 'Project role', 'ID']);
=======
        $table->render(array_values($rows), ['email' => 'Email address', 'Name', 'role' => 'Project role', 'ID']);
>>>>>>> a2ed3783

        if (!$this->table->formatIsMachineReadable()) {
            $this->stdErr->writeln('');
            $executable = $this->config->get('application.executable');
            $this->stdErr->writeln("To view a user's role(s), run: <info>$executable user:get [email]</info>");
            $this->stdErr->writeln("To change a user's role(s), run: <info>$executable user:add [email]</info>");
        }

        return 0;
    }
}<|MERGE_RESOLUTION|>--- conflicted
+++ resolved
@@ -63,11 +63,7 @@
 
         ksort($rows);
 
-<<<<<<< HEAD
-        $this->table->render(array_values($rows), ['Email address', 'Name', 'Project role', 'ID']);
-=======
-        $table->render(array_values($rows), ['email' => 'Email address', 'Name', 'role' => 'Project role', 'ID']);
->>>>>>> a2ed3783
+        $this->table->render(array_values($rows), ['email' => 'Email address', 'Name', 'role' => 'Project role', 'ID']);
 
         if (!$this->table->formatIsMachineReadable()) {
             $this->stdErr->writeln('');

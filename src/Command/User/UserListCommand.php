<?php
declare(strict_types=1);

namespace Platformsh\Cli\Command\User;

use Platformsh\Cli\Command\CommandBase;
use Platformsh\Cli\Service\Api;
use Platformsh\Cli\Service\Config;
use Platformsh\Cli\Service\Selector;
use Platformsh\Cli\Service\Table;
use Symfony\Component\Console\Input\InputInterface;
use Symfony\Component\Console\Output\OutputInterface;

class UserListCommand extends CommandBase
{

    protected static $defaultName = 'user:list';

    private $api;
    private $config;
    private $selector;
    private $table;

    public function __construct(
        Api $api,
        Config $config,
        Selector $selector,
        Table $table
    ) {
        $this->api = $api;
        $this->config = $config;
        $this->selector = $selector;
        $this->table = $table;
        parent::__construct();
    }

    protected function configure()
    {
        $this->setAliases(['users'])
            ->setDescription('List project users');
        $this->table->configureInput($this->getDefinition());
        $this->selector->addProjectOption($this->getDefinition());
    }

    protected function execute(InputInterface $input, OutputInterface $output)
    {
        $project = $this->selector->getSelection($input)->getProject();

        $rows = [];
        $i = 0;
        foreach ($this->api->getProjectAccesses($project) as $projectAccess) {
            $account = $this->api->getAccount($projectAccess);
            $role = $projectAccess->role;
            $weight = $i++;
            if ($project->owner === $projectAccess->id) {
                $weight = -1;
                if (!$this->table->formatIsMachineReadable()) {
                    $role .= ' (owner)';
                }
            }
            $rows[$weight] = ['email' => $account['email'], $account['display_name'], 'role' => $role, $projectAccess->id];
        }

        ksort($rows);

<<<<<<< HEAD
        $this->table->render(array_values($rows), ['email' => 'Email address', 'Name', 'role' => 'Project role', 'ID']);
=======
        if (!$table->formatIsMachineReadable()) {
            $this->stdErr->writeln(sprintf(
                'Users on the project %s:',
                $this->api()->getProjectLabel($project)
            ));
        }

        $table->render(array_values($rows), ['email' => 'Email address', 'Name', 'role' => 'Project role', 'ID']);
>>>>>>> b4121c24

        if (!$this->table->formatIsMachineReadable()) {
            $this->stdErr->writeln('');
<<<<<<< HEAD
            $executable = $this->config->get('application.executable');
=======
            $executable = $this->config()->get('application.executable');
            $this->stdErr->writeln("To add a new user to the project, run: <info>$executable user:add [email]</info>");
            $this->stdErr->writeln('');
>>>>>>> b4121c24
            $this->stdErr->writeln("To view a user's role(s), run: <info>$executable user:get [email]</info>");
            $this->stdErr->writeln("To change a user's role(s), run: <info>$executable user:update [email]</info>");
        }

        return 0;
    }
}<|MERGE_RESOLUTION|>--- conflicted
+++ resolved
@@ -63,28 +63,20 @@
 
         ksort($rows);
 
-<<<<<<< HEAD
-        $this->table->render(array_values($rows), ['email' => 'Email address', 'Name', 'role' => 'Project role', 'ID']);
-=======
-        if (!$table->formatIsMachineReadable()) {
+        if (!$this->table->formatIsMachineReadable()) {
             $this->stdErr->writeln(sprintf(
                 'Users on the project %s:',
-                $this->api()->getProjectLabel($project)
+                $this->api->getProjectLabel($project)
             ));
         }
 
-        $table->render(array_values($rows), ['email' => 'Email address', 'Name', 'role' => 'Project role', 'ID']);
->>>>>>> b4121c24
+        $this->table->render(array_values($rows), ['email' => 'Email address', 'Name', 'role' => 'Project role', 'ID']);
 
         if (!$this->table->formatIsMachineReadable()) {
+            $executable = $this->config->get('application.executable');
             $this->stdErr->writeln('');
-<<<<<<< HEAD
-            $executable = $this->config->get('application.executable');
-=======
-            $executable = $this->config()->get('application.executable');
             $this->stdErr->writeln("To add a new user to the project, run: <info>$executable user:add [email]</info>");
             $this->stdErr->writeln('');
->>>>>>> b4121c24
             $this->stdErr->writeln("To view a user's role(s), run: <info>$executable user:get [email]</info>");
             $this->stdErr->writeln("To change a user's role(s), run: <info>$executable user:update [email]</info>");
         }

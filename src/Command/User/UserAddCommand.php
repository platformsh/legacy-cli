--- conflicted
+++ resolved
@@ -10,14 +10,11 @@
 use Platformsh\Cli\Service\QuestionHelper;
 use Platformsh\Cli\Service\Selector;
 use Platformsh\Client\Model\EnvironmentAccess;
-<<<<<<< HEAD
 use Platformsh\Client\Model\Project;
-=======
 use Platformsh\Client\Model\EnvironmentType;
 use Platformsh\Client\Model\Invitation\AlreadyInvitedException;
 use Platformsh\Client\Model\Invitation\Environment;
 use Platformsh\Client\Model\Invitation\Permission;
->>>>>>> 06915848
 use Platformsh\Client\Model\ProjectAccess;
 use Symfony\Component\Console\Exception\InvalidArgumentException;
 use Symfony\Component\Console\Helper\ProgressBar;
@@ -58,19 +55,13 @@
     {
         $this->setDescription('Add a user to the project')
             ->addArgument('email', InputArgument::OPTIONAL, "The user's email address");
+        if ($this->config->getWithDefault('api.invitations', false)) {
+            $this->addOption('force-invite', null, InputOption::VALUE_NONE, 'Send an invitation, even if one has already been sent');
+        }
         $this->addRoleOption();
 
-<<<<<<< HEAD
         $this->selector->addProjectOption($this->getDefinition());
         $this->activityService->configureInput($this->getDefinition());
-=======
-        if ($this->config()->getWithDefault('api.invitations', false)) {
-            $this->addOption('force-invite', null, InputOption::VALUE_NONE, 'Send an invitation, even if one has already been sent');
-        }
-
-        $this->addProjectOption();
-        $this->addWaitOptions();
->>>>>>> 06915848
 
         $this->addExample('Add Alice as a project admin', 'alice@example.com -r admin');
         $this->addExample('Add Bob as a viewer on the "production" environment type, and a contributor on "development" environments', 'bob@example.com -r production:v -r development:c');
@@ -107,15 +98,11 @@
             $roleInput = preg_split('/[\s,]+/', reset($roleInput));
         }
         $specifiedProjectRole = $this->getSpecifiedProjectRole($roleInput);
-<<<<<<< HEAD
+        $specifiedEnvironmentTypeRoles = $this->getSpecifiedEnvironmentTypeRoles($project, $roleInput);
         $specifiedEnvironmentRoles = $this->getSpecifiedEnvironmentRoles($project, $roleInput);
-=======
-        $specifiedEnvironmentTypeRoles = $this->getSpecifiedEnvironmentTypeRoles($roleInput);
-        $specifiedEnvironmentRoles = $this->getSpecifiedEnvironmentRoles($roleInput);
->>>>>>> 06915848
         unset($roleInput);
 
-        $supportsEnvironmentTypes = $this->api()->supportsEnvironmentTypes($project);
+        $supportsEnvironmentTypes = $this->api->supportsEnvironmentTypes($project);
         if ($supportsEnvironmentTypes && !empty($specifiedEnvironmentRoles)) {
             $this->stdErr->writeln('Access control is now based on environment types, not individual environments.');
             $this->stdErr->writeln('Please use the environment type to specify roles.');
@@ -165,13 +152,8 @@
                     $this->stdErr->writeln('');
                 }
 
-<<<<<<< HEAD
                 $this->stdErr->writeln(sprintf('The user %s is the owner of %s.', $this->getUserLabel($existingProjectAccess), $this->api->getProjectLabel($project)));
-                if ($specifiedProjectRole || $specifiedEnvironmentRoles) {
-=======
-                $this->stdErr->writeln(sprintf('The user %s is the owner of %s.', $this->getUserLabel($existingProjectAccess), $this->api()->getProjectLabel($project)));
                 if ($specifiedProjectRole || $specifiedEnvironmentRoles || $specifiedEnvironmentTypeRoles) {
->>>>>>> 06915848
                     $this->stdErr->writeln('');
                     $this->stdErr->writeln("<comment>The project owner's role(s) cannot be changed.</comment>");
 
@@ -181,18 +163,13 @@
                 return 0;
             }
 
-<<<<<<< HEAD
-            // Check the user's existing role(s) on the project's environments.
-            $existingEnvironmentRoles = $this->getEnvironmentRoles($project, $existingProjectAccess);
-=======
             // Check the user's existing role(s) on the project's environments and types.
             if ($supportsEnvironmentTypes) {
-                $existingEnvironmentTypeRoles = $this->getEnvironmentTypeRoles($existingProjectAccess);
+                $existingEnvironmentTypeRoles = $this->getEnvironmentTypeRoles($project, $existingProjectAccess);
             }
             if (!$supportsEnvironmentTypes || $specifiedEnvironmentRoles) {
-                $existingEnvironmentRoles = $this->getEnvironmentRoles($existingProjectAccess);
-            }
->>>>>>> 06915848
+                $existingEnvironmentRoles = $this->getEnvironmentRoles($project, $existingProjectAccess);
+            }
         }
 
         // If the user already exists, print a summary of their roles on the
@@ -230,16 +207,6 @@
         $desiredTypeRoles = [];
         $provideEnvironmentTypeForm = $input->isInteractive()
             && $desiredProjectRole !== ProjectAccess::ROLE_ADMIN
-<<<<<<< HEAD
-            && !$specifiedEnvironmentRoles;
-        $desiredEnvironmentRoles = [];
-        if ($desiredProjectRole !== ProjectAccess::ROLE_ADMIN) {
-            foreach ($this->api->getEnvironments($project) as $id => $environment) {
-                if (isset($specifiedEnvironmentRoles[$id])) {
-                    $desiredEnvironmentRoles[$id] = $specifiedEnvironmentRoles[$id];
-                } elseif (isset($existingEnvironmentRoles[$id])) {
-                    $desiredEnvironmentRoles[$id] = $existingEnvironmentRoles[$id];
-=======
             && $supportsEnvironmentTypes
             && !$specifiedEnvironmentTypeRoles;
         if ($supportsEnvironmentTypes) {
@@ -252,14 +219,13 @@
                     } elseif (isset($existingEnvironmentTypeRoles[$id])) {
                         $desiredTypeRoles[$id] = $existingEnvironmentTypeRoles[$id];
                     }
->>>>>>> 06915848
                 }
             }
             if ($provideEnvironmentTypeForm) {
                 if ($hasOutput) {
                     $this->stdErr->writeln('');
                 }
-                $desiredTypeRoles = $this->showEnvironmentTypeRolesForm($desiredTypeRoles, $input);
+                $desiredTypeRoles = $this->showEnvironmentTypeRolesForm($project, $desiredTypeRoles, $input);
                 $hasOutput = true;
             }
         }
@@ -272,7 +238,7 @@
         if (!$supportsEnvironmentTypes || $specifiedEnvironmentRoles) {
             // Resolve or merge the environment role(s).
             if ($desiredProjectRole !== ProjectAccess::ROLE_ADMIN) {
-                foreach ($this->api()->getEnvironments($project) as $id => $environment) {
+                foreach ($this->api->getEnvironments($project) as $id => $environment) {
                     if (isset($specifiedEnvironmentRoles[$id])) {
                         $desiredEnvironmentRoles[$id] = $specifiedEnvironmentRoles[$id];
                     } elseif (isset($existingEnvironmentRoles[$id])) {
@@ -284,14 +250,9 @@
                 if ($hasOutput) {
                     $this->stdErr->writeln('');
                 }
-                $desiredEnvironmentRoles = $this->showEnvironmentRolesForm($desiredEnvironmentRoles, $input);
+                $desiredEnvironmentRoles = $this->showEnvironmentRolesForm($project, $desiredEnvironmentRoles, $input);
                 $hasOutput = true;
             }
-<<<<<<< HEAD
-            $desiredEnvironmentRoles = $this->showEnvironmentRolesForm($project, $desiredEnvironmentRoles, $input);
-            $hasOutput = true;
-=======
->>>>>>> 06915848
         }
 
         // Build a list of the changes that are going to be made.
@@ -306,14 +267,6 @@
         $environmentChanges = [];
         $typeChanges = [];
         if ($desiredProjectRole !== ProjectAccess::ROLE_ADMIN) {
-<<<<<<< HEAD
-            foreach ($this->api->getEnvironments($project) as $id => $environment) {
-                $new = isset($desiredEnvironmentRoles[$id]) ? $desiredEnvironmentRoles[$id] : 'none';
-                if ($existingEnvironmentRoles) {
-                    $existing = isset($existingEnvironmentRoles[$id]) ? $existingEnvironmentRoles[$id] : 'none';
-                    if ($existing !== $new) {
-                        $changes[] = sprintf('  Role on <info>%s</info>: <error>%s</error> -> <info>%s</info>', $id, $existing, $new);
-=======
             if ($desiredTypeRoles) {
                 foreach ($project->getEnvironmentTypes() as $environmentType) {
                     $id = $environmentType->id;
@@ -331,7 +284,7 @@
                 }
             }
             if ($desiredEnvironmentRoles) {
-                foreach ($this->api()->getEnvironments($project) as $id => $environment) {
+                foreach ($this->api->getEnvironments($project) as $id => $environment) {
                     $new = isset($desiredEnvironmentRoles[$id]) ? $desiredEnvironmentRoles[$id] : 'none';
                     if ($existingEnvironmentRoles) {
                         $existing = isset($existingEnvironmentRoles[$id]) ? $existingEnvironmentRoles[$id] : 'none';
@@ -342,7 +295,6 @@
                     } elseif ($new !== 'none') {
                         $changesText[] = sprintf('  Role on <info>%s</info>: <info>%s</info>', $id, $new);
                         $environmentChanges[$id] = $new;
->>>>>>> 06915848
                     }
                 }
             }
@@ -419,30 +371,20 @@
 
         // Ask for confirmation.
         if ($existingProjectAccess) {
-<<<<<<< HEAD
             if (!$this->questionHelper->confirm('Are you sure you want to make these change(s)?')) {
-
-=======
-            if (!$questionHelper->confirm('Are you sure you want to make these change(s)?')) {
->>>>>>> 06915848
                 return 1;
             }
         } else {
             $this->stdErr->writeln('<comment>Adding users can result in additional charges.</comment>');
             $this->stdErr->writeln('');
-<<<<<<< HEAD
             if (!$this->questionHelper->confirm('Are you sure you want to add this user?')) {
-
-=======
-            if (!$questionHelper->confirm('Are you sure you want to add this user?')) {
->>>>>>> 06915848
                 return 1;
             }
         }
         $this->stdErr->writeln('');
 
         // If the user does not already exist on the project, then use the Invitations API.
-        if (!$existingProjectAccess && $this->config()->getWithDefault('api.invitations', false)) {
+        if (!$existingProjectAccess && $this->config->getWithDefault('api.invitations', false)) {
             $this->stdErr->writeln('Inviting the user to the project...');
             $permissions = [];
             foreach ($desiredTypeRoles as $type => $role) {
@@ -459,7 +401,7 @@
             } catch (AlreadyInvitedException $e) {
                 $this->stdErr->writeln('');
                 $this->stdErr->writeln(sprintf('An invitation has already been sent to <info>%s</info>', $e->getEmail()));
-                if ($questionHelper->confirm('Do you want to send this invitation anyway?')) {
+                if ($this->questionHelper->confirm('Do you want to send this invitation anyway?')) {
                     $project->inviteUserByEmail($email, $desiredProjectRole, $environments, true, $permissions);
                     $this->stdErr->writeln('');
                     $this->stdErr->writeln(sprintf('A new invitation has been sent to <info>%s</info>', $email));
@@ -489,11 +431,6 @@
 
         // Make the desired changes at the environment level.
         if ($desiredProjectRole !== ProjectAccess::ROLE_ADMIN) {
-<<<<<<< HEAD
-            foreach ($this->api->getEnvironments($project) as $environmentId => $environment) {
-                $role = isset($desiredEnvironmentRoles[$environmentId]) ? $desiredEnvironmentRoles[$environmentId] : 'none';
-                $access = $environment->getUser($userId);
-=======
             foreach ($typeChanges as $typeId => $role) {
                 $type = $project->getEnvironmentType($typeId);
                 if (!$type) {
@@ -501,7 +438,6 @@
                     continue;
                 }
                 $access = $type->getUser($userId);
->>>>>>> 06915848
                 if ($role === 'none') {
                     if ($access) {
                         $this->stdErr->writeln("Removing the user from the environment type <info>$typeId</info>");
@@ -522,7 +458,7 @@
                 $activities = array_merge($activities, $result->getActivities());
             }
             foreach ($environmentChanges as $environmentId => $role) {
-                $environment = $this->api()->getEnvironment($environmentId, $project);
+                $environment = $this->api->getEnvironment($environmentId, $project);
                 if (!$environment) {
                     $this->stdErr->writeln('Environment not found: <comment>' . $environmentId . '</comment>');
                     continue;
@@ -550,17 +486,10 @@
         }
 
         // Wait for activities to complete.
-<<<<<<< HEAD
-        if ($this->activityService->shouldWait($input)) {
+        if (!$activities) {
+            $this->activityService->redeployWarning();
+        } elseif ($this->activityService->shouldWait($input)) {
             if (!$this->activityService->waitMultiple($activities, $project)) {
-=======
-        if (!$activities) {
-            $this->redeployWarning();
-        } elseif ($this->shouldWait($input)) {
-            /** @var \Platformsh\Cli\Service\ActivityMonitor $activityMonitor */
-            $activityMonitor = $this->getService('activity_monitor');
-            if (!$activityMonitor->waitMultiple($activities, $project)) {
->>>>>>> 06915848
                 return 1;
             }
         }
@@ -738,15 +667,15 @@
     /**
      * Load the user's roles on the project's environment types.
      *
+     * @param Project $project
      * @param \Platformsh\Client\Model\ProjectAccess $projectAccess
      *
      * @return array
      */
-    private function getEnvironmentTypeRoles(ProjectAccess $projectAccess)
+    private function getEnvironmentTypeRoles(Project $project, ProjectAccess $projectAccess)
     {
         $typeRoles = [];
-        $project = $this->getSelectedProject();
-        if ($projectAccess->role === ProjectAccess::ROLE_ADMIN || !$this->api()->supportsEnvironmentTypes($project)) {
+        if ($projectAccess->role === ProjectAccess::ROLE_ADMIN || !$this->api->supportsEnvironmentTypes($project)) {
             return [];
         }
 
@@ -817,23 +746,22 @@
     /**
      * Show the form for entering environment type roles.
      *
-     * @param array                                           $defaultTypeRoles
+     * @param Project $project
+     * @param array $defaultTypeRoles
      * @param \Symfony\Component\Console\Input\InputInterface $input
      *
      * @return array
      *   The environment type roles (keyed by type ID) including the user's
      *   answers.
      */
-    private function showEnvironmentTypeRolesForm(array $defaultTypeRoles, InputInterface $input)
-    {
-        /** @var \Platformsh\Cli\Service\QuestionHelper $questionHelper */
-        $questionHelper = $this->getService('question_helper');
+    private function showEnvironmentTypeRolesForm(Project $project, array $defaultTypeRoles, InputInterface $input)
+    {
         $desiredTypeRoles = [];
         $validRoles = array_merge(EnvironmentAccess::$roles, ['none']);
         $this->stdErr->writeln("The user's environment type role(s) can be " . $this->describeRoles($validRoles) . '.');
         $initials = $this->describeRoleInput($validRoles);
         $this->stdErr->writeln('');
-        foreach ($this->getSelectedProject()->getEnvironmentTypes() as $environmentType) {
+        foreach ($project->getEnvironmentTypes() as $environmentType) {
             $id = $environmentType->id;
             $default = isset($defaultTypeRoles[$id]) ? $defaultTypeRoles[$id] : 'none';
             $question = new Question(
@@ -849,7 +777,7 @@
             });
             $question->setAutocompleterValues(array_merge($validRoles, ['quit']));
             $question->setMaxAttempts(5);
-            $answer = $questionHelper->ask($input, $this->stdErr, $question);
+            $answer = $this->questionHelper->ask($input, $this->stdErr, $question);
             if ($answer === 'q' || $answer === 'quit') {
                 break;
             } else {
@@ -896,7 +824,7 @@
             if (strpos($role, ':') === false) {
                 continue;
             }
-            list($id, $role) = explode(':', $role, 2);
+            [$id, $role] = explode(':', $role, 2);
             $role = $this->validateEnvironmentRole($role);
             // Match environment IDs by wildcard.
             if (strpos($id, '%') !== false) {
@@ -929,10 +857,9 @@
      * @return array
      *   An array of environment type roles, keyed by environment type ID.
      */
-    private function getSpecifiedEnvironmentTypeRoles(array &$roles)
-    {
-        $project = $this->getSelectedProject();
-        if (!$this->api()->supportsEnvironmentTypes($project)) {
+    private function getSpecifiedEnvironmentTypeRoles(Project $project, array &$roles)
+    {
+        if (!$this->api->supportsEnvironmentTypes($project)) {
             return [];
         }
         $typeRoles = [];
@@ -942,7 +869,7 @@
             if (strpos($role, ':') === false) {
                 continue;
             }
-            list($id, $role) = explode(':', $role, 2);
+            [$id, $role] = explode(':', $role, 2);
             $role = $this->validateEnvironmentRole($role);
             // Match type IDs by wildcard.
             if (strpos($id, '%') !== false) {

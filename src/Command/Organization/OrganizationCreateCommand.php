--- conflicted
+++ resolved
@@ -41,40 +41,20 @@
 
     private function getForm(): Form
     {
-<<<<<<< HEAD
         $countryList = $this->countryService->listCountries();
-        return Form::fromArray([
-            'label' => new Field('Label', [
-                'description' => 'The full name of the organization, e.g. "ACME Inc."',
-            ]),
-            'name' => new Field('Name', [
-                'description' => 'The organization machine name, used for URL paths and similar purposes.',
-                'defaultCallback' => fn($values) => isset($values['label']) ? (new Slugify())->slugify($values['label']) : null,
-            ]),
-            'country' => new OptionsField('Country', [
-                'description' => 'The organization country. Used as the default for the billing address.',
-                'options' => $countryList,
-                'asChoice' => false,
-                'defaultCallback' => fn() => $this->api->getUser()->country ?: null,
-                'normalizer' => $this->countryService->countryToCode(...),
-                'validator' => fn($countryCode) => isset($countryList[$countryCode]) ? true : "Invalid country: $countryCode",
-            ]),
-=======
-        $countryList = $this->countryList();
         $fields = [];
         $fields['label'] = new Field('Label', [
             'description' => 'The full name of the organization, e.g. "ACME Inc."',
->>>>>>> 82214198
         ]);
-        if ($orgTypes = $this->config()->get('api.organization_types')) {
+        if ($orgTypes = $this->config->get('api.organization_types')) {
             $options = [];
-            foreach ($orgTypes as $type) {
+            foreach ((array) $orgTypes as $type) {
                 $options[$type] = ucfirst($type);
             }
             $fields['type'] = new OptionsField('Type', [
                 'description' => 'The organization type.',
                 'options' => $options,
-                'default' => $this->config()->getWithDefault('api.default_organization_type', key($options)),
+                'default' => $this->config->getWithDefault('api.default_organization_type', key($options)),
             ]);
         }
         $fields['name'] = new Field('Name', [
@@ -88,9 +68,9 @@
             'options' => $countryList,
             'asChoice' => false,
             'defaultCallback' => function () {
-                return $this->api()->getUser()->country ?: null;
+                return $this->api->getUser()->country ?: null;
             },
-            'normalizer' => function ($value) { return $this->normalizeCountryCode($value); },
+            'normalizer' => function ($value) { return $this->countryService->countryToCode($value); },
             'validator' => function ($countryCode) use ($countryList) {
                 return isset($countryList[$countryCode]) ? true : "Invalid country: $countryCode";
             },
@@ -119,7 +99,7 @@
                 $values['label'],
                 $values['country'],
                 '',
-                isset($values['type']) ? $values['type'] : ''
+                $values['type'] ?? ''
             );
         } catch (BadResponseException $e) {
             if ($e->getResponse()->getStatusCode() === 409) {

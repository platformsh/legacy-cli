--- conflicted
+++ resolved
@@ -1,15 +1,14 @@
 <?php
 namespace Platformsh\Cli\Command\Organization;
 
-<<<<<<< HEAD
+use GuzzleHttp\ClientInterface;
+use GuzzleHttp\Psr7\Request;
+use GuzzleHttp\Psr7\Uri;
+use GuzzleHttp\Psr7\UriResolver;
+use Platformsh\Cli\Console\ProgressMessage;
 use Platformsh\Cli\Service\Api;
 use Platformsh\Cli\Service\Config;
 use Platformsh\Cli\Service\Selector;
-=======
-use GuzzleHttp\ClientInterface;
-use GuzzleHttp\Url;
-use Platformsh\Cli\Console\ProgressMessage;
->>>>>>> e0805ded
 use Platformsh\Cli\Service\Table;
 use Platformsh\Client\Model\Subscription;
 use Symfony\Component\Console\Input\InputInterface;
@@ -22,12 +21,14 @@
     protected static $defaultDescription = 'List subscriptions within an organization';
 
     private $api;
+    private $config;
     private $selector;
     private $table;
 
     public function __construct(Config $config, Api $api, Selector $selector, Table $table)
     {
         $this->api = $api;
+        $this->config = $config;
         $this->selector = $selector;
         $this->table = $table;
         parent::__construct($config);
@@ -38,18 +39,10 @@
      */
     protected function configure()
     {
-<<<<<<< HEAD
         $this->selector->addOrganizationOptions($this->getDefinition());
+        $this->addOption('page', null, InputOption::VALUE_REQUIRED, 'Page number. This enables pagination, despite configuration or --count.')
+            ->addOption('count', 'c', InputOption::VALUE_REQUIRED, 'The number of items to display per page. Use 0 to disable pagination. Ignored if --page is specified.');
         $this->table->configureInput($this->getDefinition());
-=======
-        $this->setName('organization:subscription:list')
-            ->setAliases(['organization:subscriptions'])
-            ->setDescription('List subscriptions within an organization')
-            ->addOption('page', null, InputOption::VALUE_REQUIRED, 'Page number. This enables pagination, despite configuration or --count.')
-            ->addOption('count', 'c', InputOption::VALUE_REQUIRED, 'The number of items to display per page. Use 0 to disable pagination. Ignored if --page is specified.')
-            ->addOrganizationOptions();
-        Table::configureInput($this->getDefinition());
->>>>>>> e0805ded
     }
 
     /**
@@ -57,16 +50,13 @@
      */
     protected function execute(InputInterface $input, OutputInterface $output): int
     {
-<<<<<<< HEAD
-        $organization = $this->selector->selectOrganization($input);
-=======
-        $options = [];
-        $options['query']['filter']['status']['value'][] = 'active';
-        $options['query']['filter']['status']['value'][] = 'suspended';
-        $options['query']['filter']['status']['operator'] = 'IN';
+        $query = [];
+        $query['filter']['status']['value'][] = 'active';
+        $query['filter']['status']['value'][] = 'suspended';
+        $query['filter']['status']['operator'] = 'IN';
 
         $count = $input->getOption('count');
-        $itemsPerPage = (int) $this->config()->getWithDefault('pagination.count', 20);
+        $itemsPerPage = (int) $this->config->getWithDefault('pagination.count', 20);
         if ($count !== null && $count !== '0') {
             if (!\is_numeric($count) || $count > 50) {
                 $this->stdErr->writeln('The --count must be a number between 1 and 50, or 0 to disable pagination.');
@@ -74,9 +64,9 @@
             }
             $itemsPerPage = $count;
         }
-        $options['query']['range'] = $itemsPerPage;
+        $query['range'] = $itemsPerPage;
 
-        $fetchAllPages = !$this->config()->getWithDefault('pagination.enabled', true);
+        $fetchAllPages = !$this->config->getWithDefault('pagination.enabled', true);
         if ($count === '0') {
             $fetchAllPages = true;
         }
@@ -87,18 +77,17 @@
         } else {
             $fetchAllPages = false;
         }
-        $options['query']['page'] = $pageNumber;
+        $query['page'] = $pageNumber;
 
         $organization = $this->validateOrganizationInput($input);
->>>>>>> e0805ded
 
-        $httpClient = $this->api()->getHttpClient();
+        $httpClient = $this->api->getHttpClient();
         $subscriptions = [];
         $url = $organization->getUri() . '/subscriptions';
         $progress = new ProgressMessage($output);
         while (true) {
             $progress->showIfOutputDecorated(\sprintf('Loading subscriptions (page %d)...', $pageNumber));
-            $collection = $this->getPagedCollection($url, $httpClient, $options);
+            $collection = $this->getPagedCollection($url, $httpClient, $query);
             $progress->done();
             $subscriptions = \array_merge($subscriptions, $collection['items']);
             if ($fetchAllPages && count($collection['items']) > 0 && isset($collection['next']) && $collection['next'] !== $url) {
@@ -110,17 +99,12 @@
         }
 
         if (empty($subscriptions)) {
-<<<<<<< HEAD
-            $this->stdErr->writeln(\sprintf('No subscriptions were found belonging to the organization %s.', $this->api->getOrganizationLabel($organization, 'error')));
-            return 1;
-=======
             if ($pageNumber > 1) {
                 $this->stdErr->writeln('No subscriptions were found on this page.');
                 return 0;
             }
-            $this->stdErr->writeln(\sprintf('No subscriptions were found belonging to the organization %s.', $this->api()->getOrganizationLabel($organization)));
+            $this->stdErr->writeln(\sprintf('No subscriptions were found belonging to the organization %s.', $this->api->getOrganizationLabel($organization)));
             return 0;
->>>>>>> e0805ded
         }
 
         $headers = [
@@ -139,23 +123,17 @@
             $rows[] = $row;
         }
 
-
-<<<<<<< HEAD
         if (!$this->table->formatIsMachineReadable()) {
-            $this->stdErr->writeln(\sprintf('Subscriptions belonging to the organization <info>%s</info>', $this->api->getOrganizationLabel($organization)));
-=======
-        if (!$table->formatIsMachineReadable()) {
-            $title = \sprintf('Subscriptions belonging to the organization <info>%s</info>', $this->api()->getOrganizationLabel($organization));
+            $title = \sprintf('Subscriptions belonging to the organization <info>%s</info>', $this->api->getOrganizationLabel($organization));
             if (($pageNumber > 1 || isset($collection['next'])) && !$fetchAllPages) {
                 $title .= \sprintf(' (page %d)', $pageNumber);
             }
             $this->stdErr->writeln($title);
->>>>>>> e0805ded
         }
 
         $this->table->render($rows, $headers, $defaultColumns);
 
-        if (!$table->formatIsMachineReadable() && isset($collection['next'])) {
+        if (!$this->table->formatIsMachineReadable() && isset($collection['next'])) {
             $this->stdErr->writeln(\sprintf('More subscriptions are available on the next page (<info>--page %d</info>)', $pageNumber + 1));
             $this->stdErr->writeln('List all items with: <info>--count 0</info> (<info>-c0</info>)');
         }
@@ -172,25 +150,25 @@
      * If 'items' is non-empty and if a non-null 'next' URL is returned, this
      * call may be repeated with the new URL to fetch the next page.
      *
-     * Use $options['query']['page'] to specify a page number explicitly.
-     *
-     * @todo move this into the API client library
+     * Use $query['page'] to specify a page number explicitly.
      *
      * @param string $url
      * @param ClientInterface $client
-     * @param array $options
+     * @param array $query
      *
      * @return array{'items': Subscription[], 'next': ?string}
+     *@todo move this into the API client library
+     *
      */
-    private function getPagedCollection($url, ClientInterface $client, array $options = [])
+    private function getPagedCollection($url, ClientInterface $client, array $query = [])
     {
-        $request = $client->createRequest('get', $url, $options);
+        $request = new Request('get', Uri::withQueryValues(new Uri($url), $query));
         $data = Subscription::send($request, $client);
         $items = Subscription::wrapCollection($data, $url, $client);
 
         $nextUrl = null;
         if (isset($data['_links']['next']['href'])) {
-            $nextUrl = Url::fromString($url)->combine($data['_links']['next']['href'])->__toString();
+            $nextUrl = UriResolver::resolve(new Uri($url), $data['_links']['next']['href'])->__toString();
         }
 
         return ['items' => $items, 'next' => $nextUrl];

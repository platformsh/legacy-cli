--- conflicted
+++ resolved
@@ -8,11 +8,8 @@
 use Platformsh\Cli\Service\Api;
 use Platformsh\Cli\Service\Config;
 use Platformsh\Cli\Service\Table;
-<<<<<<< HEAD
 use Symfony\Component\Console\Attribute\AsCommand;
-=======
 use Platformsh\Client\Model\Organization\Organization;
->>>>>>> 82214198
 use Symfony\Component\Console\Input\InputInterface;
 use Symfony\Component\Console\Input\InputOption;
 use Symfony\Component\Console\Output\OutputInterface;
@@ -46,7 +43,7 @@
             ->addOption('sort', null, InputOption::VALUE_REQUIRED, 'An organization property to sort by')
             ->addOption('reverse', null, InputOption::VALUE_NONE, 'Sort in reverse order');
 
-        if ($this->config()->get('api.organization_types')) {
+        if ($this->config->get('api.organization_types')) {
             $this->addOption('type', null, InputOption::VALUE_REQUIRED, 'Filter organizations by type');
             $this->defaultColumns = ['name', 'label', 'type', 'owner_email'];
         }

<?php
declare(strict_types=1);

namespace Platformsh\Cli\Command\Route;

use Platformsh\Cli\Command\CommandBase;
use Platformsh\Cli\Console\AdaptiveTableCell;
<<<<<<< HEAD
use Platformsh\Cli\Service\Api;
use Platformsh\Cli\Service\Config;
use Platformsh\Cli\Service\Selector;
=======
use Platformsh\Cli\Model\Route;
>>>>>>> d1c32c85
use Platformsh\Cli\Service\Table;
use Symfony\Component\Console\Input\InputArgument;
use Symfony\Component\Console\Input\InputInterface;
use Symfony\Component\Console\Output\OutputInterface;

class RouteListCommand extends CommandBase
{
    protected static $defaultName = 'route:list';

    private $api;
    private $config;
    private $selector;
    private $table;

    public function __construct(
        Api $api,
        Config $config,
        Selector $selector,
        Table $table
    ) {
        $this->api = $api;
        $this->config = $config;
        $this->selector = $selector;
        $this->table = $table;
        parent::__construct();
    }

    /**
     * {@inheritdoc}
     */
    protected function configure()
    {
        $this->setAliases(['routes'])
            ->setDescription('List all routes for an environment')
            ->addArgument('environment', InputArgument::OPTIONAL, 'The environment ID');
        $this->setHiddenAliases(['environment:routes']);

        $definition = $this->getDefinition();
        $this->selector->addProjectOption($definition);
        $this->selector->addEnvironmentOption($definition);
        $this->table->configureInput($definition);
    }

    protected function execute(InputInterface $input, OutputInterface $output)
    {
<<<<<<< HEAD
        $selection = $this->selector->getSelection($input);
        $environment = $selection->getEnvironment();

        $routes = $environment->getRoutes();
=======
        // Allow override via PLATFORM_ROUTES.
        $prefix = $this->config()->get('service.env_prefix');
        if (getenv($prefix . 'ROUTES') && !$this->doesEnvironmentConflictWithCommandLine($input)) {
            $this->debug('Reading routes from environment variable ' . $prefix . 'ROUTES');
            $decoded = json_decode(base64_decode(getenv($prefix . 'ROUTES'), true), true);
            if (empty($decoded)) {
                throw new \RuntimeException('Failed to decode: ' . $prefix . 'ROUTES');
            }
            $routes = Route::fromVariables($decoded);
            $fromEnv = true;
        } else {
            $this->debug('Reading routes from the API');
            $this->validateInput($input);
            $environment = $this->getSelectedEnvironment();
            $routes = Route::fromEnvironmentApi($environment->getRoutes());
            $fromEnv = false;
        }
>>>>>>> d1c32c85
        if (empty($routes)) {
            $this->stdErr->writeln("No routes found");

            return 0;
        }

        $header = ['Route', 'Type', 'To'];
        $rows = [];
        foreach ($routes as $route) {
            $rows[] = [
                new AdaptiveTableCell($route->original_url, ['wrap' => false]),
                $route->type,
                $route->type == 'upstream' ? $route->upstream : $route->to,
            ];
        }

<<<<<<< HEAD
        if (!$this->table->formatIsMachineReadable()) {
            $this->stdErr->writeln(sprintf(
                'Routes on the project %s, environment %s:',
                $this->api->getProjectLabel($selection->getProject()),
                $this->api->getEnvironmentLabel($environment)
            ));
=======
        if (!$table->formatIsMachineReadable()) {
            if ($fromEnv) {
                $this->stdErr->writeln('Routes in the <info>' . $prefix . 'ROUTES</info> environment variable:');
            }
            if (isset($environment) && !$fromEnv) {
                $this->stdErr->writeln(sprintf(
                    'Routes on the project %s, environment %s:',
                    $this->api()->getProjectLabel($this->getSelectedProject()),
                    $this->api()->getEnvironmentLabel($environment)
                ));
            }
>>>>>>> d1c32c85
        }

        $this->table->render($rows, $header);

        if (!$this->table->formatIsMachineReadable()) {
            $this->stdErr->writeln('');
            $this->stdErr->writeln(sprintf(
                'To view a single route, run: <info>%s route:get <route></info>',
                $this->config->get('application.executable')
            ));
        }

        return 0;
    }
}<|MERGE_RESOLUTION|>--- conflicted
+++ resolved
@@ -5,13 +5,10 @@
 
 use Platformsh\Cli\Command\CommandBase;
 use Platformsh\Cli\Console\AdaptiveTableCell;
-<<<<<<< HEAD
 use Platformsh\Cli\Service\Api;
 use Platformsh\Cli\Service\Config;
 use Platformsh\Cli\Service\Selector;
-=======
 use Platformsh\Cli\Model\Route;
->>>>>>> d1c32c85
 use Platformsh\Cli\Service\Table;
 use Symfony\Component\Console\Input\InputArgument;
 use Symfony\Component\Console\Input\InputInterface;
@@ -57,12 +54,6 @@
 
     protected function execute(InputInterface $input, OutputInterface $output)
     {
-<<<<<<< HEAD
-        $selection = $this->selector->getSelection($input);
-        $environment = $selection->getEnvironment();
-
-        $routes = $environment->getRoutes();
-=======
         // Allow override via PLATFORM_ROUTES.
         $prefix = $this->config()->get('service.env_prefix');
         if (getenv($prefix . 'ROUTES') && !$this->doesEnvironmentConflictWithCommandLine($input)) {
@@ -75,12 +66,10 @@
             $fromEnv = true;
         } else {
             $this->debug('Reading routes from the API');
-            $this->validateInput($input);
-            $environment = $this->getSelectedEnvironment();
-            $routes = Route::fromEnvironmentApi($environment->getRoutes());
+            $selection = $this->selector->getSelection($input);
+            $routes = Route::fromEnvironmentApi($selection->getEnvironment()->getRoutes());
             $fromEnv = false;
         }
->>>>>>> d1c32c85
         if (empty($routes)) {
             $this->stdErr->writeln("No routes found");
 
@@ -97,26 +86,18 @@
             ];
         }
 
-<<<<<<< HEAD
+
         if (!$this->table->formatIsMachineReadable()) {
-            $this->stdErr->writeln(sprintf(
-                'Routes on the project %s, environment %s:',
-                $this->api->getProjectLabel($selection->getProject()),
-                $this->api->getEnvironmentLabel($environment)
-            ));
-=======
-        if (!$table->formatIsMachineReadable()) {
             if ($fromEnv) {
                 $this->stdErr->writeln('Routes in the <info>' . $prefix . 'ROUTES</info> environment variable:');
             }
-            if (isset($environment) && !$fromEnv) {
+            if (isset($selection) && !$fromEnv) {
                 $this->stdErr->writeln(sprintf(
                     'Routes on the project %s, environment %s:',
-                    $this->api()->getProjectLabel($this->getSelectedProject()),
-                    $this->api()->getEnvironmentLabel($environment)
+                    $this->api->getProjectLabel($selection->getProject()),
+                    $this->api->getEnvironmentLabel($selection->getEnvironment())
                 ));
             }
->>>>>>> d1c32c85
         }
 
         $this->table->render($rows, $header);

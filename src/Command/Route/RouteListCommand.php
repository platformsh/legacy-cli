<?php
declare(strict_types=1);

namespace Platformsh\Cli\Command\Route;

use Platformsh\Cli\Command\CommandBase;
use Platformsh\Cli\Console\AdaptiveTableCell;
use Platformsh\Cli\Service\Config;
use Platformsh\Cli\Service\Selector;
use Platformsh\Cli\Service\Table;
use Symfony\Component\Console\Input\InputArgument;
use Symfony\Component\Console\Input\InputInterface;
use Symfony\Component\Console\Output\OutputInterface;

class RouteListCommand extends CommandBase
{
    protected static $defaultName = 'route:list';

    private $config;
    private $selector;
    private $table;

    public function __construct(
        Config $config,
        Selector $selector,
        Table $table
    ) {
        $this->config = $config;
        $this->selector = $selector;
        $this->table = $table;
        parent::__construct();
    }

    /**
     * {@inheritdoc}
     */
    protected function configure()
    {
        $this->setAliases(['routes'])
            ->setDescription('List all routes for an environment')
            ->addArgument('environment', InputArgument::OPTIONAL, 'The environment ID');
        $this->setHiddenAliases(['environment:routes']);

        $definition = $this->getDefinition();
        $this->selector->addProjectOption($definition);
        $this->selector->addEnvironmentOption($definition);
        $this->table->configureInput($definition);
    }

    protected function execute(InputInterface $input, OutputInterface $output)
    {
        $environment = $this->selector->getSelection($input)->getEnvironment();

        $routes = $environment->getRoutes();
        if (empty($routes)) {
            $this->stdErr->writeln("No routes found");

            return 0;
        }

        $header = ['Route', 'Type', 'To'];
        $rows = [];
        foreach ($routes as $route) {
            $rows[] = [
                new AdaptiveTableCell($route->id, ['wrap' => false]),
                $route->type,
                $route->type == 'upstream' ? $route->upstream : $route->to,
            ];
        }

<<<<<<< HEAD
        if (!$this->table->formatIsMachineReadable()) {
            $this->stdErr->writeln("Routes for the environment <info>{$environment->id}</info>:");
=======
        if (!$table->formatIsMachineReadable()) {
            $this->stdErr->writeln(sprintf(
                'Routes on the project %s, environment %s:',
                $this->api()->getProjectLabel($this->getSelectedProject()),
                $this->api()->getEnvironmentLabel($environment)
            ));
>>>>>>> b4121c24
        }

        $this->table->render($rows, $header);

        if (!$this->table->formatIsMachineReadable()) {
            $this->stdErr->writeln('');
            $this->stdErr->writeln(sprintf(
                'To view a single route, run: <info>%s route:get <route></info>',
                $this->config->get('application.executable')
            ));
        }

        return 0;
    }
}<|MERGE_RESOLUTION|>--- conflicted
+++ resolved
@@ -5,6 +5,7 @@
 
 use Platformsh\Cli\Command\CommandBase;
 use Platformsh\Cli\Console\AdaptiveTableCell;
+use Platformsh\Cli\Service\Api;
 use Platformsh\Cli\Service\Config;
 use Platformsh\Cli\Service\Selector;
 use Platformsh\Cli\Service\Table;
@@ -16,15 +17,18 @@
 {
     protected static $defaultName = 'route:list';
 
+    private $api;
     private $config;
     private $selector;
     private $table;
 
     public function __construct(
+        Api $api,
         Config $config,
         Selector $selector,
         Table $table
     ) {
+        $this->api = $api;
         $this->config = $config;
         $this->selector = $selector;
         $this->table = $table;
@@ -49,7 +53,8 @@
 
     protected function execute(InputInterface $input, OutputInterface $output)
     {
-        $environment = $this->selector->getSelection($input)->getEnvironment();
+        $selection = $this->selector->getSelection($input);
+        $environment = $selection->getEnvironment();
 
         $routes = $environment->getRoutes();
         if (empty($routes)) {
@@ -68,17 +73,12 @@
             ];
         }
 
-<<<<<<< HEAD
         if (!$this->table->formatIsMachineReadable()) {
-            $this->stdErr->writeln("Routes for the environment <info>{$environment->id}</info>:");
-=======
-        if (!$table->formatIsMachineReadable()) {
             $this->stdErr->writeln(sprintf(
                 'Routes on the project %s, environment %s:',
-                $this->api()->getProjectLabel($this->getSelectedProject()),
-                $this->api()->getEnvironmentLabel($environment)
+                $this->api->getProjectLabel($selection->getProject()),
+                $this->api->getEnvironmentLabel($environment)
             ));
->>>>>>> b4121c24
         }
 
         $this->table->render($rows, $header);

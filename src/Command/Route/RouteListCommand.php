--- conflicted
+++ resolved
@@ -5,14 +5,11 @@
 
 use Platformsh\Cli\Command\CommandBase;
 use Platformsh\Cli\Console\AdaptiveTableCell;
-<<<<<<< HEAD
+use Platformsh\Cli\Model\Host\LocalHost;
+use Platformsh\Cli\Model\Route;
 use Platformsh\Cli\Service\Api;
 use Platformsh\Cli\Service\Config;
 use Platformsh\Cli\Service\Selector;
-=======
-use Platformsh\Cli\Model\Host\LocalHost;
->>>>>>> 785e9f4c
-use Platformsh\Cli\Model\Route;
 use Platformsh\Cli\Service\Table;
 use Symfony\Component\Console\Input\InputArgument;
 use Symfony\Component\Console\Input\InputInterface;
@@ -59,13 +56,8 @@
     protected function execute(InputInterface $input, OutputInterface $output)
     {
         // Allow override via PLATFORM_ROUTES.
-<<<<<<< HEAD
         $prefix = $this->config->get('service.env_prefix');
-        if (getenv($prefix . 'ROUTES') && !$this->doesEnvironmentConflictWithCommandLine($input)) {
-=======
-        $prefix = $this->config()->get('service.env_prefix');
         if (getenv($prefix . 'ROUTES') && !LocalHost::conflictsWithCommandLineOptions($input, $prefix)) {
->>>>>>> 785e9f4c
             $this->debug('Reading routes from environment variable ' . $prefix . 'ROUTES');
             $decoded = json_decode(base64_decode(getenv($prefix . 'ROUTES'), true), true);
             if (!is_array($decoded)) {

--- conflicted
+++ resolved
@@ -109,21 +109,16 @@
             return 0;
         }
 
-<<<<<<< HEAD
-        $this->stdErr->writeln("Your domains are: ");
-        $this->table->render($rows, $header, $defaultColumns);
-=======
-        if (!$table->formatIsMachineReadable()) {
+        if (!$this->table->formatIsMachineReadable()) {
             $this->stdErr->writeln(sprintf(
                 'Domains on the project %s:',
-                $this->api()->getProjectLabel($project)
+                $this->api->getProjectLabel($project)
             ));
         }
 
-        $table->render($rows, $header, $defaultColumns);
->>>>>>> b4121c24
+        $this->table->render($rows, $header, $defaultColumns);
 
-        if (!$table->formatIsMachineReadable()) {
+        if (!$this->table->formatIsMachineReadable()) {
             $this->stdErr->writeln('');
             $this->stdErr->writeln([
                 'To add a new domain, run: <info>' . $executable . ' domain:add [domain-name]</info>',

--- conflicted
+++ resolved
@@ -72,8 +72,7 @@
         $buildName = date('Y-m-d--H-i-s') . '--' . $environmentId;
         $relBuildDir = 'builds/' . $buildName;
         $absBuildDir = $projectRoot . '/' . $relBuildDir;
-        // @todo Implement logic for detecting a Drupal project VS others.
-<<<<<<< HEAD
+        // Implement logic for detecting a Drupal project VS others.
         $stack= $this->detectStack($projectRoot . '/repository');
         switch ($stack) {
           case "symfony":
@@ -84,9 +83,6 @@
               $status = $this->buildDrupal($buildDir, $projectRoot);
               break;
         }
-=======
-        $status = $this->buildDrupal($absBuildDir, $projectRoot);
->>>>>>> 3058332a
         if ($status) {
             // Point www to the latest build.
             $wwwLink = $projectRoot . '/www';
@@ -94,13 +90,10 @@
                 // @todo Windows might need rmdir instead of unlink.
                 unlink($wwwLink);
             }
-<<<<<<< HEAD
-            symlink($buildDir, $wwwLink);
+            symlink($this->absoluteLinks ? $absBuildDir : $relBuildDir, $wwwLink);
         }else{
           throw new \Exception("Building $stack project failed");
-=======
-            symlink($this->absoluteLinks ? $absBuildDir : $relBuildDir, $wwwLink);
->>>>>>> 3058332a
+
         }
     }
     protected function detectStack($dir)
@@ -289,17 +282,12 @@
         }
         closedir($sourceDirectory);
     }
-<<<<<<< HEAD
     
     /*
      * @Search recursively for a file in a given directory
-     *
      * @param string $filename The file to find
-     *
      * @param string $directory The directory to search
-     *
      * @return bool
-     *
      */
     private function recursive_file_exists($filename, $directory)
     {
@@ -324,8 +312,6 @@
                 permissions return false ***/
             return false;
         }
-=======
-
     public static function skipLogin()
     {
         return TRUE;
@@ -357,6 +343,5 @@
         $path .= substr($source, $i, strlen($source));
 
         return $path;
->>>>>>> 3058332a
     }
 }
<?php
declare(strict_types=1);

namespace Platformsh\Cli\Command\Auth;

use Doctrine\Common\Cache\CacheProvider;
use GuzzleHttp\Client;
use League\OAuth2\Client\Provider\Exception\IdentityProviderException;
use League\OAuth2\Client\Token\AccessToken;
use Platformsh\Cli\Command\CommandBase;
use Platformsh\Cli\Service\Api;
use Platformsh\Cli\Service\Config;
use Platformsh\Cli\Service\Filesystem;
use Platformsh\Cli\Service\QuestionHelper;
use Platformsh\Cli\Service\Url;
use Platformsh\Cli\Util\PortUtil;
use Platformsh\Client\Exception\ApiResponseException;
use Platformsh\Client\Session\SessionInterface;
use Symfony\Component\Console\Input\InputInterface;
use Symfony\Component\Console\Input\InputOption;
use Symfony\Component\Console\Output\OutputInterface;
use Symfony\Component\Process\PhpExecutableFinder;
use Symfony\Component\Process\Process;

class BrowserLoginCommand extends CommandBase
{
    protected static $defaultName = 'auth:browser-login';

    private $api;
    private $cache;
    private $config;
    private $questionHelper;
    private $url;

    public function __construct(
        Api $api,
        CacheProvider $cache,
        Config $config,
        QuestionHelper $questionHelper,
        Url $url
    ) {
        $this->api = $api;
        $this->cache = $cache;
        $this->config = $config;
        $this->questionHelper = $questionHelper;
        $this->url = $url;
        parent::__construct();
    }

    protected function configure()
    {
<<<<<<< HEAD
        $service = $this->config->get('service.name');
        $applicationName = $this->config->get('application.name');
        $executable = $this->config->get('application.executable');
=======
        $service = $this->config()->get('service.name');
        $applicationName = $this->config()->get('application.name');
>>>>>>> 06915848

        if ($this->config->get('application.login_method') === 'browser') {
            $this->setAliases(['login']);
        }

        $this->setDescription('Log in to ' . $service . ' via a browser')
            ->addOption('force', 'f', InputOption::VALUE_NONE, 'Log in again, even if already logged in');
        $this->url->configureInput($this->getDefinition());

<<<<<<< HEAD
        $help = 'Use this command to log in to the ' . $applicationName . ' using a browser.'
            . "\n\nAlternatively, to log in with a username and password in the terminal, use:\n    <info>"
            . $executable . ' auth:password-login</info>';
        if ($aHelp = $this->api->getApiTokenHelp()) {
            $help .= "\n\n" . $aHelp;
        }
        $this->setHelp($help);
=======
        $executable = $this->config()->get('application.executable');
        $help = 'Use this command to log in to the ' . $applicationName . ' using a web browser.'
            . "\n\nIt launches a temporary local website which redirects you to log in if necessary, and then captures the resulting authorization code."
            . "\n\nYour system's default browser will be used. You can override this using the <info>--browser</info> option."
            . "\n\nAlternatively, to log in using an API token (without a browser), run: <info>$executable auth:api-token-login</info>"
            . "\n\n" . $this->getNonInteractiveAuthHelp();
        $this->setHelp(\wordwrap($help, 80));
>>>>>>> 06915848
    }

    protected function execute(InputInterface $input, OutputInterface $output)
    {
<<<<<<< HEAD
        if ($this->api->hasApiToken()) {
            $this->stdErr->writeln('Cannot log in: an API token is set');
            return 1;
        }
        if (!$input->isInteractive()) {
            $this->stdErr->writeln('Non-interactive login is not supported.');
            if ($aHelp = $this->api->getApiTokenHelp('comment')) {
                $this->stdErr->writeln("\n" . $aHelp);
            }
            return 1;
        }
        $connector = $this->api->getClient(false)->getConnector();
        if (!$input->getOption('force') && $connector->isLoggedIn()) {
=======
        if ($this->api()->hasApiToken(false)) {
            $this->stdErr->writeln('Cannot log in via the browser, because an API token is set via config.');
            return 1;
        }
        if (!$input->isInteractive()) {
            $this->stdErr->writeln('Non-interactive use of this command is not supported.');
            $this->stdErr->writeln("\n" . $this->getNonInteractiveAuthHelp('comment'));
            return 1;
        }
        if ($this->config()->getSessionId() !== 'default' || count($this->api()->listSessionIds()) > 1) {
            $this->stdErr->writeln(sprintf('The current session ID is: <info>%s</info>', $this->config()->getSessionId()));
            if (!$this->config()->isSessionIdFromEnv()) {
                $this->stdErr->writeln(sprintf('Change this using: <info>%s session:switch</info>', $this->config()->get('application.executable')));
            }
            $this->stdErr->writeln('');
        }
        $connector = $this->api()->getClient(false)->getConnector();
        $force = $input->getOption('force');
        if (!$force && $connector->isLoggedIn()) {
>>>>>>> 06915848
            // Get account information, simultaneously checking whether the API
            // login is still valid. If the request works, then do not log in
            // again (unless --force is used). If the request fails, proceed
            // with login.
            $api = $this->api();
            try {
<<<<<<< HEAD
                $account = $this->api->getMyAccount(true);

                $this->stdErr->writeln(sprintf('You are already logged in as <info>%s</info> (%s).',
                    $account['username'],
                    $account['mail']
                ));
=======
                $api->inLoginCheck = true;

                if ($api->authApiEnabled()) {
                    $user = $api->getUser(null, true);
                    $this->stdErr->writeln(\sprintf(
                        'You are already logged in as <info>%s</info> (<info>%s</info>)',
                        $user->username,
                        $user->email
                    ));
                } else {
                    $accountInfo = $api->getMyAccount(true);
                    $this->stdErr->writeln(\sprintf(
                        'You are already logged in as <info>%s</info> (<info>%s</info>).',
                        $accountInfo['username'],
                        $accountInfo['mail']
                    ));
                }
>>>>>>> 06915848

                if ($input->isInteractive()) {
                    if (!$this->questionHelper->confirm('Log in anyway?', false)) {
                        return 1;
                    }
                    $force = true;
                } else {
                    // USE THE FORCE
                    $this->stdErr->writeln('Use the <comment>--force</comment> (<comment>-f</comment>) option to log in again.');

                    return 0;
                }
<<<<<<< HEAD
            } /** @noinspection PhpRedundantCatchClauseInspection */
            catch (IdentityProviderException $e) {
                $this->debug('Already logged in, but a test request failed. Continuing with login.');
=======
            } catch (BadResponseException $e) {
                if ($e->getResponse() && in_array($e->getResponse()->getStatusCode(), [400, 401], true)) {
                    $this->debug('Already logged in, but a test request failed. Continuing with login.');
                } else {
                    throw $e;
                }
            } finally {
                $api->inLoginCheck = false;
>>>>>>> 06915848
            }
        }

        // Set up the local PHP web server, which will serve an OAuth2 redirect
        // and wait for the response.
        // Firstly, find an address. The port needs to be within a known range,
        // for validation by the remote server.
        try {
            $start = 5000;
            $end = 5010;
            $port = PortUtil::getPort($start, null, $end);
        } catch (\Exception $e) {
            if (stripos($e->getMessage(), 'failed to find') !== false) {
                $this->stdErr->writeln(sprintf('Failed to find an available port between <error>%d</error> and <error>%d</error>.', $start, $end));
                $this->stdErr->writeln('Check if you have unnecessary services running on these ports.');
                $this->stdErr->writeln(sprintf('For more options, run: <info>%s help login</info>', $this->config->get('application.executable')));

                return 1;
            }
            throw $e;
        }
        $localAddress = '127.0.0.1:' . $port;
        $localUrl = 'http://' . $localAddress;

        // Then create the document root for the local server. This needs to be
        // outside the CLI itself (since the CLI may be run as a Phar).
        $listenerDir = $this->config->getWritableUserDir() . '/oauth-listener';
        $this->createDocumentRoot($listenerDir);

<<<<<<< HEAD
        // Create the file where an authorization code will be saved (by the
        // local server script).
        $codeFile = $listenerDir . '/.code';
        if (file_put_contents($codeFile, '', LOCK_EX) === false) {
            throw new \RuntimeException('Failed to create temporary file: ' . $codeFile);
        }
        chmod($codeFile, 0600);

        // Find the authorization and token URLs.
        $apiUrl = $this->config->get('api.accounts_api_url');
        $authHost = parse_url($apiUrl, PHP_URL_HOST);
        $authScheme = parse_url($apiUrl, PHP_URL_SCHEME) ?: 'https';
        if (!$authHost) {
            throw new \RuntimeException('Failed to get API host.');
=======
        // Create the file where a response will be saved (by the local server
        // script).
        $responseFile = $listenerDir . '/.response';
        if (file_put_contents($responseFile, '', LOCK_EX) === false) {
            throw new \RuntimeException('Failed to create temporary file: ' . $responseFile);
>>>>>>> 06915848
        }
        chmod($responseFile, 0600);

        // Start the local server.
        $process = new Process([
            (new PhpExecutableFinder())->find() ?: PHP_BINARY,
            '-dvariables_order=egps',
            '-S',
            $localAddress,
            '-t',
            $listenerDir
        ]);
        $codeVerifier = $this->generateCodeVerifier();
        $process->setEnv([
<<<<<<< HEAD
            'CLI_OAUTH_APP_NAME' => $this->config->get('application.name'),
            'CLI_OAUTH_STATE' => $this->getRandomState(),
            'CLI_OAUTH_AUTH_URL' => $authUrl,
            'CLI_OAUTH_CLIENT_ID' => $this->config->get('api.oauth2_client_id'),
            'CLI_OAUTH_FILE' => $codeFile,
        ]);
=======
            'CLI_OAUTH_APP_NAME' => $this->config()->get('application.name'),
            'CLI_OAUTH_STATE' => $this->generateCodeVerifier(), // the state can just be any random string
            'CLI_OAUTH_CODE_CHALLENGE' => $this->convertVerifierToChallenge($codeVerifier),
            'CLI_OAUTH_AUTH_URL' => $this->config()->get('api.oauth2_auth_url'),
            'CLI_OAUTH_CLIENT_ID' => $this->config()->get('api.oauth2_client_id'),
            'CLI_OAUTH_PROMPT' => $force ? 'consent select_account' : 'consent',
            'CLI_OAUTH_SCOPE' => 'offline_access',
            'CLI_OAUTH_FILE' => $responseFile,
        ] + $this->getParentEnv());
>>>>>>> 06915848
        $process->setTimeout(null);
        $this->stdErr->writeln('Starting local web server with command: <info>' . $process->getCommandLine() . '</info>', OutputInterface::VERBOSITY_VERY_VERBOSE);
        $process->start();

        // Give the local server some time to start before checking its status
        // or opening the browser (0.5 seconds).
        usleep(500000);

        // Check the local server status.
        if (!$process->isRunning()) {
            $this->stdErr->writeln('Failed to start local web server.');
            $this->stdErr->writeln(trim($process->getErrorOutput()));

            return 1;
        }

        // Open the local server URL in a browser (or print the URL).
        if ($this->url->openUrl($localUrl, false)) {
            $this->stdErr->writeln(sprintf('Opened URL: <info>%s</info>', $localUrl));
            $this->stdErr->writeln('Please use the browser to log in.');
        } else {
            $this->stdErr->writeln('Please open the following URL in a browser and log in:');
            $this->stdErr->writeln('<info>' . $localUrl . '</info>');
        }

        // Show some help.
        $this->stdErr->writeln('');
        $this->stdErr->writeln('<options=bold>Help:</>');
<<<<<<< HEAD
        $this->stdErr->writeln('  Use Ctrl+C to quit this process.');
        $executable = $this->config->get('application.executable');
        $this->stdErr->writeln(sprintf('  To log in within the terminal instead, quit and run: <info>%s auth:password-login</info>', $executable));
        $this->stdErr->writeln(sprintf('  For more info, quit and run: <info>%s help login</info>', $executable));
=======
        $this->stdErr->writeln('  Leave this command running during login.');
        $this->stdErr->writeln('  If you need to quit, use Ctrl+C.');
>>>>>>> 06915848
        $this->stdErr->writeln('');

        // Wait for the file to be filled with an OAuth2 authorization code.
        /** @var array|null $response */
        $response = null;
        $start = time();
        while ($process->isRunning()) {
            usleep(300000);
            if (!file_exists($responseFile)) {
                $this->stdErr->writeln('File not found: <error>' . $responseFile . '</error>');
                $this->stdErr->writeln('');
                break;
            }
            $responseRaw = file_get_contents($responseFile);
            if ($responseRaw === false) {
                $this->stdErr->writeln('Failed to read file: <error>' . $responseFile . '</error>');
                $this->stdErr->writeln('');
                break;
            }
            if ($responseRaw !== '') {
                $response = json_decode($responseRaw, true);
                break;
            }
            if (time() - $start >= 1800) {
                $this->stdErr->writeln('Login timed out after 30 minutes');
                $this->stdErr->writeln('');
                break;
            }
        }

        // Allow a little time for the final page to be displayed in the
        // browser.
        usleep(100000);

        // Clean up.
        $process->stop();
        (new Filesystem())->remove([$listenerDir]);

        if (empty($response) || empty($response['code'])) {
            $this->stdErr->writeln('Failed to get an authorization code.');
            $this->stdErr->writeln('');
            if (!empty($response['error']) && !empty($response['error_description'])) {
                $this->stdErr->writeln('  OAuth 2.0 error: <error>' . $response['error'] . '</error>');
                $this->stdErr->writeln('  Description: ' . $response['error_description']);
                if (!empty($response['error_hint'])) {
                    $this->stdErr->writeln('  Hint: ' . $response['error_hint']);
                }
                $this->stdErr->writeln('');
            } elseif (!empty($response['error_description'])) {
                $this->stdErr->writeln($response['error_description']);
                $this->stdErr->writeln('');
            }
            $this->stdErr->writeln('Please try again.');

            return 1;
        }

        $code = $response['code'];

        // Using the authorization code, request an access token.
        $this->stdErr->writeln('Login information received. Verifying...');
<<<<<<< HEAD
        $token = $this->getAccessToken($code, $localUrl, $tokenUrl);

        // Finalize login: call logOut() on the old connector, clear the cache
        // and save the new credentials.
        $connector = $this->api->getClient(false)->getConnector();
        $session = $connector->getSession();
        $connector->logOut();

        $this->cache->flushAll();
=======
        $token = $this->getAccessToken($code, $codeVerifier, $localUrl);

        // Finalize login: log out and save the new credentials.
        $this->api()->logout();
>>>>>>> 06915848

        // Save the new tokens to the persistent session.
        $session = $this->api()->getClient(false)->getConnector()->getSession();
        $this->saveAccessToken($token, $session);

<<<<<<< HEAD
        // Reset the API client so that it will use the new tokens.
        $client = $this->api->getClient(false, true);
        $this->stdErr->writeln('You are logged in.');

        // Show user account info.
        $info = $client->getAccountInfo();
        $this->stdErr->writeln(sprintf(
            "\nUsername: <info>%s</info>\nEmail address: <info>%s</info>",
            $info['username'],
            $info['mail']
        ));
=======
        $this->finalizeLogin();
>>>>>>> 06915848

        return 0;
    }

    /**
     * Attempts to find parent environment variables for the local server.
     *
     * @return array
     */
    private function getParentEnv()
    {
        if (PHP_VERSION_ID >= 70100) {
            return getenv();
        }
        if (!empty($_ENV) && stripos(ini_get('variables_order'), 'e') !== false) {
            return $_ENV;
        }

        return [];
    }

    /**
     * @param array            $tokenData
     * @param SessionInterface $session
     */
    private function saveAccessToken(array $tokenData, SessionInterface $session)
    {
        $token = new AccessToken($tokenData);
        $session->set('accessToken', $token->getToken());
        $session->set('expires', $token->getExpires());
        $session->set('refreshToken', $token->getRefreshToken());
        $session->save();
    }

    /**
     * @param string $dir
     */
    private function createDocumentRoot($dir)
    {
        if (!is_dir($dir) && !mkdir($dir, 0700, true)) {
            throw new \RuntimeException('Failed to create temporary directory: ' . $dir);
        }
        if (!file_put_contents($dir . '/index.php', file_get_contents(CLI_ROOT . '/resources/oauth-listener/index.php'))) {
            throw new \RuntimeException('Failed to write temporary file: ' . $dir . '/index.php');
        }
    }

    /**
     * Exchange the authorization code for an access token.
     *
     * @param string $authCode
     * @param string $codeVerifier
     * @param string $redirectUri
     *
     * @return array
     */
    private function getAccessToken($authCode, $codeVerifier, $redirectUri)
    {
<<<<<<< HEAD
        $response = (new Client())->post(
            $tokenUrl,
            [
                'json' => [
                    'grant_type' => 'authorization_code',
                    'code' => $authCode,
                    'client_id' => $this->config->get('api.oauth2_client_id'),
                    'redirect_uri' => $redirectUri,
                ],
                'auth' => false,
                'verify' => !$this->config->get('api.skip_ssl'),
            ]
        );

        return \GuzzleHttp\json_decode($response->getBody()->getContents(), true);
=======
        $client = new Client();
        $request = $client->createRequest('post', $this->config()->get('api.oauth2_token_url'), [
            'body' => [
                'grant_type' => 'authorization_code',
                'code' => $authCode,
                'client_id' => $this->config()->get('api.oauth2_client_id'),
                'redirect_uri' => $redirectUri,
                'code_verifier' => $codeVerifier,
            ],
            'auth' => false,
            'verify' => !$this->config()->get('api.skip_ssl'),
        ]);

        try {
            $response = $client->send($request);

            return $response->json();
        } catch (BadResponseException $e) {
            throw ApiResponseException::create($request, $e->getResponse(), $e);
        }
>>>>>>> 06915848
    }

    /**
     * Get a PKCE code verifier to use with the OAuth2 code request.
     *
     * @return string
     */
<<<<<<< HEAD
    private function getRandomState(): string
    {
        return bin2hex(random_bytes(128));
=======
    private function generateCodeVerifier()
    {
        // This uses paragonie/random_compat as a polyfill for PHP < 7.0.
        return $this->base64UrlEncode(random_bytes(32));
    }

    /**
     * Base64URL-encodes a string according to the PKCE spec.
     *
     * @see https://tools.ietf.org/html/rfc7636
     *
     * @param string $data
     *
     * @return string
     */
    private function base64UrlEncode($data)
    {
        return str_replace(['+', '/'], ['-', '_'], rtrim(base64_encode($data), '='));
    }

    /**
     * Generates a PKCE code challenge using the S256 transformation on a verifier.
     *
     * @param string $verifier
     *
     * @return string
     */
    private function convertVerifierToChallenge($verifier)
    {
        return $this->base64UrlEncode(hash('sha256', $verifier, true));
>>>>>>> 06915848
    }
}<|MERGE_RESOLUTION|>--- conflicted
+++ resolved
@@ -3,7 +3,6 @@
 
 namespace Platformsh\Cli\Command\Auth;
 
-use Doctrine\Common\Cache\CacheProvider;
 use GuzzleHttp\Client;
 use League\OAuth2\Client\Provider\Exception\IdentityProviderException;
 use League\OAuth2\Client\Token\AccessToken;
@@ -11,10 +10,10 @@
 use Platformsh\Cli\Service\Api;
 use Platformsh\Cli\Service\Config;
 use Platformsh\Cli\Service\Filesystem;
+use Platformsh\Cli\Service\Login;
 use Platformsh\Cli\Service\QuestionHelper;
 use Platformsh\Cli\Service\Url;
 use Platformsh\Cli\Util\PortUtil;
-use Platformsh\Client\Exception\ApiResponseException;
 use Platformsh\Client\Session\SessionInterface;
 use Symfony\Component\Console\Input\InputInterface;
 use Symfony\Component\Console\Input\InputOption;
@@ -27,21 +26,21 @@
     protected static $defaultName = 'auth:browser-login';
 
     private $api;
-    private $cache;
     private $config;
+    private $login;
     private $questionHelper;
     private $url;
 
     public function __construct(
         Api $api,
-        CacheProvider $cache,
         Config $config,
+        Login $login,
         QuestionHelper $questionHelper,
         Url $url
     ) {
         $this->api = $api;
-        $this->cache = $cache;
         $this->config = $config;
+        $this->login = $login;
         $this->questionHelper = $questionHelper;
         $this->url = $url;
         parent::__construct();
@@ -49,14 +48,9 @@
 
     protected function configure()
     {
-<<<<<<< HEAD
         $service = $this->config->get('service.name');
         $applicationName = $this->config->get('application.name');
         $executable = $this->config->get('application.executable');
-=======
-        $service = $this->config()->get('service.name');
-        $applicationName = $this->config()->get('application.name');
->>>>>>> 06915848
 
         if ($this->config->get('application.login_method') === 'browser') {
             $this->setAliases(['login']);
@@ -66,94 +60,57 @@
             ->addOption('force', 'f', InputOption::VALUE_NONE, 'Log in again, even if already logged in');
         $this->url->configureInput($this->getDefinition());
 
-<<<<<<< HEAD
-        $help = 'Use this command to log in to the ' . $applicationName . ' using a browser.'
-            . "\n\nAlternatively, to log in with a username and password in the terminal, use:\n    <info>"
-            . $executable . ' auth:password-login</info>';
-        if ($aHelp = $this->api->getApiTokenHelp()) {
-            $help .= "\n\n" . $aHelp;
-        }
-        $this->setHelp($help);
-=======
-        $executable = $this->config()->get('application.executable');
         $help = 'Use this command to log in to the ' . $applicationName . ' using a web browser.'
             . "\n\nIt launches a temporary local website which redirects you to log in if necessary, and then captures the resulting authorization code."
             . "\n\nYour system's default browser will be used. You can override this using the <info>--browser</info> option."
             . "\n\nAlternatively, to log in using an API token (without a browser), run: <info>$executable auth:api-token-login</info>"
-            . "\n\n" . $this->getNonInteractiveAuthHelp();
+            . "\n\n" . $this->login->getNonInteractiveAuthHelp();
         $this->setHelp(\wordwrap($help, 80));
->>>>>>> 06915848
     }
 
     protected function execute(InputInterface $input, OutputInterface $output)
     {
-<<<<<<< HEAD
-        if ($this->api->hasApiToken()) {
-            $this->stdErr->writeln('Cannot log in: an API token is set');
-            return 1;
-        }
-        if (!$input->isInteractive()) {
-            $this->stdErr->writeln('Non-interactive login is not supported.');
-            if ($aHelp = $this->api->getApiTokenHelp('comment')) {
-                $this->stdErr->writeln("\n" . $aHelp);
-            }
-            return 1;
-        }
-        $connector = $this->api->getClient(false)->getConnector();
-        if (!$input->getOption('force') && $connector->isLoggedIn()) {
-=======
-        if ($this->api()->hasApiToken(false)) {
+        if ($this->api->hasApiToken(false)) {
             $this->stdErr->writeln('Cannot log in via the browser, because an API token is set via config.');
             return 1;
         }
         if (!$input->isInteractive()) {
             $this->stdErr->writeln('Non-interactive use of this command is not supported.');
-            $this->stdErr->writeln("\n" . $this->getNonInteractiveAuthHelp('comment'));
+            $this->stdErr->writeln("\n" . $this->login->getNonInteractiveAuthHelp('comment'));
             return 1;
         }
-        if ($this->config()->getSessionId() !== 'default' || count($this->api()->listSessionIds()) > 1) {
-            $this->stdErr->writeln(sprintf('The current session ID is: <info>%s</info>', $this->config()->getSessionId()));
-            if (!$this->config()->isSessionIdFromEnv()) {
-                $this->stdErr->writeln(sprintf('Change this using: <info>%s session:switch</info>', $this->config()->get('application.executable')));
+        if ($this->config->getSessionId() !== 'default' || count($this->api->listSessionIds()) > 1) {
+            $this->stdErr->writeln(sprintf('The current session ID is: <info>%s</info>', $this->config->getSessionId()));
+            if (!$this->config->isSessionIdFromEnv()) {
+                $this->stdErr->writeln(sprintf('Change this using: <info>%s session:switch</info>', $this->config->get('application.executable')));
             }
             $this->stdErr->writeln('');
         }
-        $connector = $this->api()->getClient(false)->getConnector();
+        $connector = $this->api->getClient(false)->getConnector();
         $force = $input->getOption('force');
         if (!$force && $connector->isLoggedIn()) {
->>>>>>> 06915848
             // Get account information, simultaneously checking whether the API
             // login is still valid. If the request works, then do not log in
             // again (unless --force is used). If the request fails, proceed
             // with login.
-            $api = $this->api();
             try {
-<<<<<<< HEAD
-                $account = $this->api->getMyAccount(true);
-
-                $this->stdErr->writeln(sprintf('You are already logged in as <info>%s</info> (%s).',
-                    $account['username'],
-                    $account['mail']
-                ));
-=======
-                $api->inLoginCheck = true;
-
-                if ($api->authApiEnabled()) {
-                    $user = $api->getUser(null, true);
+                $this->api->inLoginCheck = true;
+
+                if ($this->api->authApiEnabled()) {
+                    $user = $this->api->getUser(null, true);
                     $this->stdErr->writeln(\sprintf(
                         'You are already logged in as <info>%s</info> (<info>%s</info>)',
                         $user->username,
                         $user->email
                     ));
                 } else {
-                    $accountInfo = $api->getMyAccount(true);
+                    $accountInfo = $this->api->getMyAccount(true);
                     $this->stdErr->writeln(\sprintf(
                         'You are already logged in as <info>%s</info> (<info>%s</info>).',
                         $accountInfo['username'],
                         $accountInfo['mail']
                     ));
                 }
->>>>>>> 06915848
 
                 if ($input->isInteractive()) {
                     if (!$this->questionHelper->confirm('Log in anyway?', false)) {
@@ -166,20 +123,11 @@
 
                     return 0;
                 }
-<<<<<<< HEAD
             } /** @noinspection PhpRedundantCatchClauseInspection */
             catch (IdentityProviderException $e) {
                 $this->debug('Already logged in, but a test request failed. Continuing with login.');
-=======
-            } catch (BadResponseException $e) {
-                if ($e->getResponse() && in_array($e->getResponse()->getStatusCode(), [400, 401], true)) {
-                    $this->debug('Already logged in, but a test request failed. Continuing with login.');
-                } else {
-                    throw $e;
-                }
             } finally {
-                $api->inLoginCheck = false;
->>>>>>> 06915848
+                $this->api->inLoginCheck = false;
             }
         }
 
@@ -209,29 +157,13 @@
         $listenerDir = $this->config->getWritableUserDir() . '/oauth-listener';
         $this->createDocumentRoot($listenerDir);
 
-<<<<<<< HEAD
-        // Create the file where an authorization code will be saved (by the
-        // local server script).
-        $codeFile = $listenerDir . '/.code';
-        if (file_put_contents($codeFile, '', LOCK_EX) === false) {
-            throw new \RuntimeException('Failed to create temporary file: ' . $codeFile);
-        }
-        chmod($codeFile, 0600);
-
-        // Find the authorization and token URLs.
-        $apiUrl = $this->config->get('api.accounts_api_url');
-        $authHost = parse_url($apiUrl, PHP_URL_HOST);
-        $authScheme = parse_url($apiUrl, PHP_URL_SCHEME) ?: 'https';
-        if (!$authHost) {
-            throw new \RuntimeException('Failed to get API host.');
-=======
         // Create the file where a response will be saved (by the local server
         // script).
         $responseFile = $listenerDir . '/.response';
         if (file_put_contents($responseFile, '', LOCK_EX) === false) {
             throw new \RuntimeException('Failed to create temporary file: ' . $responseFile);
->>>>>>> 06915848
-        }
+        }
+
         chmod($responseFile, 0600);
 
         // Start the local server.
@@ -245,24 +177,15 @@
         ]);
         $codeVerifier = $this->generateCodeVerifier();
         $process->setEnv([
-<<<<<<< HEAD
             'CLI_OAUTH_APP_NAME' => $this->config->get('application.name'),
-            'CLI_OAUTH_STATE' => $this->getRandomState(),
-            'CLI_OAUTH_AUTH_URL' => $authUrl,
-            'CLI_OAUTH_CLIENT_ID' => $this->config->get('api.oauth2_client_id'),
-            'CLI_OAUTH_FILE' => $codeFile,
-        ]);
-=======
-            'CLI_OAUTH_APP_NAME' => $this->config()->get('application.name'),
             'CLI_OAUTH_STATE' => $this->generateCodeVerifier(), // the state can just be any random string
             'CLI_OAUTH_CODE_CHALLENGE' => $this->convertVerifierToChallenge($codeVerifier),
-            'CLI_OAUTH_AUTH_URL' => $this->config()->get('api.oauth2_auth_url'),
-            'CLI_OAUTH_CLIENT_ID' => $this->config()->get('api.oauth2_client_id'),
+            'CLI_OAUTH_AUTH_URL' => $this->config->get('api.oauth2_auth_url'),
+            'CLI_OAUTH_CLIENT_ID' => $this->config->get('api.oauth2_client_id'),
             'CLI_OAUTH_PROMPT' => $force ? 'consent select_account' : 'consent',
             'CLI_OAUTH_SCOPE' => 'offline_access',
             'CLI_OAUTH_FILE' => $responseFile,
         ] + $this->getParentEnv());
->>>>>>> 06915848
         $process->setTimeout(null);
         $this->stdErr->writeln('Starting local web server with command: <info>' . $process->getCommandLine() . '</info>', OutputInterface::VERBOSITY_VERY_VERBOSE);
         $process->start();
@@ -291,15 +214,8 @@
         // Show some help.
         $this->stdErr->writeln('');
         $this->stdErr->writeln('<options=bold>Help:</>');
-<<<<<<< HEAD
-        $this->stdErr->writeln('  Use Ctrl+C to quit this process.');
-        $executable = $this->config->get('application.executable');
-        $this->stdErr->writeln(sprintf('  To log in within the terminal instead, quit and run: <info>%s auth:password-login</info>', $executable));
-        $this->stdErr->writeln(sprintf('  For more info, quit and run: <info>%s help login</info>', $executable));
-=======
         $this->stdErr->writeln('  Leave this command running during login.');
         $this->stdErr->writeln('  If you need to quit, use Ctrl+C.');
->>>>>>> 06915848
         $this->stdErr->writeln('');
 
         // Wait for the file to be filled with an OAuth2 authorization code.
@@ -361,42 +277,16 @@
 
         // Using the authorization code, request an access token.
         $this->stdErr->writeln('Login information received. Verifying...');
-<<<<<<< HEAD
-        $token = $this->getAccessToken($code, $localUrl, $tokenUrl);
-
-        // Finalize login: call logOut() on the old connector, clear the cache
-        // and save the new credentials.
-        $connector = $this->api->getClient(false)->getConnector();
-        $session = $connector->getSession();
-        $connector->logOut();
-
-        $this->cache->flushAll();
-=======
         $token = $this->getAccessToken($code, $codeVerifier, $localUrl);
 
         // Finalize login: log out and save the new credentials.
-        $this->api()->logout();
->>>>>>> 06915848
+        $this->api->logout();
 
         // Save the new tokens to the persistent session.
-        $session = $this->api()->getClient(false)->getConnector()->getSession();
+        $session = $this->api->getClient(false)->getConnector()->getSession();
         $this->saveAccessToken($token, $session);
 
-<<<<<<< HEAD
-        // Reset the API client so that it will use the new tokens.
-        $client = $this->api->getClient(false, true);
-        $this->stdErr->writeln('You are logged in.');
-
-        // Show user account info.
-        $info = $client->getAccountInfo();
-        $this->stdErr->writeln(sprintf(
-            "\nUsername: <info>%s</info>\nEmail address: <info>%s</info>",
-            $info['username'],
-            $info['mail']
-        ));
-=======
-        $this->finalizeLogin();
->>>>>>> 06915848
+        $this->login->finalize();
 
         return 0;
     }
@@ -455,15 +345,15 @@
      */
     private function getAccessToken($authCode, $codeVerifier, $redirectUri)
     {
-<<<<<<< HEAD
         $response = (new Client())->post(
-            $tokenUrl,
+            $this->config->get('api.oauth2_token_url'),
             [
                 'json' => [
                     'grant_type' => 'authorization_code',
                     'code' => $authCode,
                     'client_id' => $this->config->get('api.oauth2_client_id'),
                     'redirect_uri' => $redirectUri,
+                    'code_verifier' => $codeVerifier,
                 ],
                 'auth' => false,
                 'verify' => !$this->config->get('api.skip_ssl'),
@@ -471,28 +361,6 @@
         );
 
         return \GuzzleHttp\json_decode($response->getBody()->getContents(), true);
-=======
-        $client = new Client();
-        $request = $client->createRequest('post', $this->config()->get('api.oauth2_token_url'), [
-            'body' => [
-                'grant_type' => 'authorization_code',
-                'code' => $authCode,
-                'client_id' => $this->config()->get('api.oauth2_client_id'),
-                'redirect_uri' => $redirectUri,
-                'code_verifier' => $codeVerifier,
-            ],
-            'auth' => false,
-            'verify' => !$this->config()->get('api.skip_ssl'),
-        ]);
-
-        try {
-            $response = $client->send($request);
-
-            return $response->json();
-        } catch (BadResponseException $e) {
-            throw ApiResponseException::create($request, $e->getResponse(), $e);
-        }
->>>>>>> 06915848
     }
 
     /**
@@ -500,11 +368,6 @@
      *
      * @return string
      */
-<<<<<<< HEAD
-    private function getRandomState(): string
-    {
-        return bin2hex(random_bytes(128));
-=======
     private function generateCodeVerifier()
     {
         // This uses paragonie/random_compat as a polyfill for PHP < 7.0.
@@ -535,6 +398,5 @@
     private function convertVerifierToChallenge($verifier)
     {
         return $this->base64UrlEncode(hash('sha256', $verifier, true));
->>>>>>> 06915848
     }
 }
--- conflicted
+++ resolved
@@ -5,6 +5,7 @@
 
 use Platformsh\Cli\Command\CommandBase;
 use Platformsh\Cli\Console\AdaptiveTableCell;
+use Platformsh\Cli\Service\ActivityLoader;
 use Platformsh\Cli\Service\ActivityService;
 use Platformsh\Cli\Service\Api;
 use Platformsh\Cli\Service\PropertyFormatter;
@@ -19,6 +20,7 @@
 
     protected static $defaultName = 'snapshot:list';
 
+    private $activityLoader;
     private $activityService;
     private $api;
     private $formatter;
@@ -26,12 +28,14 @@
     private $table;
 
     public function __construct(
+        ActivityLoader $activityLoader,
         ActivityService $activityService,
         Api $api,
         PropertyFormatter $formatter,
         Selector $selector,
         Table $table
     ) {
+        $this->activityLoader = $activityLoader;
         $this->activityService = $activityService;
         $this->api = $api;
         $this->formatter = $formatter;
@@ -64,23 +68,12 @@
             $this->stdErr->writeln("Finding snapshots for the environment <info>{$selectedEnvironment->id}</info>");
         }
 
-<<<<<<< HEAD
-        $backups = $selectedEnvironment->getBackups($input->getOption('limit'));
-        if (!$backups) {
-=======
-        /** @var \Platformsh\Cli\Service\Table $table */
-        $table = $this->getService('table');
-        /** @var \Platformsh\Cli\Service\PropertyFormatter $formatter */
-        $formatter = $this->getService('property_formatter');
-
-        /** @var \Platformsh\Cli\Service\ActivityLoader $loader */
-        $loader = $this->getService('activity_loader');
-        $activities = $loader->load($environment, $input->getOption('limit'), 'environment.backup', $startsAt);
+        $activities = $this->activityLoader->load($selectedEnvironment, $input->getOption('limit'), 'environment.backup', $startsAt);
         if (!$activities) {
->>>>>>> b4121c24
             $this->stdErr->writeln('No snapshots found');
             return 1;
         }
+        $backups = $activities;
 
         $headers = ['Created', 'Snapshot name', 'Status', 'Commit'];
         $rows = [];
@@ -93,7 +86,6 @@
             ];
         }
 
-<<<<<<< HEAD
         if (!$this->table->formatIsMachineReadable()) {
             $this->stdErr->writeln(
                 sprintf(
@@ -105,17 +97,7 @@
         }
 
         $this->table->render($rows, $headers);
-=======
-        if (!$table->formatIsMachineReadable()) {
-            $this->stdErr->writeln(sprintf(
-                'Snapshots on the project %s, environment %s:',
-                $this->api()->getProjectLabel($this->getSelectedProject()),
-                $this->api()->getEnvironmentLabel($environment)
-            ));
-        }
 
-        $table->render($rows, $headers);
->>>>>>> b4121c24
         return 0;
     }
 }
--- conflicted
+++ resolved
@@ -51,20 +51,10 @@
 
         $selectedEnvironment = $selection->getEnvironment();
         $environmentId = $selectedEnvironment->id;
-<<<<<<< HEAD
-        if (!$this->api->checkEnvironmentOperation('backup', $selectedEnvironment)) {
-            $this->stdErr->writeln(
-                "Operation not available: cannot create a snapshot of <error>$environmentId</error>"
-            );
-            if ($selectedEnvironment->is_dirty) {
-                $this->api->clearEnvironmentsCache($selectedEnvironment->project);
-            }
-=======
         if (!$selectedEnvironment->operationAvailable('backup', true)) {
             $this->stdErr->writeln(
                 "Operation not available: cannot create a snapshot of <error>$environmentId</error>"
             );
->>>>>>> 9d4e799f
 
             return 1;
         }

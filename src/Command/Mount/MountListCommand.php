--- conflicted
+++ resolved
@@ -4,12 +4,9 @@
 namespace Platformsh\Cli\Command\Mount;
 
 use Platformsh\Cli\Command\CommandBase;
-<<<<<<< HEAD
-use Platformsh\Cli\Service\MountService;
+use Platformsh\Cli\Service\Mount;
 use Platformsh\Cli\Service\PropertyFormatter;
 use Platformsh\Cli\Service\Selector;
-=======
->>>>>>> 785e9f4c
 use Platformsh\Cli\Service\Table;
 use Symfony\Component\Console\Input\InputInterface;
 use Symfony\Component\Console\Input\InputOption;
@@ -27,7 +24,7 @@
 
     public function __construct(
         PropertyFormatter $formatter,
-        MountService $mountService,
+        Mount $mountService,
         Selector $selector,
         Table $table
     ) {

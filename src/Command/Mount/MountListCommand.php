--- conflicted
+++ resolved
@@ -4,14 +4,13 @@
 namespace Platformsh\Cli\Command\Mount;
 
 use Platformsh\Cli\Command\CommandBase;
-<<<<<<< HEAD
+use Platformsh\Cli\Service\Config;
 use Platformsh\Cli\Service\Mount;
 use Platformsh\Cli\Service\PropertyFormatter;
+use Platformsh\Cli\Service\RemoteEnvVars;
 use Platformsh\Cli\Service\Selector;
-=======
 use Platformsh\Cli\Model\AppConfig;
 use Platformsh\Cli\Model\Host\LocalHost;
->>>>>>> 06915848
 use Platformsh\Cli\Service\Table;
 use Symfony\Component\Console\Input\InputInterface;
 use Symfony\Component\Console\Input\InputOption;
@@ -22,19 +21,25 @@
 
     protected static $defaultName = 'mount:list';
 
+    private $config;
     private $formatter;
     private $mountService;
+    private $remoteEnvVars;
     private $selector;
     private $table;
 
     public function __construct(
+        Config $config,
+        RemoteEnvVars $remoteEnvVars,
         PropertyFormatter $formatter,
         Mount $mountService,
         Selector $selector,
         Table $table
     ) {
+        $this->config = $config;
         $this->formatter = $formatter;
         $this->mountService = $mountService;
+        $this->remoteEnvVars = $remoteEnvVars;
         $this->selector = $selector;
         $this->table = $table;
         parent::__construct();
@@ -59,35 +64,21 @@
      */
     protected function execute(InputInterface $input, OutputInterface $output)
     {
-<<<<<<< HEAD
-        $selection = $this->selector->getSelection($input);
-
-        $container = $this->selector->getSelection($input)->getRemoteContainer();
-        $mounts = $container->getMounts();
-=======
-        $host = $this->selectHost($input, getenv($this->config()->get('service.env_prefix') . 'APPLICATION'));
-        /** @var \Platformsh\Cli\Service\Mount $mountService */
-        $mountService = $this->getService('mount');
+        $host = $this->selector->selectHost($input, getenv($this->config->get('service.env_prefix') . 'APPLICATION'));
         if ($host instanceof LocalHost) {
-            /** @var \Platformsh\Cli\Service\RemoteEnvVars $envVars */
-            $envVars = $this->getService('remote_env_vars');
-            $config = (new AppConfig($envVars->getArrayEnvVar('APPLICATION', $host)));
-            $mounts = $mountService->mountsFromConfig($config);
+            $config = (new AppConfig($this->remoteEnvVars->getArrayEnvVar('APPLICATION', $host)));
+            $mounts = $this->mountService->mountsFromConfig($config);
         } else {
-            $container = $this->selectRemoteContainer($input);
-            $mounts = $mountService->mountsFromConfig($container->getConfig());
+            $selection = $this->selector->getSelection($input);
+            $container = $selection->getRemoteContainer();
+            $mounts = $this->mountService->mountsFromConfig($container->getConfig());
         }
->>>>>>> 06915848
 
         if (empty($mounts)) {
             $this->stdErr->writeln(sprintf('No mounts found on host: <info>%s</info>', $host->getLabel()));
 
             return 1;
         }
-<<<<<<< HEAD
-        $mounts = $this->mountService->normalizeMounts($mounts);
-=======
->>>>>>> 06915848
 
         if ($input->getOption('paths')) {
             $output->writeln(array_keys($mounts));
@@ -104,20 +95,8 @@
             ];
         }
 
-<<<<<<< HEAD
-        $this->stdErr->writeln(sprintf(
-            'Mounts in the %s <info>%s</info> (environment <info>%s</info>):',
-            $container->getType(),
-            $container->getName(),
-            $selection->getEnvironment()->id
-        ));
+        $this->stdErr->writeln(sprintf('Mounts on <info>%s</info>:', $host->getLabel()));
         $this->table->render($rows, $header);
-=======
-        /** @var \Platformsh\Cli\Service\Table $table */
-        $table = $this->getService('table');
-        $this->stdErr->writeln(sprintf('Mounts on <info>%s</info>:', $host->getLabel()));
-        $table->render($rows, $header);
->>>>>>> 06915848
 
         return 0;
     }

--- conflicted
+++ resolved
@@ -75,11 +75,10 @@
         $header = ['path' => 'Mount path', 'definition' => 'Definition'];
         $rows = [];
         foreach ($mounts as $path => $definition) {
-<<<<<<< HEAD
-            $rows[] = [$path, $this->formatter->format($definition)];
-=======
-            $rows[] = ['path' => $path, 'definition' => $formatter->format($definition)];
->>>>>>> b4121c24
+            $rows[] = [
+                'path' => $path,
+                'definition' => $this->formatter->format($definition),
+            ];
         }
 
         $this->stdErr->writeln(sprintf(

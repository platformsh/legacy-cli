--- conflicted
+++ resolved
@@ -5,15 +5,14 @@
 
 use Platformsh\Cli\Command\CommandBase;
 use Platformsh\Cli\Local\LocalApplication;
-<<<<<<< HEAD
+use Platformsh\Cli\Model\RemoteContainer\RemoteContainerInterface;
 use Platformsh\Cli\Service\Config;
 use Platformsh\Cli\Service\Filesystem;
-use Platformsh\Cli\Service\MountService;
+use Platformsh\Cli\Service\Mount;
 use Platformsh\Cli\Service\QuestionHelper;
+use Platformsh\Cli\Service\Rsync;
 use Platformsh\Cli\Service\Selector;
-=======
 use Platformsh\Cli\Model\RemoteContainer\App;
->>>>>>> 785e9f4c
 use Symfony\Component\Console\Input\InputInterface;
 use Symfony\Component\Console\Input\InputOption;
 use Symfony\Component\Console\Output\OutputInterface;
@@ -29,19 +28,22 @@
     private $filesystem;
     private $mountService;
     private $questionHelper;
+    private $rsync;
     private $selector;
 
     public function __construct(
         Config $config,
         Filesystem $filesystem,
-        MountService $mountService,
+        Mount $mountService,
         QuestionHelper $questionHelper,
+        Rsync $rsync,
         Selector $selector
     ) {
         $this->config = $config;
         $this->filesystem = $filesystem;
         $this->mountService = $mountService;
         $this->questionHelper = $questionHelper;
+        $this->rsync = $rsync;
         $this->selector = $selector;
         parent::__construct();
     }
@@ -51,14 +53,8 @@
      */
     protected function configure()
     {
-<<<<<<< HEAD
         $this->setDescription('Download files from a mount, using rsync')
-=======
-        $this
-            ->setName('mount:download')
-            ->setDescription('Download files from a mount, using rsync')
             ->addOption('all', 'a', InputOption::VALUE_NONE, 'Download from all mounts')
->>>>>>> 785e9f4c
             ->addOption('mount', 'm', InputOption::VALUE_REQUIRED, 'The mount (as an app-relative path)')
             ->addOption('target', null, InputOption::VALUE_REQUIRED, 'The directory to which files will be downloaded. If --all is used, the mount path will be appended')
             ->addOption('source-path', null, InputOption::VALUE_NONE, "Use the mount's source path (rather than the mount path) as a subdirectory of the target, when --all is used")
@@ -67,7 +63,7 @@
             ->addOption('include', null, InputOption::VALUE_IS_ARRAY|InputOption::VALUE_REQUIRED, 'File(s) to include in the download (pattern)')
             ->addOption('refresh', null, InputOption::VALUE_NONE, 'Whether to refresh the cache');
 
-        $this->selector->addAllOptions($this->getDefinition(), true);
+        $this->selector->addAllOptions($this->getDefinition(), false);
     }
 
     /**
@@ -75,14 +71,7 @@
      */
     protected function execute(InputInterface $input, OutputInterface $output)
     {
-<<<<<<< HEAD
         $container = $this->selector->getSelection($input)->getRemoteContainer();
-=======
-        $this->validateInput($input);
-
-        /** @var App $container */
-        $container = $this->selectRemoteContainer($input);
->>>>>>> 785e9f4c
         $mounts = $container->getMounts();
 
         if (empty($mounts)) {
@@ -96,19 +85,13 @@
         $all = $input->getOption('all');
 
         if ($input->getOption('mount')) {
-<<<<<<< HEAD
-            $mountPath = $this->mountService->validateMountPath($input->getOption('mount'), $mounts);
-        } elseif ($input->isInteractive()) {
-            $mountPath = $this->questionHelper->choose(
-                $this->mountService->getMountsAsOptions($mounts),
-=======
             if ($all) {
                 $this->stdErr->writeln('You cannot combine the <error>--mount</error> option with <error>--all</error>.');
 
                 return 1;
             }
 
-            $mountPath = $mountService->matchMountPath($input->getOption('mount'), $mounts);
+            $mountPath = $this->mountService->matchMountPath($input->getOption('mount'), $mounts);
         } elseif (!$all && $input->isInteractive()) {
             $mountOptions = [];
             foreach ($mounts as $path => $definition) {
@@ -120,9 +103,8 @@
             }
             $mountOptions['\\ALL'] = 'All mounts';
 
-            $choice = $questionHelper->choose(
+            $choice = $this->questionHelper->choose(
                 $mountOptions,
->>>>>>> 785e9f4c
                 'Enter a number to choose a mount to download from:'
             );
             if ($choice === '\\ALL') {
@@ -138,30 +120,7 @@
 
         $target = null;
         if ($input->getOption('target')) {
-<<<<<<< HEAD
             $target = (string) $input->getOption('target');
-        } elseif ($projectRoot = $this->selector->getProjectRoot()) {
-            $sharedMounts = $this->mountService->getSharedFileMounts($mounts);
-            if (isset($sharedMounts[$mountPath])) {
-                if (file_exists($projectRoot . '/' . $this->config->get('local.shared_dir') . '/' . $sharedMounts[$mountPath])) {
-                    $defaultTarget = $projectRoot . '/' . $this->config->get('local.shared_dir') . '/' . $sharedMounts[$mountPath];
-                }
-            }
-
-            $applications = LocalApplication::getApplications($projectRoot, $this->config);
-            $appPath = $projectRoot;
-            foreach ($applications as $path => $candidateApp) {
-                if ($candidateApp->getName() === $container->getName()) {
-                    $appPath = $path;
-                    break;
-                }
-            }
-            if (is_dir($appPath . '/' . $mountPath)) {
-                $defaultTarget = $appPath . '/' . $mountPath;
-            }
-=======
-            $target = $input->getOption('target');
->>>>>>> 785e9f4c
         }
 
         if (empty($target) && $input->isInteractive()) {
@@ -172,12 +131,7 @@
                 $questionText .= ' <question>[' . $formattedDefaultTarget . ']</question>';
             }
             $questionText .= ': ';
-<<<<<<< HEAD
             $target = $this->questionHelper->ask($input, $this->stdErr, new Question($questionText, $defaultTarget));
-=======
-            $target = $questionHelper->ask($input, $this->stdErr, new Question($questionText, $defaultTarget));
-            $this->stdErr->writeln('');
->>>>>>> 785e9f4c
         }
 
         if (empty($target)) {
@@ -194,46 +148,26 @@
             }
             $this->stdErr->writeln('');
         } else {
-<<<<<<< HEAD
-            $this->mountService->validateDirectory($target, true);
-        }
-
-        $confirmText = sprintf(
-            "\nDownloading files from the remote mount <comment>%s</comment> to <comment>%s</comment>"
-            . "\n\nAre you sure you want to continue?",
-            $mountPath,
-            $this->filesystem->formatPathForDisplay($target)
-        );
-        if (!$this->questionHelper->confirm($confirmText)) {
-            return 1;
-        }
-
-        $sshUrl = $container->getSshUrl();
-        $this->mountService->runSync($sshUrl, $mountPath, $target, false, [
-=======
-            $fs->validateDirectory($target, true);
-        }
-
-        /** @var \Platformsh\Cli\Service\Rsync $rsync */
-        $rsync = $this->getService('rsync');
+            $this->filesystem->validateDirectory($target, true);
+        }
 
         $rsyncOptions = [
->>>>>>> 785e9f4c
             'delete' => $input->getOption('delete'),
             'exclude' => $input->getOption('exclude'),
             'include' => $input->getOption('include'),
             'verbose' => $output->isVeryVerbose(),
             'quiet' => $output->isQuiet(),
         ];
+
         $sshUrl = $container->getSshUrl();
 
         if ($all) {
             $confirmText = sprintf(
                 'Downloading files from all remote mounts to <comment>%s</comment>'
                 . "\n\nAre you sure you want to continue?",
-                $fs->formatPathForDisplay($target)
+                $this->filesystem->formatPathForDisplay($target)
             );
-            if (!$questionHelper->confirm($confirmText)) {
+            if (!$this->questionHelper->confirm($confirmText)) {
                 return 1;
             }
 
@@ -252,24 +186,24 @@
                 $this->stdErr->writeln(sprintf(
                     'Downloading files from <comment>%s</comment> to <comment>%s</comment>',
                     $mountPath,
-                    $fs->formatPathForDisplay($mountSpecificTarget)
+                    $this->filesystem->formatPathForDisplay($mountSpecificTarget)
                 ));
-                $fs->mkdir($mountSpecificTarget);
-                $rsync->syncDown($sshUrl, $mountPath, $mountSpecificTarget, $rsyncOptions);
+                $this->filesystem->mkdir($mountSpecificTarget);
+                $this->rsync->syncDown($sshUrl, $mountPath, $mountSpecificTarget, $rsyncOptions);
             }
         } elseif (isset($mountPath)) {
             $confirmText = sprintf(
                 'Downloading files from the remote mount <comment>%s</comment> to <comment>%s</comment>'
                 . "\n\nAre you sure you want to continue?",
                 $mountPath,
-                $fs->formatPathForDisplay($target)
+                $this->filesystem->formatPathForDisplay($target)
             );
-            if (!$questionHelper->confirm($confirmText)) {
+            if (!$this->questionHelper->confirm($confirmText)) {
                 return 1;
             }
 
             $this->stdErr->writeln('');
-            $rsync->syncDown($sshUrl, $mountPath, $target, $rsyncOptions);
+            $this->rsync->syncDown($sshUrl, $mountPath, $target, $rsyncOptions);
         } else {
             throw new \LogicException('Mount path not defined');
         }
@@ -278,24 +212,23 @@
     }
 
     /**
-     * @param \Platformsh\Cli\Model\RemoteContainer\App $app
-     * @param string                                    $mountPath
+     * @param RemoteContainerInterface $container
+     * @param string                   $mountPath
      *
      * @return string|null
      */
-    private function getDefaultTarget(App $app, $mountPath)
-    {
-        /** @var \Platformsh\Cli\Service\Mount $mountService */
-        $mountService = $this->getService('mount');
-
-        $appPath = $this->getLocalAppPath($app);
-        if ($appPath !== null && is_dir($appPath . '/' . $mountPath)) {
-            return $appPath . '/' . $mountPath;
-        }
-
-        $sharedMounts = $mountService->getSharedFileMounts($app->getMounts());
-        if (isset($sharedMounts[$mountPath])) {
-            $sharedDir = $this->getSharedDir($app);
+    private function getDefaultTarget(RemoteContainerInterface $container, $mountPath): ?string
+    {
+        if ($container instanceof App) {
+            $appPath = $this->getLocalAppPath($container);
+            if ($appPath !== null && is_dir($appPath . '/' . $mountPath)) {
+                return $appPath . '/' . $mountPath;
+            }
+        }
+
+        $sharedMounts = $this->mountService->getSharedFileMounts($container->getMounts());
+        if (isset($sharedMounts[$mountPath]) && $container instanceof App) {
+            $sharedDir = $this->getSharedDir($container);
             if ($sharedDir !== null && file_exists($sharedDir . '/' . $sharedMounts[$mountPath])) {
                 return $sharedDir . '/' . $sharedMounts[$mountPath];
             }
@@ -307,12 +240,12 @@
     /**
      * @return LocalApplication[]
      */
-    private function getLocalApps()
+    private function getLocalApps(): array
     {
         if (!isset($this->localApps)) {
             $this->localApps = [];
-            if ($projectRoot = $this->getProjectRoot()) {
-                $this->localApps = LocalApplication::getApplications($projectRoot, $this->config());
+            if ($projectRoot = $this->selector->getProjectRoot()) {
+                $this->localApps = LocalApplication::getApplications($projectRoot, $this->config);
             }
         }
 
@@ -326,7 +259,7 @@
      *
      * @return string|null
      */
-    private function getLocalAppPath(App $app)
+    private function getLocalAppPath(App $app): ?string
     {
         foreach ($this->getLocalApps() as $path => $candidateApp) {
             if ($candidateApp->getName() === $app->getName()) {
@@ -338,19 +271,19 @@
     }
 
     /**
-     * @param \Platformsh\Cli\Model\RemoteContainer\App $app
+     * @param App $app
      *
      * @return string|null
      */
-    private function getSharedDir(App $app)
-    {
-        $projectRoot = $this->getProjectRoot();
+    private function getSharedDir(App $app): ?string
+    {
+        $projectRoot = $this->selector->getProjectRoot();
         if (!$projectRoot) {
             return null;
         }
 
         $localApps = $this->getLocalApps();
-        $dirname =  $projectRoot . '/' . $this->config()->get('local.shared_dir');
+        $dirname =  $projectRoot . '/' . $this->config->get('local.shared_dir');
         if (count($localApps) > 1 && is_dir($dirname)) {
             $dirname .= $app->getName();
         }

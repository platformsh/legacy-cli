--- conflicted
+++ resolved
@@ -52,21 +52,12 @@
             ->setName('mount:size')
             ->setDescription('Check the disk usage of mounts')
             ->addOption('bytes', 'B', InputOption::VALUE_NONE, 'Show sizes in bytes')
-<<<<<<< HEAD
             ->addOption('refresh', null, InputOption::VALUE_NONE, 'Whether to refresh the cache');
 
         $definition = $this->getDefinition();
         $this->selector->addAllOptions($definition);
         $this->table->configureInput($definition);
         $this->ssh->configureInput($definition);
-=======
-            ->addOption('refresh', null, InputOption::VALUE_NONE, 'Refresh the cache');
-        Table::configureInput($this->getDefinition());
-        Ssh::configureInput($this->getDefinition());
-        $this->addProjectOption();
-        $this->addEnvironmentOption();
-        $this->addAppOption();
->>>>>>> a4663889
     }
 
     /**
@@ -80,10 +71,6 @@
         $appConfig = $this->mountService
             ->getAppConfig($selection->getEnvironment(), $appName, (bool) $input->getOption('refresh'));
 
-<<<<<<< HEAD
-=======
-        $appConfig = $this->getAppConfig($appName, $input->getOption('refresh'));
->>>>>>> a4663889
         if (empty($appConfig['mounts'])) {
             $this->stdErr->writeln(sprintf('The app "%s" doesn\'t define any mounts.', $appConfig['name']));
 
@@ -131,55 +118,12 @@
         // Separate the commands' output.
         list($appDir, $dfOutput, $duOutput) = explode("\n\n", $result, 3);
 
-<<<<<<< HEAD
-        // Parse the output of 'df', building a list of results.
-        $results = [];
-        foreach (explode("\n", $dfOutput) as $i => $line) {
-            if ($i === 0) {
-                continue;
-            }
-            $path = $this->getDfColumn($line, 'path');
-            if (strpos($path, $appDir . '/') !== 0) {
-                continue;
-            }
-            $mountPath = ltrim(substr($path, strlen($appDir)), '/');
-            if (!in_array($mountPath, $mountPaths)) {
-                continue;
-            }
-            $filesystem = $this->getDfColumn($line, 'filesystem');
-            if (isset($results[$filesystem])) {
-                $results[$filesystem]['mounts'][] = $mountPath;
-                continue;
-            }
-            $available = $this->getDfColumn($line, 'available');
-            $used = $this->getDfColumn($line, 'used');
-            $results[$filesystem] = [
-                'total' => $this->getDfColumn($line, 'total'),
-                'used' => $used,
-                'available' => $available,
-                'mounts' => [$mountPath],
-                'percent_used' => $used / $available * 100,
-            ];
-        }
-
-        // Parse the 'du' output.
-        $mountSizes = [];
-        $duOutputSplit = explode("\n", $duOutput, count($mountPaths));
-        foreach ($mountPaths as $i => $mountPath) {
-            if (!isset($duOutputSplit[$i])) {
-                throw new \RuntimeException("Failed to find row $i of 'du' command output: \n" . $duOutput);
-            }
-            list($mountSizes[$mountPath],) = explode("\t", $duOutputSplit[$i], 2);
-        }
-
-=======
         // Parse the output.
         $volumeInfo = $this->parseDf($dfOutput, $appDir, $mountPaths);
         $mountSizes = $this->parseDu($duOutput, $mountPaths);
 
         // Build a table of results: one line per mount, one (multi-line) row
         // per filesystem.
->>>>>>> a4663889
         $header = ['Mount(s)', 'Size(s)', 'Disk', 'Used', 'Available', 'Capacity'];
         $rows = [];
         $showInBytes = $input->getOption('bytes');
@@ -205,14 +149,7 @@
             $rows[] = $row;
         }
 
-<<<<<<< HEAD
         $this->table->render($rows, $header);
-=======
-
-        /** @var \Platformsh\Cli\Service\Table $table */
-        $table = $this->getService('table');
-        $table->render($rows, $header);
->>>>>>> a4663889
 
         return 0;
     }

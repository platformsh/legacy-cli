--- conflicted
+++ resolved
@@ -4,15 +4,13 @@
 namespace Platformsh\Cli\Command\Mount;
 
 use Platformsh\Cli\Command\CommandBase;
-<<<<<<< HEAD
 use Platformsh\Cli\Service\Config;
 use Platformsh\Cli\Service\Mount;
+use Platformsh\Cli\Service\RemoteEnvVars;
 use Platformsh\Cli\Service\Selector;
 use Platformsh\Cli\Service\Shell;
-=======
 use Platformsh\Cli\Model\AppConfig;
 use Platformsh\Cli\Model\Host\LocalHost;
->>>>>>> 06915848
 use Platformsh\Cli\Service\Ssh;
 use Platformsh\Cli\Service\Table;
 use Symfony\Component\Console\Helper\Helper;
@@ -26,23 +24,23 @@
 
     private $config;
     private $mountService;
+    private $remoteEnvVars;
     private $selector;
-    private $shell;
     private $ssh;
     private $table;
 
     public function __construct(
         Config $config,
         Mount $mountService,
+        RemoteEnvVars $remoteEnvVars,
         Selector $selector,
-        Shell $shell,
         Ssh $ssh,
         Table $table
     ) {
         $this->config = $config;
         $this->mountService = $mountService;
+        $this->remoteEnvVars = $remoteEnvVars;
         $this->selector = $selector;
-        $this->shell = $shell;
         $this->ssh = $ssh;
         $this->table = $table;
         parent::__construct();
@@ -80,23 +78,15 @@
      */
     protected function execute(InputInterface $input, OutputInterface $output)
     {
-<<<<<<< HEAD
-        $container = $this->selector->getSelection($input)->getRemoteContainer();
-        $mounts = $container->getMounts();
-=======
-        $host = $this->selectHost($input, getenv($this->config()->get('service.env_prefix') . 'APPLICATION'));
-        /** @var \Platformsh\Cli\Service\Mount $mountService */
-        $mountService = $this->getService('mount');
+        $host = $this->selector->selectHost($input, getenv($this->config->get('service.env_prefix') . 'APPLICATION'));
         if ($host instanceof LocalHost) {
-            /** @var \Platformsh\Cli\Service\RemoteEnvVars $envVars */
-            $envVars = $this->getService('remote_env_vars');
-            $config = (new AppConfig($envVars->getArrayEnvVar('APPLICATION', $host)));
-            $mounts = $mountService->mountsFromConfig($config);
+            $config = (new AppConfig($this->remoteEnvVars->getArrayEnvVar('APPLICATION', $host)));
+            $mounts = $this->mountService->mountsFromConfig($config);
         } else {
-            $container = $this->selectRemoteContainer($input);
-            $mounts = $mountService->mountsFromConfig($container->getConfig());
-        }
->>>>>>> 06915848
+            $selection = $this->selector->getSelection($input);
+            $container = $selection->getRemoteContainer();
+            $mounts = $this->mountService->mountsFromConfig($container->getConfig());
+        }
 
         if (empty($mounts)) {
             $this->stdErr->writeln(sprintf('No mounts found on host: <info>%s</info>', $host->getLabel()));
@@ -142,19 +132,10 @@
         $command = 'set -e; ' . implode('; ', $commands);
 
         // Connect to the application via SSH and run the commands.
-<<<<<<< HEAD
-        $sshArgs = [
-            'ssh',
-            $container->getSshUrl(),
-        ];
-        $sshArgs = array_merge($sshArgs, $this->ssh->getSshArgs());
-        $result = $this->shell->execute(array_merge($sshArgs, [$command]), null, true);
-=======
         $result = $host->runCommand($command);
->>>>>>> 06915848
 
         // Separate the commands' output.
-        list($appDir, $dfOutput, $duOutput) = explode("\n\n", $result, 3);
+        [$appDir, $dfOutput, $duOutput] = explode("\n\n", $result, 3);
 
         // Parse the output.
         $volumeInfo = $this->parseDf($dfOutput, $appDir, $mountPaths);
@@ -196,7 +177,7 @@
 
         $this->table->render($rows, $header);
 
-        if (!$table->formatIsMachineReadable()) {
+        if (!$this->table->formatIsMachineReadable()) {
             if (count($volumeInfo) === 1 && count($mountPaths) > 1) {
                 $this->stdErr->writeln('');
                 $this->stdErr->writeln('All the mounts share the same disk.');
@@ -204,7 +185,7 @@
             $this->stdErr->writeln('');
             $this->stdErr->writeln(sprintf(
                 'To increase the available space, edit the <info>disk</info> key in the <info>%s</info> file.',
-                $this->config()->get('service.app_config_file')
+                $this->config->get('service.app_config_file')
             ));
         }
 
@@ -303,7 +284,7 @@
             if (!isset($duOutputSplit[$i])) {
                 throw new \RuntimeException("Failed to find row $i of 'du' command output: \n" . $duOutput);
             }
-            list($mountSizes[$mountPath],) = explode("\t", $duOutputSplit[$i], 2);
+            [$mountSizes[$mountPath],] = explode("\t", $duOutputSplit[$i], 2);
         }
 
         return $mountSizes;

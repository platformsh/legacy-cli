<?php
declare(strict_types=1);

namespace Platformsh\Cli\Command\Mount;

use Platformsh\Cli\Command\CommandBase;
<<<<<<< HEAD
use Platformsh\Cli\Service\Config;
use Platformsh\Cli\Service\MountService;
use Platformsh\Cli\Service\Selector;
use Platformsh\Cli\Service\Shell;
=======
>>>>>>> 785e9f4c
use Platformsh\Cli\Service\Ssh;
use Platformsh\Cli\Service\Table;
use Symfony\Component\Console\Helper\Helper;
use Symfony\Component\Console\Input\InputInterface;
use Symfony\Component\Console\Input\InputOption;
use Symfony\Component\Console\Output\OutputInterface;

class MountSizeCommand extends CommandBase
{
    protected static $defaultName = 'mount:size';

    private $config;
    private $mountService;
    private $selector;
    private $shell;
    private $ssh;
    private $table;

    public function __construct(
        Config $config,
        MountService $mountService,
        Selector $selector,
        Shell $shell,
        Ssh $ssh,
        Table $table
    ) {
        $this->config = $config;
        $this->mountService = $mountService;
        $this->selector = $selector;
        $this->shell = $shell;
        $this->ssh = $ssh;
        $this->table = $table;
        parent::__construct();
    }

    /**
     * {@inheritdoc}
     */
    protected function configure()
    {
        $this->setDescription('Check the disk usage of mounts')
            ->addOption('bytes', 'B', InputOption::VALUE_NONE, 'Show sizes in bytes')
            ->addOption('refresh', null, InputOption::VALUE_NONE, 'Whether to refresh the cache');

        $definition = $this->getDefinition();
        $this->selector->addAllOptions($definition, true);
        $this->table->configureInput($definition);
        $this->ssh->configureInput($definition);

        $appConfigFile = $this->config->get('service.app_config_file');

        $this->setHelp(<<<EOF
Use this command to check the disk size and usage for an application's mounts.

Mounts are directories mounted into the application from a persistent, writable
filesystem. They are configured in the <info>mounts</info> key in the <info>$appConfigFile</info> file.

The filesystem's total size is determined by the <info>disk</info> key in the same file.
EOF
);
    }

    /**
     * {@inheritdoc}
     */
    protected function execute(InputInterface $input, OutputInterface $output)
    {
        $container = $this->selector->getSelection($input)->getRemoteContainer();
        $mounts = $container->getMounts();

        if (empty($mounts)) {
            $this->stdErr->writeln(sprintf('The %s "%s" doesn\'t define any mounts.', $container->getType(), $container->getName()));

            return 1;
        }

        $this->stdErr->writeln(sprintf('Checking disk usage for all mounts of the %s <info>%s</info>...', $container->getType(), $container->getName()));

        // Get a list of the mount paths (and normalize them as relative paths,
        // relative to the application directory).
        $mountPaths = [];
        foreach (array_keys($mounts) as $mountPath) {
            $mountPaths[] = trim(trim($mountPath), '/');
        }

        // Build a list of multiple commands that will be run over the same SSH
        // connection:
        //   1. Get the application directory (by reading the PLATFORM_APP_DIR
        //      environment variable).
        //   2. Run the 'df' command to find filesystem statistics for the
        //      mounts.
        //   3. Run a 'du' command on each of the mounted paths, to find their
        //      individual sizes.
        $appDirVar = $this->config->get('service.env_prefix') . 'APP_DIR';
        $commands = [];
        $commands[] = 'echo "$' . $appDirVar . '"';
        $commands[] = 'echo';
        $commands[] = 'df -P -B1 -a -x squashfs -x tmpfs -x sysfs -x proc -x devpts -x rpc_pipefs';
        $commands[] = 'echo';
        $commands[] = 'cd "$' . $appDirVar . '"';

        foreach ($mountPaths as $mountPath) {
            $commands[] = 'du --block-size=1 -s ' . escapeshellarg($mountPath);
        }
        $command = 'set -e; ' . implode('; ', $commands);

        // Connect to the application via SSH and run the commands.
        $sshArgs = [
            'ssh',
            $container->getSshUrl(),
        ];
        $sshArgs = array_merge($sshArgs, $this->ssh->getSshArgs());
        $result = $this->shell->execute(array_merge($sshArgs, [$command]), null, true);

        // Separate the commands' output.
        list($appDir, $dfOutput, $duOutput) = explode("\n\n", $result, 3);

        // Parse the output.
        $volumeInfo = $this->parseDf($dfOutput, $appDir, $mountPaths);
        $mountSizes = $this->parseDu($duOutput, $mountPaths);

        // Build a table of results: one line per mount, one (multi-line) row
        // per filesystem.
        $header = [
            'mounts' => 'Mount(s)',
            'sizes' => 'Size(s)',
            'max' => 'Disk',
            'used' => 'Used',
            'available' => 'Available',
            'percent_used' => '% Used',
        ];
        $rows = [];
        $showInBytes = $input->getOption('bytes');
        foreach ($volumeInfo as $info) {
            $row = [];
            $row['mounts'] = implode("\n", $info['mounts']);
            $mountUsage = [];
            foreach ($info['mounts'] as $mountPath) {
                $mountUsage[] = $mountSizes[$mountPath];
            }
            if ($showInBytes) {
                $row['sizes'] = implode("\n", $mountUsage);
                $row['max'] = $info['total'];
                $row['used'] = $info['used'];
                $row['available'] = $info['available'];
            } else {
                $row['sizes'] = implode("\n", array_map([Helper::class, 'formatMemory'], $mountUsage));
                $row['max'] = Helper::formatMemory($info['total']);
                $row['used'] = Helper::formatMemory($info['used']);
                $row['available'] = Helper::formatMemory($info['available']);
            }
            $row['percent_used'] = round($info['percent_used'], 1) . '%';
            $rows[] = $row;
        }

<<<<<<< HEAD
        $this->table->render($rows, $header);
=======
        /** @var \Platformsh\Cli\Service\Table $table */
        $table = $this->getService('table');
        $table->render($rows, $header);
>>>>>>> 785e9f4c

        return 0;
    }

    /**
     * Get a column from a line of df output.
     *
     * Unfortunately there doesn't seem to be a more reliable way to parse df
     * output than by regular expression.
     *
     * @param string $line
     * @param string $columnName
     *
     * @return string
     */
    private function getDfColumn($line, $columnName)
    {
        $columnPatterns = [
            'filesystem' => '#^(.+?)(\s+[0-9])#',
            'total' => '#([0-9]+)\s+[0-9]+\s+[0-9]+\s+[0-9]+%\s+#',
            'used' => '#([0-9]+)\s+[0-9]+\s+[0-9]+%\s+#',
            'available' => '#([0-9]+)\s+[0-9]+%\s+#',
            'path' => '#%\s+(/.+)$#',
        ];
        if (!isset($columnPatterns[$columnName])) {
            throw new \InvalidArgumentException("Invalid df column: $columnName");
        }
        if (!preg_match($columnPatterns[$columnName], $line, $matches)) {
            throw new \RuntimeException("Failed to find column '$columnName' in df line: \n$line");
        }

        return trim($matches[1]);
    }

    /**
     * Parse the output of 'df', building a list of results per FS volume.
     *
     * @param string $dfOutput
     * @param string $appDir
     * @param array  $mountPaths
     *
     * @return array
     */
    private function parseDf($dfOutput, $appDir, array $mountPaths)
    {
        $results = [];
        foreach (explode("\n", $dfOutput) as $i => $line) {
            if ($i === 0) {
                continue;
            }
            try {
                $path = $this->getDfColumn($line, 'path');
            } catch (\RuntimeException $e) {
                $this->debug($e->getMessage());
                continue;
            }
            if (strpos($path, $appDir . '/') !== 0) {
                continue;
            }
            $mountPath = ltrim(substr($path, strlen($appDir)), '/');
            if (!in_array($mountPath, $mountPaths)) {
                continue;
            }
            $filesystem = $this->getDfColumn($line, 'filesystem');
            if (isset($results[$filesystem])) {
                $results[$filesystem]['mounts'][] = $mountPath;
                continue;
            }
            $results[$filesystem] = [
                'total' => $this->getDfColumn($line, 'total'),
                'used' => $this->getDfColumn($line, 'used'),
                'available' => $this->getDfColumn($line, 'available'),
                'mounts' => [$mountPath],
            ];
            $results[$filesystem]['percent_used'] = $results[$filesystem]['used'] / $results[$filesystem]['total'] * 100;
        }

        return $results;
    }

    /**
     * Parse the 'du' output.
     *
     * @param string $duOutput
     * @param array  $mountPaths
     *
     * @return array A list of mount sizes (in bytes) keyed by mount path.
     */
    private function parseDu($duOutput, array $mountPaths)
    {
        $mountSizes = [];
        $duOutputSplit = explode("\n", $duOutput, count($mountPaths));
        foreach ($mountPaths as $i => $mountPath) {
            if (!isset($duOutputSplit[$i])) {
                throw new \RuntimeException("Failed to find row $i of 'du' command output: \n" . $duOutput);
            }
            list($mountSizes[$mountPath],) = explode("\t", $duOutputSplit[$i], 2);
        }

        return $mountSizes;
    }
}<|MERGE_RESOLUTION|>--- conflicted
+++ resolved
@@ -4,13 +4,10 @@
 namespace Platformsh\Cli\Command\Mount;
 
 use Platformsh\Cli\Command\CommandBase;
-<<<<<<< HEAD
 use Platformsh\Cli\Service\Config;
-use Platformsh\Cli\Service\MountService;
+use Platformsh\Cli\Service\Mount;
 use Platformsh\Cli\Service\Selector;
 use Platformsh\Cli\Service\Shell;
-=======
->>>>>>> 785e9f4c
 use Platformsh\Cli\Service\Ssh;
 use Platformsh\Cli\Service\Table;
 use Symfony\Component\Console\Helper\Helper;
@@ -31,7 +28,7 @@
 
     public function __construct(
         Config $config,
-        MountService $mountService,
+        Mount $mountService,
         Selector $selector,
         Shell $shell,
         Ssh $ssh,
@@ -70,7 +67,7 @@
 
 The filesystem's total size is determined by the <info>disk</info> key in the same file.
 EOF
-);
+        );
     }
 
     /**
@@ -166,13 +163,7 @@
             $rows[] = $row;
         }
 
-<<<<<<< HEAD
         $this->table->render($rows, $header);
-=======
-        /** @var \Platformsh\Cli\Service\Table $table */
-        $table = $this->getService('table');
-        $table->render($rows, $header);
->>>>>>> 785e9f4c
 
         return 0;
     }

--- conflicted
+++ resolved
@@ -5,15 +5,13 @@
 
 use Platformsh\Cli\Command\CommandBase;
 use Platformsh\Cli\Local\LocalApplication;
-<<<<<<< HEAD
 use Platformsh\Cli\Service\Config;
 use Platformsh\Cli\Service\Filesystem;
-use Platformsh\Cli\Service\MountService;
+use Platformsh\Cli\Service\Mount;
 use Platformsh\Cli\Service\QuestionHelper;
+use Platformsh\Cli\Service\Rsync;
 use Platformsh\Cli\Service\Selector;
-=======
 use Platformsh\Cli\Util\OsUtil;
->>>>>>> 785e9f4c
 use Symfony\Component\Console\Input\InputInterface;
 use Symfony\Component\Console\Input\InputOption;
 use Symfony\Component\Console\Output\OutputInterface;
@@ -27,19 +25,22 @@
     private $filesystem;
     private $mountService;
     private $questionHelper;
+    private $rsync;
     private $selector;
 
     public function __construct(
         Config $config,
         Filesystem $filesystem,
-        MountService $mountService,
+        Mount $mountService,
         QuestionHelper $questionHelper,
+        Rsync $rsync,
         Selector $selector
     ) {
         $this->config = $config;
         $this->filesystem = $filesystem;
         $this->mountService = $mountService;
         $this->questionHelper = $questionHelper;
+        $this->rsync = $rsync;
         $this->selector = $selector;
         parent::__construct();
     }
@@ -76,12 +77,8 @@
         $mounts = $this->mountService->normalizeMounts($mounts);
 
         if ($input->getOption('mount')) {
-            $mountPath = $this->mountService->validateMountPath($input->getOption('mount'), $mounts);
+            $mountPath = $this->mountService->matchMountPath($input->getOption('mount'), $mounts);
         } elseif ($input->isInteractive()) {
-<<<<<<< HEAD
-            $mountPath = $this->questionHelper->choose(
-                $this->mountService->getMountsAsOptions($mounts),
-=======
             $options = [];
             foreach ($mounts as $path => $definition) {
                 if ($definition['source'] === 'local') {
@@ -91,9 +88,8 @@
                 }
             }
 
-            $mountPath = $questionHelper->choose(
+            $mountPath = $this->questionHelper->choose(
                 $options,
->>>>>>> 785e9f4c
                 'Enter a number to choose a mount to upload to:'
             );
         } else {
@@ -143,14 +139,7 @@
             return 1;
         }
 
-<<<<<<< HEAD
-        $this->mountService->validateDirectory($source);
-=======
-        $fs->validateDirectory($source);
-
-        /** @var \Platformsh\Cli\Service\Rsync $rsync */
-        $rsync = $this->getService('rsync');
->>>>>>> 785e9f4c
+        $this->filesystem->validateDirectory($source);
 
         $confirmText = sprintf(
             "\nUploading files from <comment>%s</comment> to the remote mount <comment>%s</comment>"
@@ -162,11 +151,7 @@
             return 1;
         }
 
-<<<<<<< HEAD
-        $this->mountService->runSync($container->getSshUrl(), $mountPath, $source, true, [
-=======
         $rsyncOptions = [
->>>>>>> 785e9f4c
             'delete' => $input->getOption('delete'),
             'exclude' => $input->getOption('exclude'),
             'include' => $input->getOption('include'),
@@ -175,7 +160,7 @@
         ];
 
         if (OsUtil::isOsX()) {
-            if ($rsync->supportsConvertingFilenames() !== false) {
+            if ($this->rsync->supportsConvertingFilenames() !== false) {
                 $this->debug('Converting filenames with special characters (utf-8-mac to utf-8)');
                 $rsyncOptions['convert-mac-filenames'] = true;
             } else {
@@ -185,7 +170,7 @@
         }
 
         $this->stdErr->writeln('');
-        $rsync->syncUp($container->getSshUrl(), $source, $mountPath, $rsyncOptions);
+        $this->rsync->syncUp($container->getSshUrl(), $source, $mountPath, $rsyncOptions);
 
         return 0;
     }

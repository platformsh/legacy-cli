--- conflicted
+++ resolved
@@ -32,7 +32,6 @@
                 'pipe',
                 null,
                 InputOption::VALUE_NONE,
-<<<<<<< HEAD
                 'Output a simple list of environment IDs.'
             )
             ->addOption(
@@ -41,15 +40,12 @@
                 InputOption::VALUE_OPTIONAL,
                 "Specify information to show about the environment: 'name', 'status', 'url', or 'all'.",
                 'name'
-=======
-                'Output a simple list of environment machine names.'
             )
             ->addOption(
                 'refresh',
                 null,
                 InputOption::VALUE_NONE,
                 'Refresh the list.'
->>>>>>> dc8250d5
             );
     }
 
@@ -139,7 +135,6 @@
             return;
         }
 
-<<<<<<< HEAD
         $show = explode(',', $input->getOption('show'));
 
         if (in_array('all', $show)) {
@@ -153,13 +148,10 @@
             $this->showStatus = in_array('status', $show);
         }
 
-=======
         $refresh = $input->getFirstArgument() == 'welcome' || ($input->hasOption('refresh') && $input->getOption('refresh'));
 
         $environments = $this->getEnvironments($this->project, $refresh);
->>>>>>> dc8250d5
         $this->currentEnvironment = $this->getCurrentEnvironment($this->project);
-        $environments = $this->getEnvironments($this->project);
 
         if ($input->getOption('pipe')) {
           $output->writeln(array_keys($environments));

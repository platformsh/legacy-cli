<?php

namespace Platformsh\Cli\Command;

<<<<<<< HEAD
use CommerceGuys\Platform\Cli\Model\Activity;
use CommerceGuys\Platform\Cli\Model\Environment;
=======
use Platformsh\Cli\Util\ActivityUtil;
>>>>>>> 0b2c52d8
use Symfony\Component\Console\Input\InputArgument;
use Symfony\Component\Console\Input\InputInterface;
use Symfony\Component\Console\Input\InputOption;
use Symfony\Component\Console\Output\OutputInterface;

class EnvironmentRestoreCommand extends PlatformCommand
{

    protected function configure()
    {
        $this
<<<<<<< HEAD
            ->setName('environment:restore')
            ->setDescription('Restore an environment backup')
            ->addArgument('backup', InputArgument::OPTIONAL, 'The name of the backup to restore. Defaults to the most recent one');
        $this->addProjectOption()
          ->addEnvironmentOption()
          ->addNoWaitOption();
=======
          ->setName('environment:restore')
          ->setDescription('Restore an environment backup')
          ->addArgument('backup', InputArgument::OPTIONAL, 'The name of the backup. Defaults to the most recent one')
          ->addOption('no-wait', null, InputOption::VALUE_NONE, 'Do not wait for the operation to complete');
        $this->addProjectOption()
             ->addEnvironmentOption();
>>>>>>> 0b2c52d8
    }

    protected function execute(InputInterface $input, OutputInterface $output)
    {
        if (!$this->validateInput($input, $output)) {
            return 1;
        }

        $environment = $this->getSelectedEnvironment();

        $backupName = $input->getArgument('backup');
        if (!empty($backupName)) {
            // Find the specified backup.
            $backupActivities = $environment->getActivities(0, 'environment.backup');
            foreach ($backupActivities as $activity) {
                if ($activity['payload']['backup_name'] == $backupName) {
                    $selectedActivity = $activity;
                    break;
                }
            }
            if (empty($selectedActivity)) {
                $output->writeln("Backup not found: <error>$backupName</error>");

                return 1;
            }
        } else {
            // Find the most recent backup.
            $environmentId = $environment['id'];
            $output->writeln("Finding the most recent backup for the environment <info>$environmentId</info>");
            $backupActivities = $environment->getActivities(1, 'environment.backup');
            if (!$backupActivities) {
                $output->writeln("No backups found");

                return 1;
            }
<<<<<<< HEAD
            /** @var \CommerceGuys\Platform\Cli\Model\Activity $selectedActivity */
=======
            /** @var \Platformsh\Client\Model\Activity $selectedActivity */
>>>>>>> 0b2c52d8
            $selectedActivity = reset($backupActivities);
        }

        if (!$selectedActivity->operationAvailable('restore')) {
            if (!$selectedActivity->isComplete()) {
                $output->writeln("The backup is not complete, so it cannot be restored");
            } else {
                $output->writeln("The backup cannot be restored");
            }

            return 1;
        }

        /** @var \Platformsh\Cli\Helper\PlatformQuestionHelper $questionHelper */
        $questionHelper = $this->getHelper('question');
<<<<<<< HEAD
        $payload = $selectedActivity->getProperty('payload');
        $name = $payload['backup_name'];
        $environmentId = $this->environment['id'];
        $date = $selectedActivity->getPropertyFormatted('created_at');
        if (!$questionHelper->confirm("Are you sure you want to restore the backup <comment>$name</comment> from <comment>$date</comment>?", $input, $output)) {
=======
        $name = $selectedActivity['payload']['backup_name'];
        $environmentId = $environment['id'];
        $date = date('Y-m-d H:i', strtotime($selectedActivity['created_at']));
        if (!$questionHelper->confirm(
          "Are you sure you want to restore the backup <comment>$name</comment> from <comment>$date</comment>?",
          $input,
          $output
        )
        ) {
>>>>>>> 0b2c52d8
            return 1;
        }

        $output->writeln("Restoring backup <info>$name</info>");
<<<<<<< HEAD
        $response = $selectedActivity->restore();
        if (!$input->getOption('no-wait')) {
            $success = Activity::waitAndLog(
              $response,
              $client,
=======

        $activity = $selectedActivity->restore();
        if (!$input->getOption('no-wait')) {
            $success = ActivityUtil::waitAndLog(
              $activity,
>>>>>>> 0b2c52d8
              $output,
              "The backup was successfully restored",
              "Restoring failed"
            );
<<<<<<< HEAD
            if ($success === false) {
=======
            if (!$success) {
>>>>>>> 0b2c52d8
                return 1;
            }
        }

        return 0;
    }
}<|MERGE_RESOLUTION|>--- conflicted
+++ resolved
@@ -2,12 +2,7 @@
 
 namespace Platformsh\Cli\Command;
 
-<<<<<<< HEAD
-use CommerceGuys\Platform\Cli\Model\Activity;
-use CommerceGuys\Platform\Cli\Model\Environment;
-=======
 use Platformsh\Cli\Util\ActivityUtil;
->>>>>>> 0b2c52d8
 use Symfony\Component\Console\Input\InputArgument;
 use Symfony\Component\Console\Input\InputInterface;
 use Symfony\Component\Console\Input\InputOption;
@@ -19,21 +14,12 @@
     protected function configure()
     {
         $this
-<<<<<<< HEAD
-            ->setName('environment:restore')
-            ->setDescription('Restore an environment backup')
-            ->addArgument('backup', InputArgument::OPTIONAL, 'The name of the backup to restore. Defaults to the most recent one');
-        $this->addProjectOption()
-          ->addEnvironmentOption()
-          ->addNoWaitOption();
-=======
           ->setName('environment:restore')
           ->setDescription('Restore an environment backup')
           ->addArgument('backup', InputArgument::OPTIONAL, 'The name of the backup. Defaults to the most recent one')
           ->addOption('no-wait', null, InputOption::VALUE_NONE, 'Do not wait for the operation to complete');
         $this->addProjectOption()
              ->addEnvironmentOption();
->>>>>>> 0b2c52d8
     }
 
     protected function execute(InputInterface $input, OutputInterface $output)
@@ -69,11 +55,7 @@
 
                 return 1;
             }
-<<<<<<< HEAD
-            /** @var \CommerceGuys\Platform\Cli\Model\Activity $selectedActivity */
-=======
             /** @var \Platformsh\Client\Model\Activity $selectedActivity */
->>>>>>> 0b2c52d8
             $selectedActivity = reset($backupActivities);
         }
 
@@ -89,13 +71,6 @@
 
         /** @var \Platformsh\Cli\Helper\PlatformQuestionHelper $questionHelper */
         $questionHelper = $this->getHelper('question');
-<<<<<<< HEAD
-        $payload = $selectedActivity->getProperty('payload');
-        $name = $payload['backup_name'];
-        $environmentId = $this->environment['id'];
-        $date = $selectedActivity->getPropertyFormatted('created_at');
-        if (!$questionHelper->confirm("Are you sure you want to restore the backup <comment>$name</comment> from <comment>$date</comment>?", $input, $output)) {
-=======
         $name = $selectedActivity['payload']['backup_name'];
         $environmentId = $environment['id'];
         $date = date('Y-m-d H:i', strtotime($selectedActivity['created_at']));
@@ -105,33 +80,20 @@
           $output
         )
         ) {
->>>>>>> 0b2c52d8
             return 1;
         }
 
         $output->writeln("Restoring backup <info>$name</info>");
-<<<<<<< HEAD
-        $response = $selectedActivity->restore();
-        if (!$input->getOption('no-wait')) {
-            $success = Activity::waitAndLog(
-              $response,
-              $client,
-=======
 
         $activity = $selectedActivity->restore();
         if (!$input->getOption('no-wait')) {
             $success = ActivityUtil::waitAndLog(
               $activity,
->>>>>>> 0b2c52d8
               $output,
               "The backup was successfully restored",
               "Restoring failed"
             );
-<<<<<<< HEAD
-            if ($success === false) {
-=======
             if (!$success) {
->>>>>>> 0b2c52d8
                 return 1;
             }
         }

<?php
declare(strict_types=1);

namespace Platformsh\Cli\Command\Activity;

<<<<<<< HEAD
use Platformsh\Cli\Command\CommandBase;
use Platformsh\Cli\Service\ActivityService;
use Platformsh\Cli\Service\Api;
=======
use Platformsh\Cli\Console\ArrayArgument;
use Platformsh\Cli\Service\ActivityMonitor;
>>>>>>> 06915848
use Platformsh\Cli\Service\PropertyFormatter;
use Platformsh\Cli\Service\Selector;
use Platformsh\Client\Model\Activity;
use Symfony\Component\Console\Input\InputArgument;
use Symfony\Component\Console\Input\InputInterface;
use Symfony\Component\Console\Input\InputOption;
use Symfony\Component\Console\Output\OutputInterface;

class ActivityLogCommand extends ActivityCommandBase
{
    protected static $defaultName = 'activity:log';

    private $activityService;
    private $api;
    private $selector;
    private $propertyFormatter;

    public function __construct(
        ActivityService $activityService,
        Api $api,
        Selector $selector,
        PropertyFormatter $formatter
    ) {
        $this->activityService = $activityService;
        $this->api = $api;
        $this->selector = $selector;
        $this->propertyFormatter = $formatter;
        parent::__construct();
    }

    /**
     * {@inheritdoc}
     */
    protected function configure()
    {
<<<<<<< HEAD
        $this->addArgument('id', InputArgument::OPTIONAL, 'The activity ID. Defaults to the most recent activity.')
=======
        $this
            ->setName('activity:log')
            ->setDescription('Display the log for an activity')
            ->addArgument('id', InputArgument::OPTIONAL, 'The activity ID. Defaults to the most recent activity.')
>>>>>>> 06915848
            ->addOption(
                'refresh',
                null,
                InputOption::VALUE_REQUIRED,
                'Activity refresh interval (seconds). Set to 0 to disable refreshing.',
                3
            )
<<<<<<< HEAD
            ->addOption('type', null, InputOption::VALUE_REQUIRED, 'Filter recent activities by type')
            ->addOption('all', 'a', InputOption::VALUE_NONE, 'Check recent activities on all environments')
            ->setDescription('Display the log for an activity');

        $definition = $this->getDefinition();
        $this->selector->addProjectOption($definition);
        $this->selector->addEnvironmentOption($definition);
        $this->propertyFormatter->configureInput($definition);

=======
            ->addOption('timestamps', 't', InputOption::VALUE_NONE, 'Display a timestamp next to each message')
            ->addOption('type', null, InputOption::VALUE_REQUIRED | InputOption::VALUE_IS_ARRAY, 'Filter by type (when selecting a default activity).' . "\n" . ArrayArgument::SPLIT_HELP)
            ->addOption('exclude-type', null, InputOption::VALUE_REQUIRED | InputOption::VALUE_IS_ARRAY, 'Exclude by type (when selecting a default activity).' . "\n" . ArrayArgument::SPLIT_HELP)
            ->addOption('state', null, InputOption::VALUE_REQUIRED | InputOption::VALUE_IS_ARRAY, 'Filter by state (when selecting a default activity): in_progress, pending, complete, or cancelled.' . "\n" . ArrayArgument::SPLIT_HELP)
            ->addOption('result', null, InputOption::VALUE_REQUIRED, 'Filter by result (when selecting a default activity): success or failure')
            ->addOption('incomplete', 'i', InputOption::VALUE_NONE,
                'Include only incomplete activities (when selecting a default activity).'
                . "\n" . 'This is a shorthand for <info>--state=in_progress,pending</info>')
            ->addOption('all', 'a', InputOption::VALUE_NONE, 'Check recent activities on all environments (when selecting a default activity)');
        PropertyFormatter::configureInput($this->getDefinition());
        $this->addProjectOption()
             ->addEnvironmentOption();
>>>>>>> 06915848
        $this->addExample('Display the log for the last push on the current environment', '--type environment.push')
            ->addExample('Display the log for the last activity on the current project', '--all');
    }

    protected function execute(InputInterface $input, OutputInterface $output)
    {
        $selection = $this->selector->getSelection($input, $input->getOption('all') || $input->getArgument('id'));

        /** @var \Platformsh\Cli\Service\ActivityLoader $loader */
        $loader = $this->getService('activity_loader');

        if ($this->hasSelectedEnvironment() && !$input->getOption('all')) {
            $apiResource = $this->getSelectedEnvironment();
        } else {
            $apiResource = $this->getSelectedProject();
        }

        $id = $input->getArgument('id');
        if ($id) {
<<<<<<< HEAD
            $activity = $selection->getProject()
                             ->getActivity($id);
            if (!$activity) {
                $activities = $selection->getEnvironment()
                    ->getActivities(0, $input->getOption('type'));
                $activity = $this->api->matchPartialId($id, $activities, 'Activity');
=======
            $activity = $this->getSelectedProject()
                ->getActivity($id);
            if (!$activity) {
                $activity = $this->api()->matchPartialId($id, $loader->loadFromInput($apiResource, $input, 10) ?: [], 'Activity');
>>>>>>> 06915848
                if (!$activity) {
                    $this->stdErr->writeln("Activity not found: <error>$id</error>");

                    return 1;
                }
            }
        } else {
<<<<<<< HEAD
            if ($selection->hasEnvironment() && !$input->getOption('all')) {
                $activities = $selection->getEnvironment()
                    ->getActivities(1, $input->getOption('type'));
            } else {
                $activities = $selection->getProject()
                    ->getActivities(1, $input->getOption('type'));
            }
=======
            $activities = $loader->loadFromInput($apiResource, $input, 1);
>>>>>>> 06915848
            /** @var Activity $activity */
            $activity = reset($activities);
            if (!$activity) {
                $this->stdErr->writeln('No activities found');

                return 1;
            }
        }

        $this->stdErr->writeln([
            sprintf('<info>Activity ID: </info>%s', $activity->id),
<<<<<<< HEAD
            sprintf('<info>Description: </info>%s', $this->activityService->getFormattedDescription($activity)),
            sprintf('<info>Created: </info>%s', $this->propertyFormatter->format($activity->created_at, 'created_at')),
            sprintf('<info>State: </info>%s', $this->activityService->formatState($activity->state)),
=======
            sprintf('<info>Type: </info>%s', $activity->type),
            sprintf('<info>Description: </info>%s', ActivityMonitor::getFormattedDescription($activity)),
            sprintf('<info>Created: </info>%s', $formatter->format($activity->created_at, 'created_at')),
            sprintf('<info>State: </info>%s', ActivityMonitor::formatState($activity->state)),
>>>>>>> 06915848
            '<info>Log: </info>',
        ]);

        $refresh = $input->getOption('refresh');
<<<<<<< HEAD
        if ($refresh > 0 && !$this->runningViaMulti && !$activity->isComplete()) {
            $progressOutput = $this->stdErr->isDecorated() ? $this->stdErr : new NullOutput();
            $bar = new ProgressBar($progressOutput);
            $bar->setPlaceholderFormatterDefinition('state', function () use ($activity) {
                return $this->activityService->formatState($activity->state);
            });
            $bar->setFormat('[%bar%] %elapsed:6s% (%state%)');
            $bar->start();

            $activity->wait(
                function () use ($bar) {
                    $bar->advance();
                },
                function ($log) use ($output, $bar, $progressOutput) {
                    // Clear the progress bar and ensure the current line is flushed.
                    $bar->clear();
                    $progressOutput->write($progressOutput->isDecorated() ? "\n\033[1A" : "\n");

                    // Display the new log output.
                    $output->write($log);
=======
        $timestamps = $input->getOption('timestamps');
        if ($timestamps && $input->hasOption('date-fmt') && $input->getOption('date-fmt') !== null) {
            $timestamps = $input->getOption('date-fmt');
        } elseif ($timestamps) {
            $timestamps = $this->config()->getWithDefault('application.date_format', 'c');
        }
>>>>>>> 06915848

        /** @var ActivityMonitor $monitor */
        $monitor = $this->getService('activity_monitor');
        if ($refresh > 0 && !$this->runningViaMulti && !$activity->isComplete()) {
            $monitor->waitAndLog($activity, $refresh, $timestamps, false, $output);

            // Once the activity is complete, something has probably changed in
            // the project's environments, so this is a good opportunity to
            // clear the cache.
            $this->api->clearEnvironmentsCache($activity->project);
        } else {
            $items = $activity->readLog();
            $output->write($monitor->formatLog($items, $timestamps));
        }

        return 0;
    }
}<|MERGE_RESOLUTION|>--- conflicted
+++ resolved
@@ -3,17 +3,13 @@
 
 namespace Platformsh\Cli\Command\Activity;
 
-<<<<<<< HEAD
-use Platformsh\Cli\Command\CommandBase;
+use Platformsh\Cli\Service\ActivityLoader;
 use Platformsh\Cli\Service\ActivityService;
 use Platformsh\Cli\Service\Api;
-=======
 use Platformsh\Cli\Console\ArrayArgument;
-use Platformsh\Cli\Service\ActivityMonitor;
->>>>>>> 06915848
+use Platformsh\Cli\Service\Config;
 use Platformsh\Cli\Service\PropertyFormatter;
 use Platformsh\Cli\Service\Selector;
-use Platformsh\Client\Model\Activity;
 use Symfony\Component\Console\Input\InputArgument;
 use Symfony\Component\Console\Input\InputInterface;
 use Symfony\Component\Console\Input\InputOption;
@@ -25,17 +21,23 @@
 
     private $activityService;
     private $api;
+    private $config;
+    private $loader;
     private $selector;
     private $propertyFormatter;
 
     public function __construct(
+        ActivityLoader $activityLoader,
         ActivityService $activityService,
         Api $api,
+        Config $config,
         Selector $selector,
         PropertyFormatter $formatter
     ) {
+        $this->loader = $activityLoader;
         $this->activityService = $activityService;
         $this->api = $api;
+        $this->config = $config;
         $this->selector = $selector;
         $this->propertyFormatter = $formatter;
         parent::__construct();
@@ -46,32 +48,14 @@
      */
     protected function configure()
     {
-<<<<<<< HEAD
-        $this->addArgument('id', InputArgument::OPTIONAL, 'The activity ID. Defaults to the most recent activity.')
-=======
-        $this
-            ->setName('activity:log')
-            ->setDescription('Display the log for an activity')
-            ->addArgument('id', InputArgument::OPTIONAL, 'The activity ID. Defaults to the most recent activity.')
->>>>>>> 06915848
-            ->addOption(
+        $this->addArgument('id', InputArgument::OPTIONAL, 'The activity ID. Defaults to the most recent activity.');
+        $this->addOption(
                 'refresh',
                 null,
                 InputOption::VALUE_REQUIRED,
                 'Activity refresh interval (seconds). Set to 0 to disable refreshing.',
                 3
             )
-<<<<<<< HEAD
-            ->addOption('type', null, InputOption::VALUE_REQUIRED, 'Filter recent activities by type')
-            ->addOption('all', 'a', InputOption::VALUE_NONE, 'Check recent activities on all environments')
-            ->setDescription('Display the log for an activity');
-
-        $definition = $this->getDefinition();
-        $this->selector->addProjectOption($definition);
-        $this->selector->addEnvironmentOption($definition);
-        $this->propertyFormatter->configureInput($definition);
-
-=======
             ->addOption('timestamps', 't', InputOption::VALUE_NONE, 'Display a timestamp next to each message')
             ->addOption('type', null, InputOption::VALUE_REQUIRED | InputOption::VALUE_IS_ARRAY, 'Filter by type (when selecting a default activity).' . "\n" . ArrayArgument::SPLIT_HELP)
             ->addOption('exclude-type', null, InputOption::VALUE_REQUIRED | InputOption::VALUE_IS_ARRAY, 'Exclude by type (when selecting a default activity).' . "\n" . ArrayArgument::SPLIT_HELP)
@@ -80,11 +64,14 @@
             ->addOption('incomplete', 'i', InputOption::VALUE_NONE,
                 'Include only incomplete activities (when selecting a default activity).'
                 . "\n" . 'This is a shorthand for <info>--state=in_progress,pending</info>')
-            ->addOption('all', 'a', InputOption::VALUE_NONE, 'Check recent activities on all environments (when selecting a default activity)');
-        PropertyFormatter::configureInput($this->getDefinition());
-        $this->addProjectOption()
-             ->addEnvironmentOption();
->>>>>>> 06915848
+            ->addOption('all', 'a', InputOption::VALUE_NONE, 'Check recent activities on all environments (when selecting a default activity)')
+            ->setDescription('Display the log for an activity');
+
+        $definition = $this->getDefinition();
+        $this->selector->addProjectOption($definition);
+        $this->selector->addEnvironmentOption($definition);
+        $this->propertyFormatter->configureInput($definition);
+
         $this->addExample('Display the log for the last push on the current environment', '--type environment.push')
             ->addExample('Display the log for the last activity on the current project', '--all');
     }
@@ -93,49 +80,20 @@
     {
         $selection = $this->selector->getSelection($input, $input->getOption('all') || $input->getArgument('id'));
 
-        /** @var \Platformsh\Cli\Service\ActivityLoader $loader */
-        $loader = $this->getService('activity_loader');
-
-        if ($this->hasSelectedEnvironment() && !$input->getOption('all')) {
-            $apiResource = $this->getSelectedEnvironment();
+        if ($selection->hasEnvironment() && !$input->getOption('all')) {
+            $apiResource = $selection->getEnvironment();
         } else {
-            $apiResource = $this->getSelectedProject();
+            $apiResource = $selection->getProject();
         }
 
         $id = $input->getArgument('id');
         if ($id) {
-<<<<<<< HEAD
-            $activity = $selection->getProject()
-                             ->getActivity($id);
+            $activity = $apiResource->getActivity($id);
             if (!$activity) {
-                $activities = $selection->getEnvironment()
-                    ->getActivities(0, $input->getOption('type'));
-                $activity = $this->api->matchPartialId($id, $activities, 'Activity');
-=======
-            $activity = $this->getSelectedProject()
-                ->getActivity($id);
-            if (!$activity) {
-                $activity = $this->api()->matchPartialId($id, $loader->loadFromInput($apiResource, $input, 10) ?: [], 'Activity');
->>>>>>> 06915848
-                if (!$activity) {
-                    $this->stdErr->writeln("Activity not found: <error>$id</error>");
-
-                    return 1;
-                }
+                $activity = $this->api->matchPartialId($id, $this->loader->loadFromInput($apiResource, $input, 10) ?: [], 'Activity');
             }
         } else {
-<<<<<<< HEAD
-            if ($selection->hasEnvironment() && !$input->getOption('all')) {
-                $activities = $selection->getEnvironment()
-                    ->getActivities(1, $input->getOption('type'));
-            } else {
-                $activities = $selection->getProject()
-                    ->getActivities(1, $input->getOption('type'));
-            }
-=======
-            $activities = $loader->loadFromInput($apiResource, $input, 1);
->>>>>>> 06915848
-            /** @var Activity $activity */
+            $activities = $this->loader->loadFromInput($apiResource, $input, 1);
             $activity = reset($activities);
             if (!$activity) {
                 $this->stdErr->writeln('No activities found');
@@ -146,54 +104,23 @@
 
         $this->stdErr->writeln([
             sprintf('<info>Activity ID: </info>%s', $activity->id),
-<<<<<<< HEAD
+            sprintf('<info>Type: </info>%s', $activity->type),
             sprintf('<info>Description: </info>%s', $this->activityService->getFormattedDescription($activity)),
             sprintf('<info>Created: </info>%s', $this->propertyFormatter->format($activity->created_at, 'created_at')),
             sprintf('<info>State: </info>%s', $this->activityService->formatState($activity->state)),
-=======
-            sprintf('<info>Type: </info>%s', $activity->type),
-            sprintf('<info>Description: </info>%s', ActivityMonitor::getFormattedDescription($activity)),
-            sprintf('<info>Created: </info>%s', $formatter->format($activity->created_at, 'created_at')),
-            sprintf('<info>State: </info>%s', ActivityMonitor::formatState($activity->state)),
->>>>>>> 06915848
             '<info>Log: </info>',
         ]);
 
         $refresh = $input->getOption('refresh');
-<<<<<<< HEAD
-        if ($refresh > 0 && !$this->runningViaMulti && !$activity->isComplete()) {
-            $progressOutput = $this->stdErr->isDecorated() ? $this->stdErr : new NullOutput();
-            $bar = new ProgressBar($progressOutput);
-            $bar->setPlaceholderFormatterDefinition('state', function () use ($activity) {
-                return $this->activityService->formatState($activity->state);
-            });
-            $bar->setFormat('[%bar%] %elapsed:6s% (%state%)');
-            $bar->start();
-
-            $activity->wait(
-                function () use ($bar) {
-                    $bar->advance();
-                },
-                function ($log) use ($output, $bar, $progressOutput) {
-                    // Clear the progress bar and ensure the current line is flushed.
-                    $bar->clear();
-                    $progressOutput->write($progressOutput->isDecorated() ? "\n\033[1A" : "\n");
-
-                    // Display the new log output.
-                    $output->write($log);
-=======
         $timestamps = $input->getOption('timestamps');
         if ($timestamps && $input->hasOption('date-fmt') && $input->getOption('date-fmt') !== null) {
             $timestamps = $input->getOption('date-fmt');
         } elseif ($timestamps) {
-            $timestamps = $this->config()->getWithDefault('application.date_format', 'c');
+            $timestamps = $this->config->getWithDefault('application.date_format', 'c');
         }
->>>>>>> 06915848
 
-        /** @var ActivityMonitor $monitor */
-        $monitor = $this->getService('activity_monitor');
         if ($refresh > 0 && !$this->runningViaMulti && !$activity->isComplete()) {
-            $monitor->waitAndLog($activity, $refresh, $timestamps, false, $output);
+            $this->activityService->waitAndLog($activity, $refresh, $timestamps, false, $output);
 
             // Once the activity is complete, something has probably changed in
             // the project's environments, so this is a good opportunity to
@@ -201,7 +128,7 @@
             $this->api->clearEnvironmentsCache($activity->project);
         } else {
             $items = $activity->readLog();
-            $output->write($monitor->formatLog($items, $timestamps));
+            $output->write($this->activityService->formatLog($items, $timestamps));
         }
 
         return 0;

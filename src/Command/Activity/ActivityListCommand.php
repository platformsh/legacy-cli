--- conflicted
+++ resolved
@@ -142,12 +142,8 @@
 
         $this->table->render($rows, $headers, $defaultColumns);
 
-<<<<<<< HEAD
         if (!$this->table->formatIsMachineReadable()) {
             $executable = $this->config->get('application.executable');
-=======
-        if (!$table->formatIsMachineReadable()) {
-            $executable = $this->config()->get('application.executable');
 
             $max = $input->getOption('limit') ? (int) $input->getOption('limit') : 10;
             $maybeMoreAvailable = count($activities) === $max;
@@ -162,7 +158,6 @@
                 ));
             }
 
->>>>>>> 51100fd9
             $this->stdErr->writeln('');
             $this->stdErr->writeln(sprintf(
                 'To view the log for an activity, run: <info>%s activity:log [id]</info>',

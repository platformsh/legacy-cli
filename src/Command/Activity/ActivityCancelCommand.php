--- conflicted
+++ resolved
@@ -76,23 +76,11 @@
             $activity = $selection->getProject()
                 ->getActivity($id);
             if (!$activity) {
-<<<<<<< HEAD
                 /** @var Activity $activity */
-                $activity = $this->api->matchPartialId($id, $this->activityLoader->loadFromInput($apiResource, $input, 10, [Activity::STATE_PENDING, Activity::STATE_IN_PROGRESS], 'cancel') ?: [], 'Activity');
+                $activity = $this->api->matchPartialId($id, $this->activityLoader->loadFromInput($apiResource, $input, self::DEFAULT_FIND_LIMIT, [Activity::STATE_PENDING, Activity::STATE_IN_PROGRESS], 'cancel') ?: [], 'Activity');
             }
         } else {
             $activities = $this->activityLoader->loadFromInput($apiResource, $input, 10, [Activity::STATE_PENDING, Activity::STATE_IN_PROGRESS], 'cancel');
-=======
-                $activity = $this->api()->matchPartialId($id, $loader->loadFromInput($apiResource, $input, self::DEFAULT_FIND_LIMIT, [Activity::STATE_PENDING, Activity::STATE_IN_PROGRESS], 'cancel') ?: [], 'Activity');
-                if (!$activity) {
-                    $this->stdErr->writeln("Activity not found: <error>$id</error>");
-
-                    return 1;
-                }
-            }
-        } else {
-            $activities = $loader->loadFromInput($apiResource, $input, self::DEFAULT_FIND_LIMIT, [Activity::STATE_PENDING, Activity::STATE_IN_PROGRESS], 'cancel');
->>>>>>> 82214198
             if (\count($activities) === 0) {
                 $this->stdErr->writeln('No cancellable activities found');
 

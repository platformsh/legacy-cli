<?php
declare(strict_types=1);

namespace Platformsh\Cli\Command\Activity;

<<<<<<< HEAD
use Platformsh\Cli\Command\CommandBase;
use Platformsh\Cli\Console\Selection;
use Platformsh\Cli\Service\ActivityService;
use Platformsh\Cli\Service\Api;
use Platformsh\Cli\Service\Config;
=======
use Platformsh\Cli\Console\ArrayArgument;
use Platformsh\Cli\Service\ActivityLoader;
use Platformsh\Cli\Service\ActivityMonitor;
>>>>>>> 06915848
use Platformsh\Cli\Service\PropertyFormatter;
use Platformsh\Cli\Service\Selector;
use Platformsh\Cli\Service\Table;
use Platformsh\Client\Model\Activity;
use Symfony\Component\Console\Input\InputArgument;
use Symfony\Component\Console\Input\InputInterface;
use Symfony\Component\Console\Input\InputOption;
use Symfony\Component\Console\Output\OutputInterface;

class ActivityGetCommand extends ActivityCommandBase
{
    protected static $defaultName = 'activity:get';

    private $activityService;
    private $selector;
    private $table;
    private $formatter;
    private $api;
    private $config;

    public function __construct(
        ActivityService $activityService,
        Api $api,
        Config $config,
        PropertyFormatter $formatter,
        Selector $selector,
        Table $table
    ) {
        $this->activityService = $activityService;
        $this->api = $api;
        $this->config = $config;
        $this->formatter = $formatter;
        $this->selector = $selector;
        $this->table = $table;
        parent::__construct();
    }

    /**
     * {@inheritdoc}
     */
    protected function configure()
    {
<<<<<<< HEAD
        $this->addArgument('id', InputArgument::OPTIONAL, 'The activity ID. Defaults to the most recent activity.')
            ->addOption('type', null, InputOption::VALUE_REQUIRED, 'Filter recent activities by type')
            ->addOption('all', 'a', InputOption::VALUE_NONE, 'Check recent activities on all environments')
            ->addOption('property', 'P', InputOption::VALUE_REQUIRED, 'The property to view')
            ->setDescription('View detailed information on a single activity');

        $definition = $this->getDefinition();
        $this->selector->addProjectOption($definition);
        $this->selector->addEnvironmentOption($definition);
        $this->table->configureInput($definition);
        $this->formatter->configureInput($definition);

=======
        $this
            ->setName('activity:get')
            ->setDescription('View detailed information on a single activity')
            ->addArgument('id', InputArgument::OPTIONAL, 'The activity ID. Defaults to the most recent activity.')
            ->addOption('property', 'P', InputOption::VALUE_REQUIRED, 'The property to view')
            ->addOption('type', null, InputOption::VALUE_REQUIRED | InputOption::VALUE_IS_ARRAY, 'Filter by type (when selecting a default activity).' . "\n" . ArrayArgument::SPLIT_HELP)
            ->addOption('exclude-type', null, InputOption::VALUE_REQUIRED | InputOption::VALUE_IS_ARRAY, 'Exclude by type (when selecting a default activity).' . "\n" . ArrayArgument::SPLIT_HELP)
            ->addOption('state', null, InputOption::VALUE_REQUIRED | InputOption::VALUE_IS_ARRAY, 'Filter by state (when selecting a default activity): in_progress, pending, complete, or cancelled.' . "\n" . ArrayArgument::SPLIT_HELP)
            ->addOption('result', null, InputOption::VALUE_REQUIRED, 'Filter by result (when selecting a default activity): success or failure')
            ->addOption('incomplete', 'i', InputOption::VALUE_NONE,
                'Include only incomplete activities (when selecting a default activity).'
                . "\n" . 'This is a shorthand for <info>--state=in_progress,pending</info>')
            ->addOption('all', 'a', InputOption::VALUE_NONE, 'Check recent activities on all environments (when selecting a default activity)');
        $this->addProjectOption()
            ->addEnvironmentOption();
        Table::configureInput($this->getDefinition());
        PropertyFormatter::configureInput($this->getDefinition());
>>>>>>> 06915848
        $this->addExample('Find the time a project was created', '--all --type project.create -P completed_at');
        $this->addExample('Find the duration (in seconds) of the last activity', '-P duration');
    }

    protected function execute(InputInterface $input, OutputInterface $output)
    {
        $selection = $this->selector->getSelection($input, $input->getOption('all') || $input->getArgument('id'));

        /** @var ActivityLoader $loader */
        $loader = $this->getService('activity_loader');

        if ($this->hasSelectedEnvironment() && !$input->getOption('all')) {
            $apiResource = $this->getSelectedEnvironment();
        } else {
            $apiResource = $this->getSelectedProject();
        }

        $id = $input->getArgument('id');
        if ($id) {
            $activity = $selection->getProject()->getActivity($id);
            if (!$activity) {
<<<<<<< HEAD
                $activity = $this->api->matchPartialId($id, $this->getActivities($selection, $input), 'Activity');
=======
                $activity = $this->api()->matchPartialId($id, $loader->loadFromInput($apiResource, $input, 10) ?: [], 'Activity');
>>>>>>> 06915848
                if (!$activity) {
                    $this->stdErr->writeln("Activity not found: <error>$id</error>");

                    return 1;
                }
            }
        } else {
<<<<<<< HEAD
            $activities = $this->getActivities($selection, $input, 1);
=======
            $activities = $loader->loadFromInput($apiResource, $input, 1);
>>>>>>> 06915848
            /** @var Activity $activity */
            $activity = reset($activities);
            if (!$activity) {
                $this->stdErr->writeln('No activities found');

                return 1;
            }
        }

        $properties = $activity->getProperties();

        if (!$input->getOption('property') && !$this->table->formatIsMachineReadable()) {
            $properties['description'] = $this->activityService->getFormattedDescription($activity, true);
        } else {
<<<<<<< HEAD
            $properties['description'] = $this->activityService->getFormattedDescription($activity, false);
            if ($input->getOption('property')) {
                $properties['description_html'] = $activity->description;
            }
=======
            $properties['description'] = $activity->description;
>>>>>>> 06915848
        }

        // Add the fake "duration" property.
        if (!isset($properties['duration'])) {
            $properties['duration'] = (new \Platformsh\Cli\Model\Activity())->getDuration($activity);
        }

        if ($property = $input->getOption('property')) {
            $this->formatter->displayData($output, $properties, $property);
            return 0;
        }

        // The activity "log" property is going to be removed.
        unset($properties['payload'], $properties['log']);

        $this->stdErr->writeln(
            'The <comment>payload</comment> property has been omitted for brevity.'
            . ' You can still view it with the -P (--property) option.',
            OutputInterface::VERBOSITY_VERBOSE
        );

        $header = [];
        $rows = [];
        foreach ($properties as $property => $value) {
            $header[] = $property;
            $rows[] = $this->formatter->format($value, $property);
        }

        $this->table->renderSimple($rows, $header);

        if (!$this->table->formatIsMachineReadable()) {
            $executable = $this->config->get('application.executable');
            $this->stdErr->writeln('');
            $this->stdErr->writeln(sprintf(
                'To view the log for this activity, run: <info>%s activity:log %s</info>',
                $executable,
                $activity->id
            ));
            $this->stdErr->writeln(sprintf(
                'To list activities, run: <info>%s activities</info>',
                $executable
            ));
        }

        return 0;
    }
<<<<<<< HEAD

    /**
     * Get activities on the project or environment.
     *
     * @param Selection                                       $selection
     * @param \Symfony\Component\Console\Input\InputInterface $input
     * @param int                                             $limit
     *
     * @return \Platformsh\Client\Model\Activity[]
     */
    private function getActivities(Selection $selection, InputInterface $input, int $limit = 0): array
    {
        if ($selection->hasEnvironment() && !$input->getOption('all')) {
            return $selection->getEnvironment()
                ->getActivities($limit, $input->getOption('type'));
        }

        return $selection->getProject()
            ->getActivities($limit, $input->getOption('type'));
    }

    /**
     * Calculates the duration of an activity, whether complete or not.
     *
     * @param \Platformsh\Client\Model\Activity $activity
     * @param int|null                          $now
     *
     * @return int|null
     */
    private function getDuration(Activity $activity, ?int $now = null): ?int
    {
        if ($activity->isComplete()) {
            $end = strtotime($activity->completed_at);
        } elseif (!empty($activity->started_at)) {
            $now = $now === null ? time() : $now;
            $end = $now;
        } else {
            $end = strtotime($activity->updated_at);
        }
        $start = !empty($activity->started_at) ? strtotime($activity->started_at) : strtotime($activity->created_at);

        return $end !== false && $start !== false && $end - $start > 0 ? $end - $start : null;
    }
=======
>>>>>>> 06915848
}<|MERGE_RESOLUTION|>--- conflicted
+++ resolved
@@ -3,17 +3,11 @@
 
 namespace Platformsh\Cli\Command\Activity;
 
-<<<<<<< HEAD
-use Platformsh\Cli\Command\CommandBase;
-use Platformsh\Cli\Console\Selection;
 use Platformsh\Cli\Service\ActivityService;
 use Platformsh\Cli\Service\Api;
 use Platformsh\Cli\Service\Config;
-=======
 use Platformsh\Cli\Console\ArrayArgument;
 use Platformsh\Cli\Service\ActivityLoader;
-use Platformsh\Cli\Service\ActivityMonitor;
->>>>>>> 06915848
 use Platformsh\Cli\Service\PropertyFormatter;
 use Platformsh\Cli\Service\Selector;
 use Platformsh\Cli\Service\Table;
@@ -26,8 +20,10 @@
 class ActivityGetCommand extends ActivityCommandBase
 {
     protected static $defaultName = 'activity:get';
+    protected static $defaultDescription = 'View detailed information on a single activity';
 
     private $activityService;
+    private $loader;
     private $selector;
     private $table;
     private $formatter;
@@ -36,6 +32,7 @@
 
     public function __construct(
         ActivityService $activityService,
+        ActivityLoader $activityLoader,
         Api $api,
         Config $config,
         PropertyFormatter $formatter,
@@ -43,6 +40,7 @@
         Table $table
     ) {
         $this->activityService = $activityService;
+        $this->loader = $activityLoader;
         $this->api = $api;
         $this->config = $config;
         $this->formatter = $formatter;
@@ -56,24 +54,7 @@
      */
     protected function configure()
     {
-<<<<<<< HEAD
         $this->addArgument('id', InputArgument::OPTIONAL, 'The activity ID. Defaults to the most recent activity.')
-            ->addOption('type', null, InputOption::VALUE_REQUIRED, 'Filter recent activities by type')
-            ->addOption('all', 'a', InputOption::VALUE_NONE, 'Check recent activities on all environments')
-            ->addOption('property', 'P', InputOption::VALUE_REQUIRED, 'The property to view')
-            ->setDescription('View detailed information on a single activity');
-
-        $definition = $this->getDefinition();
-        $this->selector->addProjectOption($definition);
-        $this->selector->addEnvironmentOption($definition);
-        $this->table->configureInput($definition);
-        $this->formatter->configureInput($definition);
-
-=======
-        $this
-            ->setName('activity:get')
-            ->setDescription('View detailed information on a single activity')
-            ->addArgument('id', InputArgument::OPTIONAL, 'The activity ID. Defaults to the most recent activity.')
             ->addOption('property', 'P', InputOption::VALUE_REQUIRED, 'The property to view')
             ->addOption('type', null, InputOption::VALUE_REQUIRED | InputOption::VALUE_IS_ARRAY, 'Filter by type (when selecting a default activity).' . "\n" . ArrayArgument::SPLIT_HELP)
             ->addOption('exclude-type', null, InputOption::VALUE_REQUIRED | InputOption::VALUE_IS_ARRAY, 'Exclude by type (when selecting a default activity).' . "\n" . ArrayArgument::SPLIT_HELP)
@@ -83,11 +64,13 @@
                 'Include only incomplete activities (when selecting a default activity).'
                 . "\n" . 'This is a shorthand for <info>--state=in_progress,pending</info>')
             ->addOption('all', 'a', InputOption::VALUE_NONE, 'Check recent activities on all environments (when selecting a default activity)');
-        $this->addProjectOption()
-            ->addEnvironmentOption();
-        Table::configureInput($this->getDefinition());
-        PropertyFormatter::configureInput($this->getDefinition());
->>>>>>> 06915848
+
+        $definition = $this->getDefinition();
+        $this->selector->addProjectOption($definition);
+        $this->selector->addEnvironmentOption($definition);
+        $this->table->configureInput($definition);
+        $this->formatter->configureInput($definition);
+
         $this->addExample('Find the time a project was created', '--all --type project.create -P completed_at');
         $this->addExample('Find the duration (in seconds) of the last activity', '-P duration');
     }
@@ -96,36 +79,20 @@
     {
         $selection = $this->selector->getSelection($input, $input->getOption('all') || $input->getArgument('id'));
 
-        /** @var ActivityLoader $loader */
-        $loader = $this->getService('activity_loader');
-
-        if ($this->hasSelectedEnvironment() && !$input->getOption('all')) {
-            $apiResource = $this->getSelectedEnvironment();
+        if ($selection->hasEnvironment() && !$input->getOption('all')) {
+            $apiResource = $selection->getEnvironment();
         } else {
-            $apiResource = $this->getSelectedProject();
+            $apiResource = $selection->getProject();
         }
 
         $id = $input->getArgument('id');
         if ($id) {
             $activity = $selection->getProject()->getActivity($id);
             if (!$activity) {
-<<<<<<< HEAD
-                $activity = $this->api->matchPartialId($id, $this->getActivities($selection, $input), 'Activity');
-=======
-                $activity = $this->api()->matchPartialId($id, $loader->loadFromInput($apiResource, $input, 10) ?: [], 'Activity');
->>>>>>> 06915848
-                if (!$activity) {
-                    $this->stdErr->writeln("Activity not found: <error>$id</error>");
-
-                    return 1;
-                }
+                $activity = $this->api->matchPartialId($id, $this->loader->loadFromInput($apiResource, $input, 10) ?: [], 'Activity');
             }
         } else {
-<<<<<<< HEAD
-            $activities = $this->getActivities($selection, $input, 1);
-=======
-            $activities = $loader->loadFromInput($apiResource, $input, 1);
->>>>>>> 06915848
+            $activities = $this->loader->loadFromInput($apiResource, $input, 1);
             /** @var Activity $activity */
             $activity = reset($activities);
             if (!$activity) {
@@ -139,15 +106,6 @@
 
         if (!$input->getOption('property') && !$this->table->formatIsMachineReadable()) {
             $properties['description'] = $this->activityService->getFormattedDescription($activity, true);
-        } else {
-<<<<<<< HEAD
-            $properties['description'] = $this->activityService->getFormattedDescription($activity, false);
-            if ($input->getOption('property')) {
-                $properties['description_html'] = $activity->description;
-            }
-=======
-            $properties['description'] = $activity->description;
->>>>>>> 06915848
         }
 
         // Add the fake "duration" property.
@@ -194,50 +152,4 @@
 
         return 0;
     }
-<<<<<<< HEAD
-
-    /**
-     * Get activities on the project or environment.
-     *
-     * @param Selection                                       $selection
-     * @param \Symfony\Component\Console\Input\InputInterface $input
-     * @param int                                             $limit
-     *
-     * @return \Platformsh\Client\Model\Activity[]
-     */
-    private function getActivities(Selection $selection, InputInterface $input, int $limit = 0): array
-    {
-        if ($selection->hasEnvironment() && !$input->getOption('all')) {
-            return $selection->getEnvironment()
-                ->getActivities($limit, $input->getOption('type'));
-        }
-
-        return $selection->getProject()
-            ->getActivities($limit, $input->getOption('type'));
-    }
-
-    /**
-     * Calculates the duration of an activity, whether complete or not.
-     *
-     * @param \Platformsh\Client\Model\Activity $activity
-     * @param int|null                          $now
-     *
-     * @return int|null
-     */
-    private function getDuration(Activity $activity, ?int $now = null): ?int
-    {
-        if ($activity->isComplete()) {
-            $end = strtotime($activity->completed_at);
-        } elseif (!empty($activity->started_at)) {
-            $now = $now === null ? time() : $now;
-            $end = $now;
-        } else {
-            $end = strtotime($activity->updated_at);
-        }
-        $start = !empty($activity->started_at) ? strtotime($activity->started_at) : strtotime($activity->created_at);
-
-        return $end !== false && $start !== false && $end - $start > 0 ? $end - $start : null;
-    }
-=======
->>>>>>> 06915848
 }
--- conflicted
+++ resolved
@@ -264,29 +264,25 @@
 
             $projectRoot = $this->getProjectRoot();
             $timestamp = time();
+            $promptMigrate = true;
             if ($projectRoot) {
                 $config = $this->getProjectConfig($projectRoot);
                 if (isset($config['migrate']['3.x']['last_asked']) && $config['migrate']['3.x']['last_asked'] > $timestamp - 3600) {
-                    return;
+                    $promptMigrate = false;
                 }
             }
 
             $this->stdErr->writeln('You are in a project using an old file structure, from previous versions of the ' . CLI_NAME .'.');
-            if ($this->input->isInteractive()) {
+            if ($this->input->isInteractive() && $promptMigrate) {
                 if ($projectRoot && isset($config)) {
                     $config['migrate']['3.x']['last_asked'] = $timestamp;
                     $this->localProject->writeCurrentProjectConfig($config, $projectRoot);
                 }
                 /** @var \Platformsh\Cli\Helper\PlatformQuestionHelper $questionHelper */
                 $questionHelper = $this->getHelper('question');
-<<<<<<< HEAD
-                if ($questionHelper->confirm('Migrate to the new structure?', $input, $this->stdErr)) {
+                if ($questionHelper->confirm('Migrate to the new structure?', $this->input, $this->stdErr)) {
                     $code = $this->runOtherCommand('legacy-migrate');
                     exit($code);
-=======
-                if ($questionHelper->confirm('Migrate to the new structure?', $this->input, $this->stdErr)) {
-                    $this->runOtherCommand('legacy-migrate');
->>>>>>> 458b9919
                 }
             }
             else {

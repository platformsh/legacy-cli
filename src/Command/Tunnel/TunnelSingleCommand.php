--- conflicted
+++ resolved
@@ -67,30 +67,15 @@
         $environment = $selection->getEnvironment();
         $appName = $selection->getAppName();
 
-<<<<<<< HEAD
         $sshUrl = $environment->getSshUrl($appName);
 
-        $relationships = $this->relationshipsService->getRelationships($sshUrl);
-=======
-        $container = $this->selectRemoteContainer($input, false);
-        $appName = $container->getName();
-        $sshUrl = $container->getSshUrl();
-        $host = $this->selectHost($input, false, $container);
-
-        /** @var \Platformsh\Cli\Service\Relationships $relationshipsService */
-        $relationshipsService = $this->getService('relationships');
-        $relationships = $relationshipsService->getRelationships($host);
->>>>>>> 785e9f4c
+        $relationships = $this->relationshipsService->getRelationships($selection->getHost());
         if (!$relationships) {
             $this->stdErr->writeln('No relationships found.');
             return 1;
         }
 
-<<<<<<< HEAD
-        $service = $this->relationshipsService->chooseService($sshUrl, $input, $output);
-=======
-        $service = $relationshipsService->chooseService($host, $input, $output);
->>>>>>> 785e9f4c
+        $service = $this->relationshipsService->chooseService($selection->getHost(), $input, $output);
         if (!$service) {
             return 1;
         }

<?php
declare(strict_types=1);

namespace Platformsh\Cli\Command\Tunnel;

use Platformsh\Cli\Command\CommandBase;
use Platformsh\Cli\Service\Config;
use Platformsh\Cli\Service\PropertyFormatter;
use Platformsh\Cli\Service\Selector;
use Platformsh\Cli\Service\TunnelService;
use Symfony\Component\Console\Input\InputInterface;
use Symfony\Component\Console\Input\InputOption;
use Symfony\Component\Console\Output\OutputInterface;

class TunnelInfoCommand extends CommandBase
{
    protected static $defaultName = 'tunnel:info';

    private $config;
    private $formatter;
    private $selector;
    private $tunnelService;

    public function __construct(
        Config $config,
        PropertyFormatter $formatter,
        Selector $selector,
        TunnelService $tunnelService
    ) {
        $this->config = $config;
        $this->formatter = $formatter;
        $this->selector = $selector;
        $this->tunnelService = $tunnelService;
        parent::__construct();
    }

    protected function configure()
    {
        $this->setDescription("View relationship info for SSH tunnels")
          ->addOption('property', 'P', InputOption::VALUE_REQUIRED, 'The relationship property to view')
          ->addOption('encode', 'c', InputOption::VALUE_NONE, 'Output as base64-encoded JSON');

        $this->selector->addAllOptions($this->getDefinition());
    }

    /**
     * {@inheritdoc}
     */
    public function canBeRunMultipleTimes(): bool
    {
        return false;
    }

    protected function execute(InputInterface $input, OutputInterface $output)
    {
<<<<<<< HEAD
        $this->tunnelService->checkSupport();
        $selection = $this->selector->getSelection($input);

        $tunnels = $this->tunnelService->getTunnelInfo();
=======
        $tunnels = $this->getTunnelInfo();
>>>>>>> b4121c24
        $relationships = [];
        foreach ($this->tunnelService->filterTunnels($tunnels, $selection) as $key => $tunnel) {
            $service = $tunnel['service'];

            // Overwrite the service's address with the local tunnel details.
            $service = array_merge($service, array_intersect_key([
                'host' => TunnelService::LOCAL_IP,
                'ip' => TunnelService::LOCAL_IP,
                'port' => $tunnel['localPort'],
            ], $service));

            $relationships[$tunnel['relationship']][$tunnel['serviceKey']] = $service;
        }
        if (!count($relationships)) {
            $this->stdErr->writeln('No tunnels found.');

            if (count($tunnels) > count($relationships)) {
                $this->stdErr->writeln(sprintf(
                    'List all tunnels with: <info>%s tunnels --all</info>',
                    $this->config->get('application.executable')
                ));
            }

            return 1;
        }

        if ($input->getOption('encode')) {
            if ($input->getOption('property')) {
                $this->stdErr->writeln('You cannot combine --encode with --property.');
                return 1;
            }

            $output->writeln(base64_encode(json_encode($relationships)));
            return 0;
        }

        $this->formatter->displayData($output, $relationships, $input->getOption('property'));

        return 0;
    }
}<|MERGE_RESOLUTION|>--- conflicted
+++ resolved
@@ -53,14 +53,9 @@
 
     protected function execute(InputInterface $input, OutputInterface $output)
     {
-<<<<<<< HEAD
-        $this->tunnelService->checkSupport();
         $selection = $this->selector->getSelection($input);
+        $tunnels = $this->tunnelService->getTunnelInfo();
 
-        $tunnels = $this->tunnelService->getTunnelInfo();
-=======
-        $tunnels = $this->getTunnelInfo();
->>>>>>> b4121c24
         $relationships = [];
         foreach ($this->tunnelService->filterTunnels($tunnels, $selection) as $key => $tunnel) {
             $service = $tunnel['service'];

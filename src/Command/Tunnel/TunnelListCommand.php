<?php
declare(strict_types=1);

namespace Platformsh\Cli\Command\Tunnel;

use Platformsh\Cli\Command\CommandBase;
use Platformsh\Cli\Service\Config;
use Platformsh\Cli\Service\PropertyFormatter;
use Platformsh\Cli\Service\Selector;
use Platformsh\Cli\Service\Table;
use Platformsh\Cli\Service\TunnelService;
use Symfony\Component\Console\Input\InputInterface;
use Symfony\Component\Console\Input\InputOption;
use Symfony\Component\Console\Output\OutputInterface;

class TunnelListCommand extends CommandBase
{
    protected static $defaultName = 'tunnel:list';

    private $config;
    private $formatter;
    private $selector;
    private $table;
    private $tunnelService;

    public function __construct(
        Config $config,
        PropertyFormatter $formatter,
        Selector $selector,
        Table $table,
        TunnelService $tunnelService
    ) {
        $this->config = $config;
        $this->formatter = $formatter;
        $this->selector = $selector;
        $this->table = $table;
        $this->tunnelService = $tunnelService;
        parent::__construct();
    }

    protected function configure()
    {
        $this->setAliases(['tunnels'])
          ->setDescription('List SSH tunnels')
          ->addOption('all', 'a', InputOption::VALUE_NONE, 'View all tunnels');

        $definition = $this->getDefinition();
        $this->selector->addAllOptions($definition);
        $this->table->configureInput($this->getDefinition());
    }

    /**
     * {@inheritdoc}
     */
    public function canBeRunMultipleTimes(): bool
    {
        return false;
    }

    protected function execute(InputInterface $input, OutputInterface $output)
    {
<<<<<<< HEAD
        $this->tunnelService->checkSupport();
        $tunnels = $this->tunnelService->getTunnelInfo();
=======
        $tunnels = $this->getTunnelInfo();
>>>>>>> b4121c24
        $allTunnelsCount = count($tunnels);
        if (!$allTunnelsCount) {
            $this->stdErr->writeln('No tunnels found.');
            return 1;
        }

        $executable = $this->config()->get('application.executable');

        // Filter tunnels according to the current project and environment, if
        // available.
        if (!$input->getOption('all')) {
            $tunnels = $this->tunnelService->filterTunnels($tunnels, $this->selector->getSelection($input));
            if (!count($tunnels)) {
                $this->stdErr->writeln('No tunnels found.');
                $this->stdErr->writeln(sprintf(
                    'List all tunnels with: <info>%s tunnels --all</info>',
                    $executable
                ));

                return 1;
            }
        }

        $headers = ['Port', 'Project', 'Environment', 'App', 'Relationship'];
        $rows = [];
        foreach ($tunnels as $tunnel) {
            $rows[] = [
                $tunnel['localPort'],
                $tunnel['projectId'],
                $tunnel['environmentId'],
                $tunnel['appName'] ?: '[default]',
                $this->tunnelService->formatTunnelRelationship($tunnel),
            ];
        }
        $this->table->render($rows, $headers);

<<<<<<< HEAD
        if (!$this->table->formatIsMachineReadable()) {
            $executable = $this->config->get('application.executable');
=======
        if (!$table->formatIsMachineReadable()) {
>>>>>>> b4121c24
            $this->stdErr->writeln('');

            if (!$input->getOption('all') && count($tunnels) < $allTunnelsCount) {
                $this->stdErr->writeln(sprintf(
                    'List all tunnels with: <info>%s tunnels --all</info>',
                    $executable
                ));
            }

            $this->stdErr->writeln([
                "View tunnel details with: <info>$executable tunnel:info</info>",
                "Close tunnels with: <info>$executable tunnel:close</info>",
            ]);
        }

        return 0;
    }
}<|MERGE_RESOLUTION|>--- conflicted
+++ resolved
@@ -59,12 +59,7 @@
 
     protected function execute(InputInterface $input, OutputInterface $output)
     {
-<<<<<<< HEAD
-        $this->tunnelService->checkSupport();
         $tunnels = $this->tunnelService->getTunnelInfo();
-=======
-        $tunnels = $this->getTunnelInfo();
->>>>>>> b4121c24
         $allTunnelsCount = count($tunnels);
         if (!$allTunnelsCount) {
             $this->stdErr->writeln('No tunnels found.');
@@ -101,12 +96,8 @@
         }
         $this->table->render($rows, $headers);
 
-<<<<<<< HEAD
         if (!$this->table->formatIsMachineReadable()) {
             $executable = $this->config->get('application.executable');
-=======
-        if (!$table->formatIsMachineReadable()) {
->>>>>>> b4121c24
             $this->stdErr->writeln('');
 
             if (!$input->getOption('all') && count($tunnels) < $allTunnelsCount) {

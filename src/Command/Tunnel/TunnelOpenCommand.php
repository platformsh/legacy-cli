<?php
declare(strict_types=1);

namespace Platformsh\Cli\Command\Tunnel;

use Platformsh\Cli\Command\CommandBase;
use Platformsh\Cli\Service\Config;
use Platformsh\Cli\Service\QuestionHelper;
use Platformsh\Cli\Service\Relationships;
use Platformsh\Cli\Service\Selector;
use Platformsh\Cli\Service\Ssh;
use Platformsh\Cli\Console\ProcessManager;
use Platformsh\Cli\Service\TunnelService;
use Symfony\Component\Console\Input\InputInterface;
use Symfony\Component\Console\Input\InputOption;
use Symfony\Component\Console\Output\OutputInterface;

class TunnelOpenCommand extends CommandBase
{
    protected static $defaultName = 'tunnel:open';

    private $config;
    private $questionHelper;
    private $relationshipsService;
    private $selector;
    private $ssh;
    private $tunnelService;

    public function __construct(
        Config $config,
        QuestionHelper $questionHelper,
        Relationships $relationshipsService,
        Selector $selector,
        Ssh $ssh,
        TunnelService $tunnelService
    ) {
        $this->config = $config;
        $this->questionHelper = $questionHelper;
        $this->relationshipsService = $relationshipsService;
        $this->selector = $selector;
        $this->ssh = $ssh;
        $this->tunnelService = $tunnelService;
        parent::__construct();
    }

    /**
     * {@inheritdoc}
     */
    protected function configure()
    {
<<<<<<< HEAD
        $this->setDescription("Open SSH tunnels to an app's relationships");

        $definition = $this->getDefinition();
        $this->selector->addAllOptions($definition);
        $this->ssh->configureInput($this->getDefinition());

=======
        $this
            ->setName('tunnel:open')
            ->setDescription("Open SSH tunnels to an app's relationships");
        $this->addOption('gateway-ports', 'g', InputOption::VALUE_NONE, 'Allow remote hosts to connect to local forwarded ports');
        $this->addProjectOption();
        $this->addEnvironmentOption();
        $this->addAppOption();
        Ssh::configureInput($this->getDefinition());
>>>>>>> 06915848
        $this->setHelp(<<<EOF
This command opens SSH tunnels to all of the relationships of an application.

Connections can then be made to the application's services as if they were
local, for example a local MySQL client can be used, or the Solr web
administration endpoint can be accessed through a local browser.

This command requires the posix and pcntl PHP extensions (as multiple
background CLI processes are created to keep the SSH tunnels open). The
<info>tunnel:single</info> command can be used on systems without these
extensions.
EOF
        );
    }

    /**
     * {@inheritdoc}
     */
    public function canBeRunMultipleTimes(): bool
    {
        return false;
    }

    /**
     * {@inheritdoc}
     */
    protected function execute(InputInterface $input, OutputInterface $output)
    {
<<<<<<< HEAD
        $this->checkSupport();
        $selection = $this->selector->getSelection($input);
        $project = $selection->getProject();
        $environment = $selection->getEnvironment();

        if ($environment->id === 'master') {
            $confirmText = 'Are you sure you want to open SSH tunnel(s) to the'
                . ' <comment>master</comment> (production) environment?';
            if (!$this->questionHelper->confirm($confirmText, false)) {
                return 1;
=======
        $requiredExtensions = ['pcntl', 'posix'];
        $missingExtensions = [];
        foreach ($requiredExtensions as $requiredExtension) {
            if (!extension_loaded($requiredExtension)) {
                $missingExtensions[] = $requiredExtension;
                $this->stdErr->writeln(sprintf('The <error>%s</error> PHP extension is required.', $requiredExtension));
>>>>>>> 06915848
            }
        }
        if (!empty($missingExtensions)) {
            $this->stdErr->writeln('');
            $this->stdErr->writeln('The alternative <info>tunnel:single</info> command does not require these extensions.');

            return 1;
        }

<<<<<<< HEAD
        $appName = $selection->getAppName();
        $sshUrl = $environment->getSshUrl($appName);
=======
        $this->validateInput($input);
        $project = $this->getSelectedProject();
        $environment = $this->getSelectedEnvironment();

        $container = $this->selectRemoteContainer($input, false);
        $appName = $container->getName();
        $sshUrl = $container->getSshUrl();
        $host = $this->selectHost($input, false, $container);
>>>>>>> 06915848

        $relationships = $this->relationshipsService->getRelationships($selection->getHost());
        if (!$relationships) {
            $this->stdErr->writeln('No relationships found.');
            return 1;
        }

<<<<<<< HEAD
        $logFile = $this->config->getWritableUserDir() . '/tunnels.log';
        if (!$log = $this->tunnelService->openLog($logFile)) {
=======
        if ($environment->is_main) {
            /** @var \Platformsh\Cli\Service\QuestionHelper $questionHelper */
            $questionHelper = $this->getService('question_helper');
            $confirmText = \sprintf('Are you sure you want to open SSH tunnel(s) to the environment %s?', $this->api()->getEnvironmentLabel($environment, 'comment'));
            if (!$questionHelper->confirm($confirmText, false)) {
                return 1;
            }
            $this->stdErr->writeln('');
        }

        $logFile = $this->config()->getWritableUserDir() . '/tunnels.log';
        if (!$log = $this->openLog($logFile)) {
>>>>>>> 06915848
            $this->stdErr->writeln(sprintf('Failed to open log file for writing: %s', $logFile));
            return 1;
        }

<<<<<<< HEAD
        $sshArgs = $this->ssh->getSshArgs();
=======
        $sshOptions = [];
        if ($input->getOption('gateway-ports')) {
            $sshOptions['GatewayPorts'] = 'yes';
        }

        /** @var \Platformsh\Cli\Service\Ssh $ssh */
        $ssh = $this->getService('ssh');
        $sshArgs = $ssh->getSshArgs($sshOptions);
>>>>>>> 06915848

        $log->setVerbosity($output->getVerbosity());

        $processManager = new ProcessManager();
        $processManager->fork();

        $error = false;
        $processIds = [];
        foreach ($relationships as $relationship => $services) {
            foreach ($services as $serviceKey => $service) {
                $remoteHost = $service['host'];
                $remotePort = $service['port'];

                $localPort = $this->tunnelService->getPort();
                $tunnel = [
                    'projectId' => $project->id,
                    'environmentId' => $environment->id,
                    'appName' => $appName,
                    'relationship' => $relationship,
                    'serviceKey' => $serviceKey,
                    'remotePort' => $remotePort,
                    'remoteHost' => $remoteHost,
                    'localPort' => $localPort,
                    'service' => $service,
                    'pid' => null,
                ];

                $relationshipString = $this->tunnelService->formatTunnelRelationship($tunnel);

                if ($openTunnelInfo = $this->tunnelService->isTunnelOpen($tunnel)) {
                    $this->stdErr->writeln(sprintf(
                        'A tunnel is already opened to the relationship <info>%s</info>, at: <info>%s</info>',
                        $relationshipString,
                        $this->getTunnelUrl($openTunnelInfo, $service)
                    ));
                    continue;
                }

                $process = $this->tunnelService->createTunnelProcess($sshUrl, $remoteHost, $remotePort, $localPort, $sshArgs);

                $pidFile = $this->tunnelService->getPidFile($tunnel);

                try {
                    $pid = $processManager->startProcess($process, $pidFile, $log);
                } catch (\Exception $e) {
                    $this->stdErr->writeln(sprintf(
                        'Failed to open tunnel for relationship <error>%s</error>: %s',
                        $relationshipString,
                        $e->getMessage()
                    ));
                    $error = true;
                    continue;
                }

                // Wait a very small time to capture any immediate errors.
                usleep(100000);
                if (!$process->isRunning() && !$process->isSuccessful()) {
                    $this->stdErr->writeln(trim($process->getErrorOutput()));
                    $this->stdErr->writeln(sprintf(
                        'Failed to open tunnel for relationship: <error>%s</error>',
                        $relationshipString
                    ));
                    unlink($pidFile);
                    $error = true;
                    continue;
                }

                // Save information about the tunnel for use in other commands.
                $tunnel['pid'] = $pid;
                $this->tunnelService->addTunnelInfo($tunnel);

                $this->stdErr->writeln(sprintf(
                    'SSH tunnel opened to <info>%s</info> at: <info>%s</info>',
                    $relationshipString,
                    $this->getTunnelUrl($tunnel, $service)
                ));

                $processIds[] = $pid;
            }
        }

        if (count($processIds)) {
            $this->stdErr->writeln('');
            $this->stdErr->writeln("Logs are written to: $logFile");
        }

        if (!$error) {
            $executable = $this->config->get('application.executable');
            $variable = $this->config->get('service.env_prefix') . 'RELATIONSHIPS';
            $this->stdErr->writeln('');
            $this->stdErr->writeln("List tunnels with: <info>$executable tunnels</info>");
            $this->stdErr->writeln("View tunnel details with: <info>$executable tunnel:info</info>");
            $this->stdErr->writeln("Close tunnels with: <info>$executable tunnel:close</info>");
            $this->stdErr->writeln('');
            $this->stdErr->writeln(
                "Save encoded tunnel details to the $variable variable using:"
                . "\n  <info>export $variable=\"$($executable tunnel:info --encode)\"</info>"
            );
        }

        $processManager->killParent($error);

        $processManager->monitor($log);

        return 0;
    }
}<|MERGE_RESOLUTION|>--- conflicted
+++ resolved
@@ -4,6 +4,7 @@
 namespace Platformsh\Cli\Command\Tunnel;
 
 use Platformsh\Cli\Command\CommandBase;
+use Platformsh\Cli\Service\Api;
 use Platformsh\Cli\Service\Config;
 use Platformsh\Cli\Service\QuestionHelper;
 use Platformsh\Cli\Service\Relationships;
@@ -19,6 +20,7 @@
 {
     protected static $defaultName = 'tunnel:open';
 
+    private $api;
     private $config;
     private $questionHelper;
     private $relationshipsService;
@@ -27,6 +29,7 @@
     private $tunnelService;
 
     public function __construct(
+        Api $api,
         Config $config,
         QuestionHelper $questionHelper,
         Relationships $relationshipsService,
@@ -34,6 +37,7 @@
         Ssh $ssh,
         TunnelService $tunnelService
     ) {
+        $this->api = $api;
         $this->config = $config;
         $this->questionHelper = $questionHelper;
         $this->relationshipsService = $relationshipsService;
@@ -48,23 +52,13 @@
      */
     protected function configure()
     {
-<<<<<<< HEAD
         $this->setDescription("Open SSH tunnels to an app's relationships");
+        $this->addOption('gateway-ports', 'g', InputOption::VALUE_NONE, 'Allow remote hosts to connect to local forwarded ports');
 
         $definition = $this->getDefinition();
         $this->selector->addAllOptions($definition);
         $this->ssh->configureInput($this->getDefinition());
 
-=======
-        $this
-            ->setName('tunnel:open')
-            ->setDescription("Open SSH tunnels to an app's relationships");
-        $this->addOption('gateway-ports', 'g', InputOption::VALUE_NONE, 'Allow remote hosts to connect to local forwarded ports');
-        $this->addProjectOption();
-        $this->addEnvironmentOption();
-        $this->addAppOption();
-        Ssh::configureInput($this->getDefinition());
->>>>>>> 06915848
         $this->setHelp(<<<EOF
 This command opens SSH tunnels to all of the relationships of an application.
 
@@ -93,25 +87,12 @@
      */
     protected function execute(InputInterface $input, OutputInterface $output)
     {
-<<<<<<< HEAD
-        $this->checkSupport();
-        $selection = $this->selector->getSelection($input);
-        $project = $selection->getProject();
-        $environment = $selection->getEnvironment();
-
-        if ($environment->id === 'master') {
-            $confirmText = 'Are you sure you want to open SSH tunnel(s) to the'
-                . ' <comment>master</comment> (production) environment?';
-            if (!$this->questionHelper->confirm($confirmText, false)) {
-                return 1;
-=======
         $requiredExtensions = ['pcntl', 'posix'];
         $missingExtensions = [];
         foreach ($requiredExtensions as $requiredExtension) {
             if (!extension_loaded($requiredExtension)) {
                 $missingExtensions[] = $requiredExtension;
                 $this->stdErr->writeln(sprintf('The <error>%s</error> PHP extension is required.', $requiredExtension));
->>>>>>> 06915848
             }
         }
         if (!empty($missingExtensions)) {
@@ -121,19 +102,13 @@
             return 1;
         }
 
-<<<<<<< HEAD
-        $appName = $selection->getAppName();
-        $sshUrl = $environment->getSshUrl($appName);
-=======
-        $this->validateInput($input);
-        $project = $this->getSelectedProject();
-        $environment = $this->getSelectedEnvironment();
-
-        $container = $this->selectRemoteContainer($input, false);
+        $selection = $this->selector->getSelection($input);
+        $project = $selection->getProject();
+        $environment = $selection->getEnvironment();
+
+        $container = $selection->getRemoteContainer();
         $appName = $container->getName();
         $sshUrl = $container->getSshUrl();
-        $host = $this->selectHost($input, false, $container);
->>>>>>> 06915848
 
         $relationships = $this->relationshipsService->getRelationships($selection->getHost());
         if (!$relationships) {
@@ -141,39 +116,26 @@
             return 1;
         }
 
-<<<<<<< HEAD
+        if ($environment->is_main) {
+            $confirmText = \sprintf('Are you sure you want to open SSH tunnel(s) to the environment %s?', $this->api->getEnvironmentLabel($environment, 'comment'));
+            if (!$this->questionHelper->confirm($confirmText, false)) {
+                return 1;
+            }
+            $this->stdErr->writeln('');
+        }
+
         $logFile = $this->config->getWritableUserDir() . '/tunnels.log';
         if (!$log = $this->tunnelService->openLog($logFile)) {
-=======
-        if ($environment->is_main) {
-            /** @var \Platformsh\Cli\Service\QuestionHelper $questionHelper */
-            $questionHelper = $this->getService('question_helper');
-            $confirmText = \sprintf('Are you sure you want to open SSH tunnel(s) to the environment %s?', $this->api()->getEnvironmentLabel($environment, 'comment'));
-            if (!$questionHelper->confirm($confirmText, false)) {
-                return 1;
-            }
-            $this->stdErr->writeln('');
-        }
-
-        $logFile = $this->config()->getWritableUserDir() . '/tunnels.log';
-        if (!$log = $this->openLog($logFile)) {
->>>>>>> 06915848
             $this->stdErr->writeln(sprintf('Failed to open log file for writing: %s', $logFile));
             return 1;
         }
 
-<<<<<<< HEAD
-        $sshArgs = $this->ssh->getSshArgs();
-=======
         $sshOptions = [];
         if ($input->getOption('gateway-ports')) {
             $sshOptions['GatewayPorts'] = 'yes';
         }
 
-        /** @var \Platformsh\Cli\Service\Ssh $ssh */
-        $ssh = $this->getService('ssh');
-        $sshArgs = $ssh->getSshArgs($sshOptions);
->>>>>>> 06915848
+        $sshArgs = $this->ssh->getSshArgs($sshOptions);
 
         $log->setVerbosity($output->getVerbosity());
 
@@ -207,7 +169,7 @@
                     $this->stdErr->writeln(sprintf(
                         'A tunnel is already opened to the relationship <info>%s</info>, at: <info>%s</info>',
                         $relationshipString,
-                        $this->getTunnelUrl($openTunnelInfo, $service)
+                        $this->tunnelService->getTunnelUrl($openTunnelInfo, $service)
                     ));
                     continue;
                 }
@@ -248,7 +210,7 @@
                 $this->stdErr->writeln(sprintf(
                     'SSH tunnel opened to <info>%s</info> at: <info>%s</info>',
                     $relationshipString,
-                    $this->getTunnelUrl($tunnel, $service)
+                    $this->tunnelService->getTunnelUrl($tunnel, $service)
                 ));
 
                 $processIds[] = $pid;

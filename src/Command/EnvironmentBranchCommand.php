--- conflicted
+++ resolved
@@ -1,14 +1,5 @@
 <?php
 
-<<<<<<< HEAD
-namespace CommerceGuys\Platform\Cli\Command;
-
-use CommerceGuys\Platform\Cli\Helper\GitHelper;
-use CommerceGuys\Platform\Cli\Helper\ShellHelper;
-use CommerceGuys\Platform\Cli\Local\LocalProject;
-use CommerceGuys\Platform\Cli\Model\Activity;
-use CommerceGuys\Platform\Cli\Model\Environment;
-=======
 namespace Platformsh\Cli\Command;
 
 use Platformsh\Cli\Helper\GitHelper;
@@ -17,7 +8,6 @@
 use Platformsh\Cli\Local\LocalProject;
 use Platformsh\Cli\Util\ActivityUtil;
 use Platformsh\Client\Model\Environment;
->>>>>>> 0b2c52d8
 use Symfony\Component\Console\Input\ArrayInput;
 use Symfony\Component\Console\Input\InputArgument;
 use Symfony\Component\Console\Input\InputInterface;
@@ -30,32 +20,6 @@
     protected function configure()
     {
         $this
-<<<<<<< HEAD
-            ->setName('environment:branch')
-            ->setAliases(array('branch'))
-            ->setDescription('Branch an environment')
-            ->addArgument(
-                'name',
-                InputArgument::OPTIONAL,
-                'The name of the new environment. For example: "Sprint 2"'
-            )
-            ->addArgument('parent', InputArgument::OPTIONAL, 'The parent of the new environment')
-            ->addOption(
-                'force',
-                null,
-                InputOption::VALUE_NONE,
-                "Create the new environment even if the branch cannot be checked out locally"
-            )
-            ->addOption(
-                'build',
-                null,
-                InputOption::VALUE_NONE,
-                "Build the new environment locally"
-            );
-        $this->addProjectOption()
-          ->addEnvironmentOption()
-          ->addNoWaitOption();
-=======
           ->setName('environment:branch')
           ->setAliases(array('branch'))
           ->setDescription('Branch an environment')
@@ -85,7 +49,6 @@
           );
         $this->addProjectOption()
              ->addEnvironmentOption();
->>>>>>> 0b2c52d8
     }
 
     protected function execute(InputInterface $input, OutputInterface $output)
@@ -172,17 +135,9 @@
                         return 1;
                     }
                 }
-<<<<<<< HEAD
-            }
-            else {
-                // Create a new branch, using the current or specified environment as the parent.
-                $parent = $this->environment['id'];
-                $output->writeln("Creating local branch <info>$machineName</info>");
-=======
             } else {
                 // Create a new branch, using the current or specified environment as the parent.
                 $parent = $this->getSelectedEnvironment()['id'];
->>>>>>> 0b2c52d8
                 if (!$gitHelper->checkOutNew($machineName, $parent)) {
                     $output->writeln('<error>Failed to create branch locally: ' . $machineName . '</error>');
                     $local_error = true;
@@ -203,27 +158,6 @@
             return 1;
         }
 
-<<<<<<< HEAD
-        $parentTitle = $this->environment['title'];
-        $output->writeln("Creating a new environment <info>$branchName</info>, branched from <info>$parentTitle</info>");
-
-        $client = $this->getPlatformClient($this->environment['endpoint']);
-        $response = $client->branchEnvironment(array('name' => $machineName, 'title' => $branchName));
-        $success = true;
-        if (!$input->getOption('no-wait')) {
-            $success = Activity::waitAndLog(
-              $response,
-              $client,
-              $output,
-              "The environment <info>$branchName</info> has been branched.",
-              '<error>Branching failed</error>'
-            );
-        }
-
-        // Reload the stored environments.
-        $this->getEnvironments($this->project, true);
-
-=======
         $selectedEnvironment = $this->getSelectedEnvironment();
 
         $output->writeln(
@@ -242,7 +176,6 @@
             );
         }
 
->>>>>>> 0b2c52d8
         $build = $input->getOption('build');
         if (empty($local_error) && $build && $projectRoot) {
             // Build the new branch.
@@ -262,13 +195,9 @@
             }
         }
 
-<<<<<<< HEAD
-        return $success !== false ? 0 : 1;
-=======
         // Refresh the environments cache.
         $this->getEnvironments(null, true);
 
         return $success ? 0 : 1;
->>>>>>> 0b2c52d8
     }
 }
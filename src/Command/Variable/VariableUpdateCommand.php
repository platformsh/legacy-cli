<?php
declare(strict_types=1);

namespace Platformsh\Cli\Command\Variable;

use Platformsh\Cli\Command\CommandBase;
use Platformsh\Cli\Service\ActivityService;
use Platformsh\Cli\Service\Api;
use Platformsh\Cli\Service\Config;
use Platformsh\Cli\Service\QuestionHelper;
use Platformsh\Cli\Service\Selector;
use Platformsh\Cli\Service\VariableService;
use Platformsh\ConsoleForm\Form;
use Symfony\Component\Console\Input\InputArgument;
use Symfony\Component\Console\Input\InputInterface;
use Symfony\Component\Console\Output\OutputInterface;

class VariableUpdateCommand extends CommandBase
{
    /** @var Form */
    private $form;

    protected static $defaultName = 'variable:update';

    private $activityService;
    private $api;
    private $config;
    private $questionHelper;
    private $selector;
    private $variableService;

    public function __construct(
        ActivityService $activityService,
        Api $api,
        Config $config,
        QuestionHelper $questionHelper,
        Selector $selector,
        VariableService $variableService
    ) {
        $this->activityService = $activityService;
        $this->api = $api;
        $this->config = $config;
        $this->questionHelper = $questionHelper;
        $this->selector = $selector;
        $this->variableService = $variableService;
        parent::__construct();
    }

    /**
     * {@inheritdoc}
     */
    protected function configure()
    {
        $this->setDescription('Update a variable')
            ->addArgument('name', InputArgument::REQUIRED, 'The variable name');

        $fields = $this->variableService->getFields();
        unset($fields['name'], $fields['prefix'], $fields['environment'], $fields['level']);
        $this->form = Form::fromArray($fields);

        $definition = $this->getDefinition();
        $this->variableService->addLevelOption($definition);
        $this->form->configureInputDefinition($definition);
        $this->selector->addProjectOption($definition);
        $this->selector->addEnvironmentOption($definition);
        $this->activityService->configureInput($definition);
    }

    protected function execute(InputInterface $input, OutputInterface $output)
    {
        $level = $this->variableService->getRequestedLevel($input);
        $selection = $this->selector->getSelection($input, $level === VariableService::LEVEL_PROJECT);

        $name = $input->getArgument('name');
        $variable = $this->variableService->getExistingVariable($selection, $name, $level);
        if (!$variable) {
            return 1;
        }

        $values = [];
        $fields = $this->form->getFields();
        foreach ($variable->getProperties() as $property => $value) {
            if (isset($fields[$property])) {
                $newValue = $fields[$property]->getValueFromInput($input);
                if ($newValue !== null && $newValue !== $value) {
                    $values[$property] = $newValue;
                }
            }
        }

        // Handle sensitive variables' value (it isn't exposed in the API).
        if (!$variable->hasProperty('value') && $variable->is_sensitive) {
            $newValue = $fields['value']->getValueFromInput($input);
            if ($newValue !== null) {
                $values['value'] = $newValue;
            }
        }

        // Validate the is_json setting against the value.
        if ((isset($variable->value) || isset($values['value']))
            && (!empty($values['is_json']) || $variable->is_json)) {
            $value = isset($values['value']) ? $values['value'] : $variable->value;
            if (json_decode($value) === null && json_last_error()) {
                $this->stdErr->writeln('The value is not valid JSON: <error>' . $value . '</error>');

                return 1;
            }
        }

        if (!$values) {
            $this->stdErr->writeln('No changes were provided.');

            return 1;
        }

        $result = $variable->update($values);
        $this->stdErr->writeln("Variable <info>{$variable->name}</info> updated");

        $this->variableService->displayVariable($variable);

        $success = true;
<<<<<<< HEAD
        if (!$result->countActivities()) {
            $this->activityService->redeployWarning();
        } elseif ($this->activityService->shouldWait($input)) {
            $success = $this->activityService
                ->waitMultiple($result->getActivities(), $selection->getProject());
=======

        if (!$result->countActivities() || $level === self::LEVEL_PROJECT) {
            $this->redeployWarning();
        } elseif ($this->shouldWait($input)) {
            /** @var \Platformsh\Cli\Service\ActivityMonitor $activityMonitor */
            $activityMonitor = $this->getService('activity_monitor');
            $success = $activityMonitor->waitMultiple($result->getActivities(), $this->getSelectedProject());
>>>>>>> 06915848
        }

        return $success ? 0 : 1;
    }
}<|MERGE_RESOLUTION|>--- conflicted
+++ resolved
@@ -119,21 +119,11 @@
         $this->variableService->displayVariable($variable);
 
         $success = true;
-<<<<<<< HEAD
-        if (!$result->countActivities()) {
+
+        if (!$result->countActivities() || $level === VariableService::LEVEL_PROJECT) {
             $this->activityService->redeployWarning();
         } elseif ($this->activityService->shouldWait($input)) {
-            $success = $this->activityService
-                ->waitMultiple($result->getActivities(), $selection->getProject());
-=======
-
-        if (!$result->countActivities() || $level === self::LEVEL_PROJECT) {
-            $this->redeployWarning();
-        } elseif ($this->shouldWait($input)) {
-            /** @var \Platformsh\Cli\Service\ActivityMonitor $activityMonitor */
-            $activityMonitor = $this->getService('activity_monitor');
-            $success = $activityMonitor->waitMultiple($result->getActivities(), $this->getSelectedProject());
->>>>>>> 06915848
+            $success = $this->activityService->waitMultiple($result->getActivities(), $selection->getProject());
         }
 
         return $success ? 0 : 1;

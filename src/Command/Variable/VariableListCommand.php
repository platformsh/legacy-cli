<?php
declare(strict_types=1);

namespace Platformsh\Cli\Command\Variable;

use Platformsh\Cli\Command\CommandBase;
use Platformsh\Cli\Console\AdaptiveTableCell;
use Platformsh\Cli\Service\Api;
use Platformsh\Cli\Service\Config;
use Platformsh\Cli\Service\Selector;
use Platformsh\Cli\Service\Table;
use Platformsh\Cli\Service\VariableService;
use Symfony\Component\Console\Input\InputInterface;
use Symfony\Component\Console\Output\OutputInterface;

class VariableListCommand extends CommandBase
{
    protected static $defaultName = 'variable:list';

    private $api;
    private $config;
    private $selector;
    private $table;
    private $variableService;

    public function __construct(
        Api $api,
        Config $config,
        Selector $selector,
        Table $table,
        VariableService $variableService
    ) {
        $this->api = $api;
        $this->config = $config;
        $this->selector = $selector;
        $this->table = $table;
        $this->variableService = $variableService;
        parent::__construct();
    }

    /**
     * {@inheritdoc}
     */
    protected function configure()
    {
        $this->setAliases(['variables', 'var'])
            ->setDescription('List variables');

        $definition = $this->getDefinition();
        $this->variableService->addLevelOption($definition);
        $this->table->configureInput($definition);
        $this->selector->addProjectOption($definition);
        $this->selector->addEnvironmentOption($definition);
    }

    protected function execute(InputInterface $input, OutputInterface $output)
    {
        $level = $this->variableService->getRequestedLevel($input);

        $selection = $this->selector->getSelection($input, $level === 'project');

        $project = $selection->getProject();

        $variables = [];
        if ($level === 'project' || $level === null) {
            $variables = array_merge($variables, $project->getVariables());
        }
        if ($level === 'environment' || $level === null) {
            $variables = array_merge($variables, $selection->getEnvironment()->getVariables());
        }

        if (empty($variables)) {
            $this->stdErr->writeln('No variables found.');

            return 1;
        }

        if (!$this->table->formatIsMachineReadable()) {
            $projectLabel = $this->api->getProjectLabel($project);
            switch ($level) {
                case 'project':
                    $this->stdErr->writeln(sprintf('Project-level variables on the project %s:', $projectLabel));
                    break;

                case 'environment':
                    $environmentId = $selection->getEnvironment()->id;
                    $this->stdErr->writeln(sprintf('Environment-level variables on the environment <info>%s</info> of project %s:', $environmentId, $projectLabel));
                    break;

                default:
                    $environmentId = $selection->getEnvironment()->id;
                    $this->stdErr->writeln(sprintf('Variables on the project %s, environment <info>%s</info>:', $projectLabel, $environmentId));
                    break;
            }
        }

        $header = [
            'name' => 'Name',
            'level' => 'Level',
            'value' => 'Value',
            'is_enabled' => 'Enabled',
        ];
        $rows = [];

        /** @var \Platformsh\Client\Model\ProjectLevelVariable|\Platformsh\Client\Model\Variable $variable */
        foreach ($variables as $variable) {
            $row = [];
<<<<<<< HEAD
            $row[] = $variable->name;
            $row[] = new AdaptiveTableCell($this->variableService->getVariableLevel($variable), ['wrap' => false]);

            // Handle sensitive variables' value (it isn't exposed in the API).
            if (!$variable->hasProperty('value', false) && $variable->is_sensitive) {
                $row[] = $this->table->formatIsMachineReadable() ? '' : '<fg=yellow>[Hidden: sensitive value]</>';
=======
            $row['name'] = $variable->name;
            $row['level'] = new AdaptiveTableCell($this->getVariableLevel($variable), ['wrap' => false]);

            // Handle sensitive variables' value (it isn't exposed in the API).
            if (!$variable->hasProperty('value', false) && $variable->is_sensitive) {
                $row['value'] = $table->formatIsMachineReadable() ? '' : '<fg=yellow>[Hidden: sensitive value]</>';
>>>>>>> 06915848
            } else {
                $row['value'] = $variable->value;
            }

            if ($variable->hasProperty('is_enabled')) {
                $row['is_enabled'] = $variable->is_enabled ? 'true' : 'false';
            } else {
                $row['is_enabled'] = '';
            }

            $rows[] = $row;
        }

<<<<<<< HEAD
        $this->table->render($rows, ['Name', 'Level', 'Value']);
=======
        $table->render($rows, $header);
>>>>>>> 06915848

        if (!$this->table->formatIsMachineReadable()) {
            $this->stdErr->writeln('');
            $executable = $this->config->get('application.executable');
            $this->stdErr->writeln(sprintf(
                'To view variable details, run: <info>%s variable:get [name]</info>',
                $executable
            ));
            $this->stdErr->writeln(sprintf(
                'To create a new variable, run: <info>%s variable:create</info>',
                $executable
            ));
            $this->stdErr->writeln(sprintf(
                'To update a variable, run: <info>%s variable:update [name]</info>',
                $executable
            ));
            $this->stdErr->writeln(sprintf(
                'To delete a variable, run: <info>%s variable:delete [name]</info>',
                $executable
            ));
        }

        return 0;
    }
}<|MERGE_RESOLUTION|>--- conflicted
+++ resolved
@@ -105,21 +105,12 @@
         /** @var \Platformsh\Client\Model\ProjectLevelVariable|\Platformsh\Client\Model\Variable $variable */
         foreach ($variables as $variable) {
             $row = [];
-<<<<<<< HEAD
-            $row[] = $variable->name;
-            $row[] = new AdaptiveTableCell($this->variableService->getVariableLevel($variable), ['wrap' => false]);
+            $row['name'] = $variable->name;
+            $row['level'] = new AdaptiveTableCell($this->variableService->getVariableLevel($variable), ['wrap' => false]);
 
             // Handle sensitive variables' value (it isn't exposed in the API).
             if (!$variable->hasProperty('value', false) && $variable->is_sensitive) {
-                $row[] = $this->table->formatIsMachineReadable() ? '' : '<fg=yellow>[Hidden: sensitive value]</>';
-=======
-            $row['name'] = $variable->name;
-            $row['level'] = new AdaptiveTableCell($this->getVariableLevel($variable), ['wrap' => false]);
-
-            // Handle sensitive variables' value (it isn't exposed in the API).
-            if (!$variable->hasProperty('value', false) && $variable->is_sensitive) {
-                $row['value'] = $table->formatIsMachineReadable() ? '' : '<fg=yellow>[Hidden: sensitive value]</>';
->>>>>>> 06915848
+                $row['value'] = $this->table->formatIsMachineReadable() ? '' : '<fg=yellow>[Hidden: sensitive value]</>';
             } else {
                 $row['value'] = $variable->value;
             }
@@ -133,11 +124,7 @@
             $rows[] = $row;
         }
 
-<<<<<<< HEAD
-        $this->table->render($rows, ['Name', 'Level', 'Value']);
-=======
-        $table->render($rows, $header);
->>>>>>> 06915848
+        $this->table->render($rows, $header);
 
         if (!$this->table->formatIsMachineReadable()) {
             $this->stdErr->writeln('');

--- conflicted
+++ resolved
@@ -115,14 +115,8 @@
             return 1;
         }
 
-<<<<<<< HEAD
-        $values = $this->form->resolveOptions($input, $output, $this->questionHelper);
-=======
-        /** @var \Platformsh\Cli\Service\QuestionHelper $questionHelper */
-        $questionHelper = $this->getService('question_helper');
-
         try {
-            $values = $this->form->resolveOptions($input, $output, $questionHelper);
+            $values = $this->form->resolveOptions($input, $output, $this->questionHelper);
         } catch (ConditionalFieldException $e) {
             $previousValues = $e->getPreviousValues();
             $field = $e->getField();
@@ -138,7 +132,6 @@
             }
             throw $e;
         }
->>>>>>> ef893a4b
 
         if (isset($values['prefix']) && isset($values['name'])) {
             if ($values['prefix'] !== 'none') {

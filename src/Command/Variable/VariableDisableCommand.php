<?php
declare(strict_types=1);

namespace Platformsh\Cli\Command\Variable;

use Platformsh\Cli\Command\CommandBase;
use Platformsh\Cli\Service\ActivityService;
use Platformsh\Cli\Service\Selector;
use Platformsh\Cli\Service\SubCommandRunner;
use Symfony\Component\Console\Input\InputArgument;
use Symfony\Component\Console\Input\InputInterface;
use Symfony\Component\Console\Output\OutputInterface;

/**
 * @deprecated Use "variable:update --enabled false" instead
 */
class VariableDisableCommand extends CommandBase
{
<<<<<<< HEAD
    protected static $defaultName = 'variable:disable';

    private $activityService;
    private $selector;
    private $subCommandRunner;

    public function __construct(
        ActivityService $activityService,
        Selector $selector,
        SubCommandRunner $subCommandRunner
    ) {
        $this->activityService = $activityService;
        $this->selector = $selector;
        $this->subCommandRunner = $subCommandRunner;
        parent::__construct();
    }
=======
    protected $hiddenInList = true;
    protected $stability = 'deprecated';
>>>>>>> 06915848

    /**
     * {@inheritdoc}
     */
    protected function configure()
    {
        $this->addArgument('name', InputArgument::REQUIRED, 'The name of the variable')
            ->setDescription('Disable an enabled environment-level variable');
<<<<<<< HEAD
        $this->setHidden(true);

        $definition = $this->getDefinition();
        $this->selector->addProjectOption($definition);
        $this->selector->addEnvironmentOption($definition);
        $this->activityService->configureInput($definition);
=======
        $this->setHelp(
            'This command is deprecated and will be removed in a future version.'
            . "\nInstead, use: <info>variable:update --enabled false [variable]</info>"
        );
        $this->addProjectOption()
             ->addEnvironmentOption()
             ->addWaitOptions();
>>>>>>> 06915848
    }

    protected function execute(InputInterface $input, OutputInterface $output)
    {
        return $this->subCommandRunner->run('variable:update', [
            'name' => $input->getArgument('name'),
            '--enabled' => 'false',
        ]);
    }
}<|MERGE_RESOLUTION|>--- conflicted
+++ resolved
@@ -16,8 +16,9 @@
  */
 class VariableDisableCommand extends CommandBase
 {
-<<<<<<< HEAD
     protected static $defaultName = 'variable:disable';
+    protected $hiddenInList = true;
+    protected $stability = 'deprecated';
 
     private $activityService;
     private $selector;
@@ -33,10 +34,6 @@
         $this->subCommandRunner = $subCommandRunner;
         parent::__construct();
     }
-=======
-    protected $hiddenInList = true;
-    protected $stability = 'deprecated';
->>>>>>> 06915848
 
     /**
      * {@inheritdoc}
@@ -45,22 +42,16 @@
     {
         $this->addArgument('name', InputArgument::REQUIRED, 'The name of the variable')
             ->setDescription('Disable an enabled environment-level variable');
-<<<<<<< HEAD
-        $this->setHidden(true);
 
         $definition = $this->getDefinition();
         $this->selector->addProjectOption($definition);
         $this->selector->addEnvironmentOption($definition);
         $this->activityService->configureInput($definition);
-=======
+
         $this->setHelp(
             'This command is deprecated and will be removed in a future version.'
             . "\nInstead, use: <info>variable:update --enabled false [variable]</info>"
         );
-        $this->addProjectOption()
-             ->addEnvironmentOption()
-             ->addWaitOptions();
->>>>>>> 06915848
     }
 
     protected function execute(InputInterface $input, OutputInterface $output)

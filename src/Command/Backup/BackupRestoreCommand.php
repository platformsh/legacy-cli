<?php
declare(strict_types=1);

namespace Platformsh\Cli\Command\Backup;

use Platformsh\Cli\Command\CommandBase;
use Platformsh\Cli\Service\ActivityLoader;
use Platformsh\Cli\Service\ActivityService;
use Platformsh\Cli\Service\Api;
use Platformsh\Cli\Service\QuestionHelper;
use Platformsh\Cli\Service\Selector;
use Platformsh\Client\Model\Activity;
use Symfony\Component\Console\Input\InputArgument;
use Symfony\Component\Console\Input\InputInterface;
use Symfony\Component\Console\Input\InputOption;
use Symfony\Component\Console\Output\OutputInterface;

class BackupRestoreCommand extends CommandBase
{
    protected static $defaultName = 'snapshot:restore';

    private $activityService;
    private $api;
    private $loader;
    private $questionHelper;
    private $selector;

    public function __construct(
        ActivityLoader $activityLoader,
        ActivityService $activityService,
        Api $api,
        QuestionHelper $questionHelper,
        Selector $selector
    ) {
        $this->activityService = $activityService;
        $this->api = $api;
        $this->loader = $activityLoader;
        $this->questionHelper = $questionHelper;
        $this->selector = $selector;
        parent::__construct();
    }

    protected function configure()
    {
        $this->setDescription('Restore an environment backup')
            ->addArgument('backup', InputArgument::OPTIONAL, 'The name of the backup. Defaults to the most recent one')
            ->addOption('target', null, InputOption::VALUE_REQUIRED, "The environment to restore to. Defaults to the backup's current environment")
            ->addOption('branch-from', null, InputOption::VALUE_REQUIRED, 'If the --target does not yet exist, this specifies the parent of the new environment');

        $definition = $this->getDefinition();
        $this->selector->addProjectOption($definition);
        $this->selector->addEnvironmentOption($definition);
        $this->activityService->configureInput($definition);

        $this->setHiddenAliases(['environment:restore', 'snapshot:restore']);

        $this->addExample('Restore the most recent backup');
        $this->addExample('Restore a specific backup', '92c9a4b2aa75422efb3d');
    }

    protected function execute(InputInterface $input, OutputInterface $output)
    {
        $selection = $this->selector->getSelection($input);
        $environment = $selection->getEnvironment();

        $backupName = $input->getArgument('backup');
        if (!empty($backupName)) {
            $backupActivities = $this->loader->load($environment, null, ['environment.backup'], null, 'complete', null, function (Activity $activity) use ($backupName) {
                return $activity->payload['backup_name'] === $backupName;
            });
            // Find the specified backup.
            foreach (\array_reverse($backupActivities) as $activity) {
                if ($activity['payload']['backup_name'] == $backupName) {
                    $selectedActivity = $activity;
                    break;
                }
            }
            if (empty($selectedActivity)) {
                $this->stdErr->writeln("Backup not found: <error>$backupName</error>");

                return 1;
            }
        } else {
            // Find the most recent backup.
            $environmentId = $environment->id;
            $this->stdErr->writeln("Finding the most recent backup for the environment <info>$environmentId</info>");
            $backupActivities = $environment->getActivities(1, 'environment.backup');
            $backupActivities = array_filter($backupActivities, function (Activity $activity) {
                return $activity->result === Activity::RESULT_SUCCESS;
            });
            if (!$backupActivities) {
                $this->stdErr->writeln("No backups found");

                return 1;
            }
            /** @var \Platformsh\Client\Model\Activity $selectedActivity */
            $selectedActivity = reset($backupActivities);
        }

        if (!$selectedActivity->operationAvailable('restore', true)) {
            if (!$selectedActivity->isComplete()) {
                $this->stdErr->writeln("The backup is not complete, so it cannot be restored");
            } else {
                $this->stdErr->writeln("The backup cannot be restored");
            }

            return 1;
        }

        // Validate the --branch-from option.
        $branchFrom = $input->getOption('branch-from');
        if ($branchFrom !== null && !$this->api->getEnvironment($branchFrom, $selection->getProject())) {
            $this->stdErr->writeln(sprintf('Environment not found (in --branch-from): <error>%s</error>', $branchFrom));

            return 1;
        }

        // Process the --target option.
        $target = $input->getOption('target');
        $targetEnvironment = $target !== null
            ? $this->api->getEnvironment($target, $selection->getProject())
            : $environment;
        $targetLabel = $targetEnvironment
            ? $this->api->getEnvironmentLabel($targetEnvironment)
            : '<info>' . $target . '</info>';

        // Do not allow restoring with --target on legacy regions: it can
        // overwrite the wrong branch. This is a (hopefully) temporary measure.
        $region = $this->getSelectedProject()->region;
        if ((!$targetEnvironment || $targetEnvironment->id !== $environment->id)
<<<<<<< HEAD
            && preg_match('#https://(eu|us)\.[pm]#', $selection->getProject()->getUri())) {
            $this->stdErr->writeln('Backups cannot be automatically restored to another environment on this region.');
=======
            && \preg_match('#^(eu|us|bc)\.[pm]#', $region)) {
            $this->stdErr->writeln('Backups cannot be automatically restored to another environment on this region: <comment>' . $region . '</comment>');
>>>>>>> a8a69b02
            $this->stdErr->writeln('Please contact support.');

            return 1;
        }

        $name = $selectedActivity['payload']['backup_name'];
        $date = date('c', strtotime($selectedActivity['created_at']));
        if (!$this->questionHelper->confirm(
            "Are you sure you want to restore the backup <comment>$name</comment> from <comment>$date</comment> to environment $targetLabel?"
        )) {
            return 1;
        }

        $this->stdErr->writeln("Restoring backup <info>$name</info> to $targetLabel");

        $activity = $selectedActivity->restore($target, $branchFrom);
        if ($this->activityService->shouldWait($input)) {
            $success = $this->activityService->waitAndLog($activity);
            if (!$success) {
                return 1;
            }
        }

        return 0;
    }
}<|MERGE_RESOLUTION|>--- conflicted
+++ resolved
@@ -126,15 +126,10 @@
 
         // Do not allow restoring with --target on legacy regions: it can
         // overwrite the wrong branch. This is a (hopefully) temporary measure.
-        $region = $this->getSelectedProject()->region;
+        $region = $selection->getProject()->region;
         if ((!$targetEnvironment || $targetEnvironment->id !== $environment->id)
-<<<<<<< HEAD
-            && preg_match('#https://(eu|us)\.[pm]#', $selection->getProject()->getUri())) {
-            $this->stdErr->writeln('Backups cannot be automatically restored to another environment on this region.');
-=======
             && \preg_match('#^(eu|us|bc)\.[pm]#', $region)) {
             $this->stdErr->writeln('Backups cannot be automatically restored to another environment on this region: <comment>' . $region . '</comment>');
->>>>>>> a8a69b02
             $this->stdErr->writeln('Please contact support.');
 
             return 1;

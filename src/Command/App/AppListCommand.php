--- conflicted
+++ resolved
@@ -54,13 +54,8 @@
         $selection = $this->selector->getSelection($input);
 
         // Find a list of deployed web apps.
-<<<<<<< HEAD
-        $apps = $this->api
-            ->getCurrentDeployment($selection->getEnvironment(), $input->getOption('refresh'))
-            ->webapps;
-=======
-        $deployment = $this->api()
-            ->getCurrentDeployment($this->getSelectedEnvironment(), $input->getOption('refresh'));
+        $deployment = $this->api
+            ->getCurrentDeployment($selection->getEnvironment(), $input->getOption('refresh'));
         $apps = $deployment->webapps;
 
         if (!count($apps)) {
@@ -70,13 +65,12 @@
                 $this->stdErr->writeln('');
                 $this->stdErr->writeln(sprintf(
                     'To list services, run: <info>%s services</info>',
-                    $this->config()->get('application.executable')
+                    $this->config->get('application.executable')
                 ));
             }
 
             return 0;
         }
->>>>>>> a4663889
 
         // Determine whether to show the "Local path" of the app. This will be
         // found via matching the remote, deployed app with one in the local
@@ -114,30 +108,24 @@
             $rows[] = $row;
         }
 
-<<<<<<< HEAD
-        $this->table->render($rows, $headers);
-=======
-        /** @var \Platformsh\Cli\Service\Table $table */
-        $table = $this->getService('table');
-        if (!$table->formatIsMachineReadable()) {
+        if (!$this->table->formatIsMachineReadable()) {
             $this->stdErr->writeln(sprintf(
                 'Applications on the project <info>%s</info>, environment <info>%s</info>:',
-                $this->api()->getProjectLabel($this->getSelectedProject()),
-                $this->api()->getEnvironmentLabel($this->getSelectedEnvironment())
+                $this->api->getProjectLabel($selection->getProject()),
+                $this->api->getEnvironmentLabel($selection->getEnvironment())
             ));
         }
 
-        $table->render($rows, $headers);
+        $this->table->render($rows, $headers);
 
-        if (!$table->formatIsMachineReadable() && $deployment->services) {
+        if (!$this->table->formatIsMachineReadable() && $deployment->services) {
             $this->stdErr->writeln('');
             $this->stdErr->writeln(sprintf(
                 'To list services, run: <info>%s services</info>',
-                $this->config()->get('application.executable')
+                $this->config->get('application.executable')
             ));
         }
 
         return 0;
->>>>>>> a4663889
     }
 }
<?php
declare(strict_types=1);

namespace Platformsh\Cli\Command\App;

use Platformsh\Cli\Command\CommandBase;
<<<<<<< HEAD
use Platformsh\Cli\Service\Api;
use Platformsh\Cli\Service\PropertyFormatter;
use Platformsh\Cli\Service\Selector;
=======
use Platformsh\Cli\Model\AppConfig;
>>>>>>> 004684a9
use Symfony\Component\Console\Input\InputInterface;
use Symfony\Component\Console\Input\InputOption;
use Symfony\Component\Console\Output\OutputInterface;

class AppConfigGetCommand extends CommandBase
{
    protected static $defaultName = 'app:config-get';

    private $api;
    private $selector;
    private $formatter;

    public function __construct(Api $api, Selector $selector, PropertyFormatter $formatter)
    {
        $this->api = $api;
        $this->selector = $selector;
        $this->formatter = $formatter;
        parent::__construct();
    }

    /**
     * {@inheritdoc}
     */
    protected function configure()
    {
        $this->setDescription('View the configuration of an app')
            ->addOption('property', 'P', InputOption::VALUE_REQUIRED, 'The configuration property to view')
            ->addOption('refresh', null, InputOption::VALUE_NONE, 'Whether to refresh the cache');
        $this->selector->addAllOptions($this->getDefinition());
    }

    /**
     * {@inheritdoc}
     */
    protected function execute(InputInterface $input, OutputInterface $output)
    {
<<<<<<< HEAD
        $appConfig = $this->selector->getSelection($input)->getRemoteContainer()
            ->getConfig()
            ->getNormalized();

        $this->formatter->displayData($output, $appConfig, $input->getOption('property'));
=======
        // Allow override via PLATFORM_APPLICATION.
        $prefix = $this->config()->get('service.env_prefix');
        if (getenv($prefix . 'APPLICATION') && !$this->doesEnvironmentConflictWithCommandLine($input)) {
            $this->debug('Reading application config from environment variable ' . $prefix . 'APPLICATION');
            $decoded = json_decode(base64_decode(getenv($prefix . 'APPLICATION'), true), true);
            if (!is_array($decoded)) {
                throw new \RuntimeException('Failed to decode: ' . $prefix . 'APPLICATION');
            }
            $appConfig = new AppConfig($decoded);
        } else {
            $this->validateInput($input);
            $this->warnAboutDeprecatedOptions(['identity-file']);

            $appConfig = $this->selectRemoteContainer($input, false)
                ->getConfig();
        }

        /** @var \Platformsh\Cli\Service\PropertyFormatter $formatter */
        $formatter = $this->getService('property_formatter');
        $formatter->displayData($output, $appConfig->getNormalized(), $input->getOption('property'));
>>>>>>> 004684a9
    }
}<|MERGE_RESOLUTION|>--- conflicted
+++ resolved
@@ -4,13 +4,11 @@
 namespace Platformsh\Cli\Command\App;
 
 use Platformsh\Cli\Command\CommandBase;
-<<<<<<< HEAD
 use Platformsh\Cli\Service\Api;
+use Platformsh\Cli\Service\Config;
 use Platformsh\Cli\Service\PropertyFormatter;
 use Platformsh\Cli\Service\Selector;
-=======
 use Platformsh\Cli\Model\AppConfig;
->>>>>>> 004684a9
 use Symfony\Component\Console\Input\InputInterface;
 use Symfony\Component\Console\Input\InputOption;
 use Symfony\Component\Console\Output\OutputInterface;
@@ -20,12 +18,14 @@
     protected static $defaultName = 'app:config-get';
 
     private $api;
+    private $config;
     private $selector;
     private $formatter;
 
-    public function __construct(Api $api, Selector $selector, PropertyFormatter $formatter)
+    public function __construct(Api $api, Config $config, Selector $selector, PropertyFormatter $formatter)
     {
         $this->api = $api;
+        $this->config = $config;
         $this->selector = $selector;
         $this->formatter = $formatter;
         parent::__construct();
@@ -47,15 +47,8 @@
      */
     protected function execute(InputInterface $input, OutputInterface $output)
     {
-<<<<<<< HEAD
-        $appConfig = $this->selector->getSelection($input)->getRemoteContainer()
-            ->getConfig()
-            ->getNormalized();
-
-        $this->formatter->displayData($output, $appConfig, $input->getOption('property'));
-=======
         // Allow override via PLATFORM_APPLICATION.
-        $prefix = $this->config()->get('service.env_prefix');
+        $prefix = $this->config->get('service.env_prefix');
         if (getenv($prefix . 'APPLICATION') && !$this->doesEnvironmentConflictWithCommandLine($input)) {
             $this->debug('Reading application config from environment variable ' . $prefix . 'APPLICATION');
             $decoded = json_decode(base64_decode(getenv($prefix . 'APPLICATION'), true), true);
@@ -64,16 +57,11 @@
             }
             $appConfig = new AppConfig($decoded);
         } else {
-            $this->validateInput($input);
-            $this->warnAboutDeprecatedOptions(['identity-file']);
-
-            $appConfig = $this->selectRemoteContainer($input, false)
+            $appConfig = $this->selector->getSelection($input)
+                ->getRemoteContainer()
                 ->getConfig();
         }
 
-        /** @var \Platformsh\Cli\Service\PropertyFormatter $formatter */
-        $formatter = $this->getService('property_formatter');
-        $formatter->displayData($output, $appConfig->getNormalized(), $input->getOption('property'));
->>>>>>> 004684a9
+        $this->formatter->displayData($output, $appConfig->getNormalized(), $input->getOption('property'));
     }
 }
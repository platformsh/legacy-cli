--- conflicted
+++ resolved
@@ -14,6 +14,7 @@
 use Platformsh\Cli\Service\Config;
 use Platformsh\Cli\Service\Filesystem;
 use Platformsh\Cli\Service\Git;
+use Platformsh\Cli\Service\Identifier;
 use Platformsh\Cli\Service\QuestionHelper;
 use Platformsh\Cli\Service\Selector;
 use Platformsh\Cli\Service\Ssh;
@@ -34,6 +35,7 @@
     private $config;
     private $filesystem;
     private $git;
+    private $identifier;
     private $localBuild;
     private $localProject;
     private $questionHelper;
@@ -46,6 +48,7 @@
         Config $config,
         Filesystem $filesystem,
         Git $git,
+        Identifier $identifier,
         LocalBuild $localBuild,
         LocalProject $localProject,
         QuestionHelper $questionHelper,
@@ -57,6 +60,7 @@
         $this->config = $config;
         $this->filesystem = $filesystem;
         $this->git = $git;
+        $this->identifier = $identifier;
         $this->localBuild = $localBuild;
         $this->localProject = $localProject;
         $this->questionHelper = $questionHelper;
@@ -256,16 +260,10 @@
             } else {
                 throw new InvalidArgumentException('No project specified');
             }
-<<<<<<< HEAD
-=======
         } else {
-            /** @var \Platformsh\Cli\Service\Identifier $identifier */
-            $identifier = $this->getService('identifier');
-            $result = $identifier->identify($projectId);
+            $result = $this->identifier->identify($projectId);
             $projectId = $result['projectId'];
-            $host = $host ?: $result['host'];
-            $environmentId = $environmentId !== null ? $environmentId : $result['environmentId'];
->>>>>>> b4121c24
+            $environmentId = $result['environmentId'];
         }
 
         $selection = $this->selector->getSelection($input);
@@ -301,19 +299,7 @@
         }
         $this->projectRoot = $parent . '/' . basename($directory);
 
-<<<<<<< HEAD
         return $selection;
-=======
-        if ($environmentId === null) {
-            $environments = $this->api()->getEnvironments($project);
-            $environmentId = isset($environments['master']) ? 'master' : key($environments);
-            if (count($environments) > 1) {
-                $environmentId = $questionHelper->askInput('Environment', $environmentId, array_keys($environments));
-            }
-        }
-
-        $this->selectEnvironment($environmentId);
->>>>>>> b4121c24
     }
 
     /**

--- conflicted
+++ resolved
@@ -5,7 +5,6 @@
 
 use Cocur\Slugify\Slugify;
 use Platformsh\Cli\Command\CommandBase;
-use Platformsh\Cli\Console\Selection;
 use Platformsh\Cli\Exception\DependencyMissingException;
 use Platformsh\Cli\Exception\ProcessFailedException;
 use Platformsh\Cli\Local\BuildFlavor\Drupal;
@@ -15,15 +14,12 @@
 use Platformsh\Cli\Service\Config;
 use Platformsh\Cli\Service\Filesystem;
 use Platformsh\Cli\Service\Git;
-use Platformsh\Cli\Service\Identifier;
 use Platformsh\Cli\Service\QuestionHelper;
 use Platformsh\Cli\Service\Selector;
 use Platformsh\Cli\Service\Ssh;
-<<<<<<< HEAD
+use Platformsh\Cli\Service\SshDiagnostics;
 use Platformsh\Cli\Service\SubCommandRunner;
-=======
 use Platformsh\Client\Model\Project;
->>>>>>> 06915848
 use Symfony\Component\Console\Exception\InvalidArgumentException;
 use Symfony\Component\Console\Input\InputArgument;
 use Symfony\Component\Console\Input\InputInterface;
@@ -33,7 +29,6 @@
 
 class ProjectGetCommand extends CommandBase
 {
-<<<<<<< HEAD
     protected $projectRoot;
 
     protected static $defaultName = 'project:get';
@@ -42,12 +37,12 @@
     private $config;
     private $filesystem;
     private $git;
-    private $identifier;
     private $localBuild;
     private $localProject;
     private $questionHelper;
     private $selector;
     private $ssh;
+    private $sshDiagnostics;
     private $subCommandRunner;
 
     public function __construct(
@@ -55,45 +50,39 @@
         Config $config,
         Filesystem $filesystem,
         Git $git,
-        Identifier $identifier,
         LocalBuild $localBuild,
         LocalProject $localProject,
         QuestionHelper $questionHelper,
         Selector $selector,
         Ssh $ssh,
+        SshDiagnostics $sshDiagnostics,
         SubCommandRunner $subCommandRunner
     ) {
         $this->api = $api;
         $this->config = $config;
         $this->filesystem = $filesystem;
         $this->git = $git;
-        $this->identifier = $identifier;
         $this->localBuild = $localBuild;
         $this->localProject = $localProject;
         $this->questionHelper = $questionHelper;
         $this->selector = $selector;
         $this->ssh = $ssh;
+        $this->sshDiagnostics = $sshDiagnostics;
         $this->subCommandRunner = $subCommandRunner;
         parent::__construct();
     }
 
-=======
->>>>>>> 06915848
     protected function configure()
     {
         $this->setAliases(['get'])
             ->setDescription('Clone a project locally')
             ->addArgument('project', InputArgument::OPTIONAL, 'The project ID')
-<<<<<<< HEAD
-            ->addArgument('directory', InputArgument::OPTIONAL, 'The directory to clone to. Defaults to the project title');
-        $this->selector->addProjectOption($this->getDefinition());
-        $this->addOption('environment', 'e', InputOption::VALUE_REQUIRED, "The environment ID to clone. Defaults to 'master' or the first available environment")
-=======
             ->addArgument('directory', InputArgument::OPTIONAL, 'The directory to clone to. Defaults to the project title')
             ->addOption('environment', 'e', InputOption::VALUE_REQUIRED, "The environment ID to clone. Defaults to the project default, or the first available environment")
->>>>>>> 06915848
             ->addOption('depth', null, InputOption::VALUE_REQUIRED, 'Create a shallow clone: limit the number of commits in the history')
             ->addOption('build', null, InputOption::VALUE_NONE, 'Build the project after cloning');
+
+        $this->selector->addProjectOption($this->getDefinition());
         $this->ssh->configureInput($this->getDefinition());
 
         $this->addExample('Clone the project "abc123" into the directory "my-project"', 'abc123 my-project');
@@ -101,36 +90,25 @@
 
     protected function execute(InputInterface $input, OutputInterface $output)
     {
-<<<<<<< HEAD
-        $selection = $this->validateInput($input);
-        $project = $selection->getProject();
-        $environment = $selection->getEnvironment();
-        $projectRoot = $this->projectRoot;
-=======
-        /** @var \Platformsh\Cli\Service\Git $git */
-        $git = $this->getService('git');
-        /** @var \Platformsh\Cli\Local\LocalProject $localProject */
-        $localProject = $this->getService('local.project');
-
         // Validate input options and arguments.
         $this->validateDepth($input);
         $this->mergeProjectArgument($input);
-        $this->validateInput($input, false, true, false);
+
+        $selection = $this->selector->getSelection($input);
+        $project = $selection->getProject();
+        $environment = $selection->getEnvironment();
 
         // Load the main variables we need.
-        $project = $this->getSelectedProject();
-        $environment = $this->getSelectedEnvironment();
-        $projectLabel = $this->api()->getProjectLabel($project);
->>>>>>> 06915848
+        $projectLabel = $this->api->getProjectLabel($project);
 
         // If this is being run from inside a Git repository, suggest setting
         // or switching the remote project.
         $insideCwd = !$input->getArgument('directory')
             || basename($input->getArgument('directory')) === $input->getArgument('directory');
-        if ($insideCwd && ($gitRoot = $git->getRoot()) !== false && $input->isInteractive()) {
-            $oldProjectRoot = $localProject->getProjectRoot($gitRoot);
-            $oldProjectConfig = $oldProjectRoot ? $localProject->getProjectConfig($oldProjectRoot) : false;
-            $oldProject = $oldProjectConfig ? $this->api()->getProject($oldProjectConfig['id']) : false;
+        if ($insideCwd && ($gitRoot = $this->git->getRoot()) !== false && $input->isInteractive()) {
+            $oldProjectRoot = $this->localProject->getProjectRoot($gitRoot);
+            $oldProjectConfig = $oldProjectRoot ? $this->localProject->getProjectConfig($oldProjectRoot) : false;
+            $oldProject = $oldProjectConfig ? $this->api->getProject($oldProjectConfig['id']) : false;
             if ($oldProjectRoot && $oldProject && $oldProject->id === $project->id) {
                 $this->stdErr->writeln(sprintf(
                     'The project %s is already mapped to the directory: <info>%s</info>',
@@ -144,7 +122,7 @@
             if ($oldProjectRoot !== false) {
                 $this->stdErr->writeln(sprintf('There is already a project in this directory: <comment>%s</comment>', $oldProjectRoot));
                 if ($oldProject) {
-                    $oldProjectLabel = $this->api()->getProjectLabel($oldProject);
+                    $oldProjectLabel = $this->api->getProjectLabel($oldProject);
                 } elseif (isset($oldProjectConfig['id'])) {
                     $oldProjectLabel = '<info>' . $oldProjectConfig['id'] . '</info>';
                 } else {
@@ -159,51 +137,28 @@
 
             $this->stdErr->writeln('');
 
-            /** @var \Platformsh\Cli\Service\QuestionHelper $questionHelper */
-            $questionHelper = $this->getService('question_helper');
-            if ($questionHelper->confirm($questionText)) {
-                return $this->runOtherCommand('project:set-remote', ['project' => $project->id], $output);
+            if ($this->questionHelper->confirm($questionText)) {
+                return $this->subCommandRunner->run('project:set-remote', ['project' => $project->id], $output);
             }
 
             return 1;
         }
 
         $projectRoot = $this->chooseDirectory($project, $input);
-
-<<<<<<< HEAD
+        $gitUrl = $project->getGitUrl();
+
         $projectRootRelative = $this->filesystem->makePathRelative($projectRoot, getcwd());
 
         $this->git->ensureInstalled();
-        $this->git->setSshCommand($this->ssh->getSshCommand());
 
         // First check if the repo actually exists.
         try {
             $repoExists = $this->git->remoteRefExists($gitUrl, 'refs/heads/' . $environment->id)
                 || $this->git->remoteRefExists($gitUrl);
-        } catch (\RuntimeException $e) {
-            // The ls-remote command failed.
-            $this->stdErr->writeln(sprintf(
-                '<error>Failed to connect to the %s Git server</error>',
-                $this->config->get('service.name')
-=======
-        /** @var \Platformsh\Cli\Service\Filesystem $fs */
-        $fs = $this->getService('fs');
-        $projectRootRelative = $fs->makePathRelative($projectRoot, getcwd());
-
-        // Prepare to talk to the remote repository.
-        $gitUrl = $project->getGitUrl();
-
-        $git->ensureInstalled();
-
-        // First check if the repo actually exists.
-        try {
-            $repoExists = $git->remoteRefExists($gitUrl, 'refs/heads/' . $environment->id)
-                || $git->remoteRefExists($gitUrl);
         } catch (ProcessFailedException $e) {
             // The ls-remote command failed.
             $this->stdErr->writeln(sprintf(
                 'Failed to connect to the Git repository: <error>' . $gitUrl . '</error>'
->>>>>>> 06915848
             ));
 
             $this->suggestSshRemedies($gitUrl, $e->getProcess());
@@ -222,18 +177,14 @@
             }
 
             $this->debug('Initializing the repository');
-<<<<<<< HEAD
-            $this->git->init($projectRoot, true);
-=======
-            $git->init($projectRoot, $project->default_branch, true);
->>>>>>> 06915848
+            $this->git->init($projectRoot, $project->default_branch, true);
 
             $this->debug('Initializing the project');
             $this->localProject->mapDirectory($projectRoot, $project);
 
-            if($git->getCurrentBranch($projectRoot) != $project->default_branch) {
+            if ($this->git->getCurrentBranch($projectRoot) != $project->default_branch) {
                 $this->debug('current branch does not match the default_branch, create it.');
-                $git->checkOutNew($project->default_branch, null, null, $projectRoot);
+                $this->git->checkOutNew($project->default_branch, null, null, $projectRoot);
             }
 
             $this->stdErr->writeln('');
@@ -245,24 +196,15 @@
             $this->stdErr->writeln(sprintf(
                 'Commit and push to the <info>%s</info> branch of the <info>%s</info> Git remote'
                 . ', and %s will build your project automatically.',
-<<<<<<< HEAD
+                $project->default_branch,
                 $this->config->get('detection.git_remote_name'),
                 $this->config->get('service.name')
-=======
-                $project->default_branch,
-                $this->config()->get('detection.git_remote_name'),
-                $this->config()->get('service.name')
->>>>>>> 06915848
             ));
 
             return 0;
         }
 
         // We have a repo! Yay. Clone it.
-<<<<<<< HEAD
-        $projectLabel = $this->api->getProjectLabel($project);
-=======
->>>>>>> 06915848
         $this->stdErr->writeln('Downloading project ' . $projectLabel);
         $cloneArgs = [
             '--branch',
@@ -351,24 +293,6 @@
     }
 
     /**
-<<<<<<< HEAD
-     * @param \Symfony\Component\Console\Input\InputInterface $input
-     *
-     * @return Selection
-     */
-    private function validateInput(InputInterface $input)
-    {
-        if ($input->getOption('depth') !== null && !preg_match('/^[0-9]+$/', $input->getOption('depth'))) {
-            throw new InvalidArgumentException('The --depth value must be an integer.');
-        }
-
-        // Combine the project argument and option.
-        if ($input->getOption('project') && $input->getArgument('project')) {
-            throw new InvalidArgumentException('You cannot use both the --project option and the <project> argument.');
-        }
-        if (!$input->getOption('project') && $input->getArgument('project')) {
-            $input->setOption('project', $input->getArgument('project'));
-=======
      * @param InputInterface $input
      *
      * @return void
@@ -390,14 +314,9 @@
         }
         if ($projectId = $input->getArgument('project')) {
             $input->setOption('project', $projectId);
->>>>>>> 06915848
-        }
-    }
-
-<<<<<<< HEAD
-        $selection = $this->selector->getSelection($input);
-        $project = $selection->getProject();
-=======
+        }
+    }
+
     /**
      * @param Project $project
      * @param InputInterface $input
@@ -405,25 +324,11 @@
      * @return string
      */
     private function chooseDirectory(Project $project, InputInterface $input) {
-        /** @var \Platformsh\Cli\Service\QuestionHelper $questionHelper */
-        $questionHelper = $this->getService('question_helper');
->>>>>>> 06915848
-
         $directory = $input->getArgument('directory');
         if (empty($directory)) {
             $slugify = new Slugify();
             $directory = $project->title ? $slugify->slugify($project->title) : $project->id;
-<<<<<<< HEAD
             $directory = $this->questionHelper->askInput('Directory', $directory, [$directory, $project->id]);
-        }
-
-        if ($projectRoot = $this->selector->getProjectRoot()) {
-            if (strpos(realpath(dirname($directory)), $projectRoot) === 0) {
-                throw new InvalidArgumentException('A project cannot be cloned inside another project.');
-            }
-=======
-            $directory = $questionHelper->askInput('Directory', $directory, [$directory, $project->id]);
->>>>>>> 06915848
         }
 
         if (file_exists($directory)) {
@@ -434,17 +339,11 @@
             throw new InvalidArgumentException('Directory not found: ' . dirname($directory));
         }
 
-<<<<<<< HEAD
-        return $selection;
-=======
-        /** @var \Platformsh\Cli\Local\LocalProject $localProject */
-        $localProject = $this->getService('local.project');
-        if ($localProject->getProjectRoot($directory) !== false) {
+        if ($this->localProject->getProjectRoot($directory) !== false) {
             throw new InvalidArgumentException('A project cannot be cloned inside another project.');
         }
 
         return $parent . DIRECTORY_SEPARATOR . basename($directory);
->>>>>>> 06915848
     }
 
     /**
@@ -455,46 +354,22 @@
      */
     protected function suggestSshRemedies($gitUrl, Process $process)
     {
-<<<<<<< HEAD
-        $sshKeys = [];
-        try {
-            $sshKeys = $this->api->getClient(false)->getSshKeys();
-        } catch (\Exception $e) {
-            // Ignore exceptions.
-=======
         // Remove the path from the git URI to get the SSH part.
         $gitSshUri = '';
         if (strpos($gitUrl, ':') !== false) {
-            list($gitSshUri,) = explode(':', $gitUrl, 2);
->>>>>>> 06915848
-        }
-
-        /** @var \Platformsh\Cli\Service\SshDiagnostics $sshDiagnostics */
-        $sshDiagnostics = $this->getService('ssh_diagnostics');
+            [$gitSshUri,] = explode(':', $gitUrl, 2);
+        }
 
         // Determine whether the URL is for an internal Git repository, as
         // opposed to a third-party one (like GitLab/GitHub).
-        if ($gitSshUri === '' || !$sshDiagnostics->sshHostIsInternal($gitSshUri)) {
-            $this->stdErr->writeln('');
-<<<<<<< HEAD
-            $this->stdErr->writeln('Please check your SSH credentials');
-            $this->stdErr->writeln(sprintf(
-                'You can list your keys with: <comment>%s ssh-keys</comment>',
-                $this->config->get('application.executable')
-            ));
-        } else {
-            $this->stdErr->writeln(sprintf(
-                'You probably need to add an SSH key, with: <comment>%s ssh-key:add</comment>',
-                $this->config->get('application.executable')
-            ));
-=======
+        if ($gitSshUri === '' || !$this->sshDiagnostics->sshHostIsInternal($gitSshUri)) {
+            $this->stdErr->writeln('');
             $this->stdErr->writeln(
                 'Please make sure you have the correct access rights and the repository exists.'
             );
             return;
->>>>>>> 06915848
-        }
-
-        $sshDiagnostics->diagnoseFailure($gitSshUri, $process);
+        }
+
+        $this->sshDiagnostics->diagnoseFailure($gitSshUri, $process);
     }
 }
<?php
declare(strict_types=1);

namespace Platformsh\Cli\Command\Project;

use GuzzleHttp\Exception\ClientException;
use Platformsh\Cli\Command\CommandBase;
use Platformsh\Cli\Service\Api;
use Platformsh\Cli\Service\QuestionHelper;
use Platformsh\Cli\Service\Selector;
use Symfony\Component\Console\Exception\InvalidArgumentException as ConsoleInvalidArgumentException;
use Symfony\Component\Console\Input\InputArgument;
use Symfony\Component\Console\Input\InputInterface;
use Symfony\Component\Console\Output\OutputInterface;

class ProjectDeleteCommand extends CommandBase
{
    protected static $defaultName = 'project:delete';

    private $api;
    private $questionHelper;
    private $selector;

    public function __construct(Api $api, QuestionHelper $questionHelper, Selector $selector) {
        $this->api = $api;
        $this->questionHelper = $questionHelper;
        $this->selector = $selector;
        parent::__construct();
    }

    protected function configure()
    {
        $this->setDescription('Delete a project')
            ->addArgument('project', InputArgument::OPTIONAL, 'The project ID');
        $this->selector->addProjectOption($this->getDefinition());
    }

    protected function execute(InputInterface $input, OutputInterface $output)
    {
        if ($projectId = $input->getArgument('project')) {
            if ($input->getOption('project')) {
                throw new ConsoleInvalidArgumentException(
                    'You cannot use both the <project> argument and the --project option'
                );
            }
            $input->setOption('project', $projectId);
        }
        $project = $this->selector->getSelection($input)->getProject();

        $confirmQuestionLines = [
            'You are about to delete the project:',
            '  ' . $this->api->getProjectLabel($project, 'comment'),
            '',
            ' * This action is <options=bold>irreversible</>.',
            ' * Your site will no longer be accessible.',
            ' * All data associated with this project will be deleted, including backups.',
            ' * You will be charged at the end of the month for any remaining project costs.',
            '',
            'Are you sure you want to delete this project?'
        ];
        if (!$this->questionHelper->confirm(implode("\n", $confirmQuestionLines), false)) {
            return 1;
        }

        $title = $project->title;
        if ($input->isInteractive() && strlen($title)) {
            $confirmName = $this->questionHelper->askInput('Type the project title to confirm');
            if ($confirmName !== $title) {
                $this->stdErr->writeln('Incorrect project title (expected: ' . $title . ')');
                return 1;
            }
        }

        $subscriptionId = $project->getSubscriptionId();
        $subscription = $this->api->getClient()->getSubscription($subscriptionId);
        if (!$subscription) {
            throw new \RuntimeException('Subscription not found: ' . $subscriptionId);
        }

        try {
            $subscription->delete();
        } catch (ClientException $e) {
            $response = $e->getResponse();
            if ($response !== null && $response->getStatusCode() === 403) {
<<<<<<< HEAD
                if ($project->owner !== $this->api->getMyAccount()['uuid']) {
=======
                if ($project->owner !== $this->api()->getMyAccount()['id']) {
>>>>>>> 008d18ae
                    $this->stdErr->writeln("Only the project's owner can delete it.");
                    return 1;
                }
            }
            throw $e;
        }

        $this->api->clearProjectsCache();

        $this->stdErr->writeln('');
        $this->stdErr->writeln('The project ' . $this->api->getProjectLabel($project) . ' was deleted.');
        return 0;
    }
<<<<<<< HEAD
=======

    /**
     * {@inheritdoc}
     */
    protected function validateInput(InputInterface $input, $envNotRequired = false, $selectDefaultEnv = false)
    {
        if ($projectId = $input->getArgument('project')) {
            if ($input->getOption('project')) {
                throw new ConsoleInvalidArgumentException(
                    'You cannot use both the <project> argument and the --project option'
                );
            }
            $input->setOption('project', $projectId);
        }
        parent::validateInput($input, $envNotRequired);
    }
>>>>>>> 008d18ae
}<|MERGE_RESOLUTION|>--- conflicted
+++ resolved
@@ -82,11 +82,7 @@
         } catch (ClientException $e) {
             $response = $e->getResponse();
             if ($response !== null && $response->getStatusCode() === 403) {
-<<<<<<< HEAD
-                if ($project->owner !== $this->api->getMyAccount()['uuid']) {
-=======
-                if ($project->owner !== $this->api()->getMyAccount()['id']) {
->>>>>>> 008d18ae
+                if ($project->owner !== $this->api->getMyAccount()['id']) {
                     $this->stdErr->writeln("Only the project's owner can delete it.");
                     return 1;
                 }
@@ -100,23 +96,4 @@
         $this->stdErr->writeln('The project ' . $this->api->getProjectLabel($project) . ' was deleted.');
         return 0;
     }
-<<<<<<< HEAD
-=======
-
-    /**
-     * {@inheritdoc}
-     */
-    protected function validateInput(InputInterface $input, $envNotRequired = false, $selectDefaultEnv = false)
-    {
-        if ($projectId = $input->getArgument('project')) {
-            if ($input->getOption('project')) {
-                throw new ConsoleInvalidArgumentException(
-                    'You cannot use both the <project> argument and the --project option'
-                );
-            }
-            $input->setOption('project', $projectId);
-        }
-        parent::validateInput($input, $envNotRequired);
-    }
->>>>>>> 008d18ae
 }
--- conflicted
+++ resolved
@@ -34,13 +34,7 @@
 
     protected function configure()
     {
-<<<<<<< HEAD
-        $this->setAliases(['projects'])
-=======
-        $this
-            ->setName('project:list')
-            ->setAliases(['projects', 'pro'])
->>>>>>> b4121c24
+        $this->setAliases(['projects', 'pro'])
             ->setDescription('Get a list of all active projects')
             ->addOption('pipe', null, InputOption::VALUE_NONE, 'Output a simple list of project IDs')
             ->addOption('host', null, InputOption::VALUE_REQUIRED, 'Filter by region hostname (exact match)')

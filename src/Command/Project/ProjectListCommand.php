<?php
declare(strict_types=1);

namespace Platformsh\Cli\Command\Project;

use Platformsh\Cli\Command\CommandBase;
use Platformsh\Cli\Console\AdaptiveTableCell;
use Platformsh\Cli\Service\Api;
use Platformsh\Cli\Service\Config;
use Platformsh\Cli\Console\ProgressMessage;
use Platformsh\Cli\Service\PropertyFormatter;
use Platformsh\Cli\Service\Table;
use Platformsh\Cli\Util\Pager\Pager;
use Platformsh\Client\Model\ProjectStub;
use Platformsh\Client\Model\Subscription;
use Symfony\Component\Console\Input\InputInterface;
use Symfony\Component\Console\Input\InputOption;
use Symfony\Component\Console\Output\OutputInterface;
use Symfony\Component\Console\Terminal;

class ProjectListCommand extends CommandBase
{
    protected static $defaultName = 'project:list|projects|pro';
    protected static $defaultDescription = 'Get a list of all active projects';

    private $api;
    private $config;
    private $formatter;
    private $table;

    public function __construct(
        Api $api,
        Config $config,
        PropertyFormatter $formatter,
        Table $table
    ) {
        $this->api = $api;
        $this->config = $config;
        $this->formatter = $formatter;
        $this->table = $table;
        parent::__construct();
    }

    protected function configure()
    {
        $this->addOption('pipe', null, InputOption::VALUE_NONE, 'Output a simple list of project IDs. This disables pagination.')
            ->addOption('host', null, InputOption::VALUE_REQUIRED, 'Filter by region hostname (exact match)')
            ->addOption('title', null, InputOption::VALUE_REQUIRED, 'Filter by title (case-insensitive search)')
            ->addOption('my', null, InputOption::VALUE_NONE, 'Display only the projects you own')
            ->addOption('refresh', null, InputOption::VALUE_REQUIRED, 'Whether to refresh the list', 1)
            ->addOption('sort', null, InputOption::VALUE_REQUIRED, 'A property to sort by', 'title')
            ->addOption('reverse', null, InputOption::VALUE_NONE, 'Sort in reverse (descending) order')
            ->addOption('page', null, InputOption::VALUE_REQUIRED, 'Page number (starting from 1)', '1')
            ->addOption('count', null, InputOption::VALUE_REQUIRED, 'The number of projects to display per page. The default is based on the terminal height. Use 0 to disable pagination.');

<<<<<<< HEAD
        if ($this->config->getWithDefault('api.organizations', false)) {
            $this->addOption('org', 'o', InputOption::VALUE_REQUIRED, 'Filter by organization name');
=======
        if ($this->config()->getWithDefault('api.organizations', false)) {
            $this->addOption('org', 'o', InputOption::VALUE_REQUIRED, 'Filter by organization name or ID');
>>>>>>> 118920ce
        }

        $this->table->configureInput($this->getDefinition());
        $this->formatter->configureInput($this->getDefinition());
    }

    protected function execute(InputInterface $input, OutputInterface $output): int
    {
        $refresh = $input->hasOption('refresh') && $input->getOption('refresh');

        // Fetch the list of projects.
        $progress = new ProgressMessage($output);
        $progress->showIfOutputDecorated('Loading projects...');
        $projectStubs = $this->api->getProjectStubs($refresh ? true : null);
        $progress->done();

        // Filter the list of projects.
        $filters = [];
        if ($host = $input->getOption('host')) {
            $filters['host'] = $host;
        }
        if (($title = $input->getOption('title')) !== null) {
            $filters['title'] = $title;
        }
        if ($input->getOption('my')) {
            $filters['my'] = true;
        }
        if ($input->hasOption('org') && $input->getOption('org') !== null) {
<<<<<<< HEAD
            $orgName = $input->getOption('org');
            $organization = $this->api->getClient()->getOrganizationByName($orgName);
            if (!$organization) {
                $this->stdErr->writeln(\sprintf('Organization not found: <error>%s</error>', $orgName));
                return 1;
            }
            $filters['org'] = $organization;
=======
            $filters['org'] = $input->getOption('org');
>>>>>>> 118920ce
        }
        $this->filterProjectStubs($projectStubs, $filters);

        // Sort the list of projects.
        if ($input->getOption('sort')) {
            $this->api->sortResources($projectStubs, $input->getOption('sort'));
        }
        if ($input->getOption('reverse')) {
            $projectStubs = array_reverse($projectStubs, true);
        }

        // Display a message if no projects are found.
        if (empty($projectStubs)) {
            if (!empty($filters)) {
                $filtersUsed = '<comment>--'
                    . implode('</comment>, <comment>--', array_keys($filters))
                    . '</comment>';
                $this->stdErr->writeln('No projects found (filters in use: ' . $filtersUsed . ').');
            } else {
                $this->stdErr->writeln(
                    'You do not have any ' . $this->config->get('service.name') . ' projects yet.'
                );
            }

            return 0;
        }

        // Display a simple list of project IDs, if --pipe is used.
        if ($input->getOption('pipe')) {
            $output->writeln(\array_map(function (ProjectStub $stub) { return $stub->id; }, $projectStubs));

            return 0;
        }

        // Paginate the list.
        if (!$this->config->getWithDefault('pagination.enabled', true)) {
            $itemsPerPage = 0;
        } elseif ($input->getOption('count') !== null) {
            $itemsPerPage = (int)$input->getOption('count');
        } else {
            // Find a default --count based on the terminal height (minimum 10).
            // Deduct 24 lines for consistency with the welcome command.
            $itemsPerPage = \max(10, (new Terminal())->getHeight() - 24);
            if ($itemsPerPage > \count($projectStubs)) {
                $itemsPerPage = \count($projectStubs);
            }
        }
        $page = (new Pager())->page($projectStubs, (int) $input->getOption('page'), (int) $itemsPerPage);
        /** @var ProjectStub[] $projectStubs */
        $projectStubs = $page->items;
        if (\count($projectStubs) === 0) {
            $this->stdErr->writeln(\sprintf('No projects found on this page (%s)', $page->displayInfo()));
            return 1;
        }

        $machineReadable = $this->table->formatIsMachineReadable();

        $header = [
            'id' => 'ID',
            'title' => 'Title',
            'ui_url' => 'Web URL',
            'region' => 'Region',
            'region_label' => 'Region label',
            'organization_name' => 'Organization',
            'organization_id' => 'Organization ID',
            'organization_label' => 'Organization label',
            'status' => 'Status',
            'endpoint' => 'Endpoint',
            'created_at' => 'Created',
        ];
        $defaultColumns = ['id', 'title', 'region'];
        if ($this->config->getWithDefault('api.organizations', false)) {
            $defaultColumns[] = 'organization_name';
        }

        $this->table->replaceDeprecatedColumns(['url' => 'ui_url', 'host' => 'region'], $input, $output);

        $rows = [];
        foreach ($projectStubs as $projectStub) {
            $title = $projectStub->title ?: '[Untitled Project]';

            // Add a warning next to the title if the project is suspended.
            if (!$machineReadable && $projectStub->status === Subscription::STATUS_SUSPENDED) {
                $title = sprintf(
                    '<fg=white;bg=black>%s</> <fg=yellow;bg=black>(suspended)</>',
                    $title
                );
            }

            $orgInfo = $projectStub->getOrganizationInfo();

            $rows[] = [
                'id' => new AdaptiveTableCell($projectStub->id, ['wrap' => false]),
                'title' => $title,
                'ui_url' => $projectStub->getProperty('uri', false),
                'region' => $projectStub->region,
                'region_label' => $projectStub->region_label,
                'organization_id' => $orgInfo ? $orgInfo->id : '',
                'organization_name' => $orgInfo ? $orgInfo->name : '',
                'organization_label' => $orgInfo ? $orgInfo->label : '',
                'status' => $projectStub->status,
                'endpoint' => $projectStub->endpoint,
                'created_at' => $this->formatter->format($projectStub->created_at, 'created_at'),
            ];
        }

        // Display a simple table (and no messages) if the --format is
        // machine-readable (e.g. csv or tsv).
        if ($machineReadable) {
            $this->table->render($rows, $header, $defaultColumns);

            return 0;
        }

        // Display the projects.
        if (empty($filters)) {
            $this->stdErr->write('Your projects are');
            if ($page->pageCount > 1) {
                $this->stdErr->write(\sprintf(' (%s)', $page->displayInfo()));
            }
            $this->stdErr->writeln(':');
        }

        $this->table->render($rows, $header, $defaultColumns);

        $executable = $this->config->get('application.executable');

        if ($page->pageCount > 1 && $itemsPerPage !== 0) {
            $this->stdErr->writeln('List all projects by running: <info>' . $executable . ' projects --count 0</info>');
        }

        $this->stdErr->writeln([
            '',
            'Get a project by running: <info>' . $executable . ' get [id]</info>',
            "List a project's environments by running: <info>" . $executable . ' environments -p [id]</info>',
        ]);

        return 0;
    }

    /**
     * Filter the list of projects.
     *
     * @param ProjectStub[]     &$projects
     * @param array<string, mixed> $filters
     */
    protected function filterProjectStubs(array &$projects, array $filters)
    {
        foreach ($filters as $filter => $value) {
            switch ($filter) {
                case 'host':
                    $projects = array_filter($projects, function (ProjectStub $project) use ($value) {
                        return $value === parse_url($project->endpoint, PHP_URL_HOST);
                    });
                    break;

                case 'title':
                    $projects = array_filter($projects, function (ProjectStub $project) use ($value) {
                        return stripos($project->title, $value) !== false;
                    });
                    break;

                case 'my':
                    $ownerId = $this->api->getMyUserId();
                    $organizationsEnabled = $this->config->getWithDefault('api.organizations', false);
                    $projects = array_filter($projects, function (ProjectStub $project) use ($ownerId, $organizationsEnabled) {
                        if ($organizationsEnabled && ($orgInfo = $project->getOrganizationInfo()) !== null) {
                            return $orgInfo->owner_id === $ownerId;
                        }
                        return $project->owner === $ownerId;
                    });
                    break;

                case 'org':
                    // The value is an organization name or ID.
                    $isID = \preg_match('#^[\dA-HJKMNP-TV-Z]{26}$#', $value) === 1;
                    $projects = \array_filter($projects, function (ProjectStub $projectStub) use ($value, $isID) {
                        if ($orgInfo = $projectStub->getOrganizationInfo()) {
                            return $isID ? $orgInfo->id === $value : $orgInfo->name === $value;
                        }
                        return false;
                    });
                    break;
            }
        }
    }
}<|MERGE_RESOLUTION|>--- conflicted
+++ resolved
@@ -53,13 +53,8 @@
             ->addOption('page', null, InputOption::VALUE_REQUIRED, 'Page number (starting from 1)', '1')
             ->addOption('count', null, InputOption::VALUE_REQUIRED, 'The number of projects to display per page. The default is based on the terminal height. Use 0 to disable pagination.');
 
-<<<<<<< HEAD
         if ($this->config->getWithDefault('api.organizations', false)) {
-            $this->addOption('org', 'o', InputOption::VALUE_REQUIRED, 'Filter by organization name');
-=======
-        if ($this->config()->getWithDefault('api.organizations', false)) {
             $this->addOption('org', 'o', InputOption::VALUE_REQUIRED, 'Filter by organization name or ID');
->>>>>>> 118920ce
         }
 
         $this->table->configureInput($this->getDefinition());
@@ -88,17 +83,7 @@
             $filters['my'] = true;
         }
         if ($input->hasOption('org') && $input->getOption('org') !== null) {
-<<<<<<< HEAD
-            $orgName = $input->getOption('org');
-            $organization = $this->api->getClient()->getOrganizationByName($orgName);
-            if (!$organization) {
-                $this->stdErr->writeln(\sprintf('Organization not found: <error>%s</error>', $orgName));
-                return 1;
-            }
-            $filters['org'] = $organization;
-=======
             $filters['org'] = $input->getOption('org');
->>>>>>> 118920ce
         }
         $this->filterProjectStubs($projectStubs, $filters);
 

<?php
declare(strict_types=1);

namespace Platformsh\Cli\Command\Project;

use Platformsh\Cli\Command\CommandBase;
use Platformsh\Cli\Console\AdaptiveTableCell;
<<<<<<< HEAD
use Platformsh\Cli\Service\Api;
use Platformsh\Cli\Service\Config;
=======
use Platformsh\Cli\Console\ProgressMessage;
use Platformsh\Cli\Service\PropertyFormatter;
>>>>>>> 06915848
use Platformsh\Cli\Service\Table;
use Platformsh\Cli\Util\Pager\Pager;
use Platformsh\Client\Model\Organization\Organization;
use Platformsh\Client\Model\ProjectStub;
use Platformsh\Client\Model\Subscription;
use Symfony\Component\Console\Input\InputInterface;
use Symfony\Component\Console\Input\InputOption;
use Symfony\Component\Console\Output\OutputInterface;
use Symfony\Component\Console\Terminal;

class ProjectListCommand extends CommandBase
{
    protected static $defaultName = 'project:list';

    private $api;
    private $config;
    private $table;

    public function __construct(
        Api $api,
        Config $config,
        Table $table
    ) {
        $this->api = $api;
        $this->config = $config;
        $this->table = $table;
        parent::__construct();
    }

    protected function configure()
    {
        $this->setAliases(['projects', 'pro'])
            ->setDescription('Get a list of all active projects')
            ->addOption('pipe', null, InputOption::VALUE_NONE, 'Output a simple list of project IDs. This disables pagination.')
            ->addOption('host', null, InputOption::VALUE_REQUIRED, 'Filter by region hostname (exact match)')
            ->addOption('title', null, InputOption::VALUE_REQUIRED, 'Filter by title (case-insensitive search)')
            ->addOption('my', null, InputOption::VALUE_NONE, 'Display only the projects you own')
            ->addOption('refresh', null, InputOption::VALUE_REQUIRED, 'Whether to refresh the list', 1)
            ->addOption('sort', null, InputOption::VALUE_REQUIRED, 'A property to sort by', 'title')
<<<<<<< HEAD
            ->addOption('reverse', null, InputOption::VALUE_NONE, 'Sort in reverse (descending) order');
        $this->table->configureInput($this->getDefinition());
=======
            ->addOption('reverse', null, InputOption::VALUE_NONE, 'Sort in reverse (descending) order')
            ->addOption('page', null, InputOption::VALUE_REQUIRED, 'Page number (starting from 1)', '1')
            ->addOption('count', null, InputOption::VALUE_REQUIRED, 'The number of projects to display per page. The default is based on the terminal height. Use 0 to disable pagination.');

        if ($this->config()->getWithDefault('api.organizations', false)) {
            $this->addOption('org', 'o', InputOption::VALUE_REQUIRED, 'Filter by organization name');
        }

        Table::configureInput($this->getDefinition());
        PropertyFormatter::configureInput($this->getDefinition());
>>>>>>> 06915848
    }

    protected function execute(InputInterface $input, OutputInterface $output)
    {
        $refresh = $input->hasOption('refresh') && $input->getOption('refresh');

        // Fetch the list of projects.
<<<<<<< HEAD
        $projects = $this->api->getProjects($refresh ? true : null);
=======
        $progress = new ProgressMessage($output);
        $progress->showIfOutputDecorated('Loading projects...');
        $projectStubs = $this->api()->getProjectStubs($refresh ? true : null);
        $progress->done();
>>>>>>> 06915848

        // Filter the list of projects.
        $filters = [];
        if ($host = $input->getOption('host')) {
            $filters['host'] = $host;
        }
        if (($title = $input->getOption('title')) !== null) {
            $filters['title'] = $title;
        }
        if ($input->getOption('my')) {
            $filters['my'] = true;
        }
        if ($input->hasOption('org') && $input->getOption('org') !== null) {
            $orgName = $input->getOption('org');
            $organization = $this->api()->getClient()->getOrganizationByName($orgName);
            if (!$organization) {
                $this->stdErr->writeln(\sprintf('Organization not found: <error>%s</error>', $orgName));
                return 1;
            }
            $filters['org'] = $organization;
        }
        $this->filterProjectStubs($projectStubs, $filters);

        // Sort the list of projects.
        if ($input->getOption('sort')) {
<<<<<<< HEAD
            $this->api->sortResources($projects, $input->getOption('sort'));
=======
            $this->api()->sortResources($projectStubs, $input->getOption('sort'));
>>>>>>> 06915848
        }
        if ($input->getOption('reverse')) {
            $projectStubs = array_reverse($projectStubs, true);
        }

        // Display a message if no projects are found.
        if (empty($projectStubs)) {
            if (!empty($filters)) {
                $filtersUsed = '<comment>--'
                    . implode('</comment>, <comment>--', array_keys($filters))
                    . '</comment>';
                $this->stdErr->writeln('No projects found (filters in use: ' . $filtersUsed . ').');
            } else {
                $this->stdErr->writeln(
                    'You do not have any ' . $this->config()->get('service.name') . ' projects yet.'
                );
            }

            return 0;
        }

        // Display a simple list of project IDs, if --pipe is used.
        if ($input->getOption('pipe')) {
            $output->writeln(\array_map(function (ProjectStub $stub) { return $stub->id; }, $projectStubs));

            return 0;
        }

<<<<<<< HEAD
        $machineReadable = $this->table->formatIsMachineReadable();

        $header = ['id' => 'ID', 'title' => 'Title', 'url' => 'URL', 'host' => 'Region hostname'];
        $defaultColumns = ['id', 'title', 'host'];
=======
        // Paginate the list.
        if ($input->getOption('count') === null) {
            // Find a default --count based on the terminal height (minimum 10).
            // Deduct 24 lines for consistency with the welcome command.
            $itemsPerPage = \max(10, (new Terminal())->getHeight() - 24);
            if ($itemsPerPage > \count($projectStubs)) {
                $itemsPerPage = \count($projectStubs);
            }
        } else {
            $itemsPerPage = (int) $input->getOption('count');
        }
        $page = (new Pager())->page($projectStubs, (int) $input->getOption('page'), (int) $itemsPerPage);
        /** @var ProjectStub[] $projectStubs */
        $projectStubs = $page->items;
        if (\count($projectStubs) === 0) {
            $this->stdErr->writeln(\sprintf('No projects found on this page (%s)', $page->displayInfo()));
            return 1;
        }

        /** @var \Platformsh\Cli\Service\Table $table */
        $table = $this->getService('table');
        $machineReadable = $table->formatIsMachineReadable();

        $header = [
            'id' => 'ID',
            'title' => 'Title',
            'ui_url' => 'Web URL',
            'region' => 'Region',
            'region_label' => 'Region label',
            'organization_name' => 'Organization',
            'organization_id' => 'Organization ID',
            'organization_label' => 'Organization label',
            'status' => 'Status',
            'endpoint' => 'Endpoint',
            'created_at' => 'Created',
        ];
        $defaultColumns = ['id', 'title', 'region'];
        if ($this->config()->getWithDefault('api.organizations', false)) {
            $defaultColumns[] = 'organization_name';
        }

        $table->replaceDeprecatedColumns(['url' => 'ui_url', 'host' => 'region'], $input, $output);

        /** @var PropertyFormatter $formatter */
        $formatter = $this->getService('property_formatter');
>>>>>>> 06915848

        $rows = [];
        foreach ($projectStubs as $projectStub) {
            $title = $projectStub->title ?: '[Untitled Project]';

            // Add a warning next to the title if the project is suspended.
            if (!$machineReadable && $projectStub->status === Subscription::STATUS_SUSPENDED) {
                $title = sprintf(
                    '<fg=white;bg=black>%s</> <fg=yellow;bg=black>(suspended)</>',
                    $title
                );
            }

            $org_info = $projectStub->getOrganizationInfo();

            $rows[] = [
<<<<<<< HEAD
                'id' => new AdaptiveTableCell($project->id, ['wrap' => false]),
                'title' => $title,
                'url' => $project->getLink('#ui'),
                'host' => parse_url($project->getUri(), PHP_URL_HOST)
=======
                'id' => new AdaptiveTableCell($projectStub->id, ['wrap' => false]),
                'title' => $title,
                'ui_url' => $projectStub->getProperty('uri', false),
                'region' => $projectStub->region,
                'region_label' => $projectStub->region_label,
                'organization_id' => $org_info ? $org_info->id : '',
                'organization_name' => $org_info ? $org_info->name : '',
                'organization_label' => $org_info ? $org_info->label : '',
                'status' => $projectStub->status,
                'endpoint' => $projectStub->endpoint,
                'created_at' => $formatter->format($projectStub->created_at, 'created_at'),
>>>>>>> 06915848
            ];
        }

        // Display a simple table (and no messages) if the --format is
        // machine-readable (e.g. csv or tsv).
        if ($machineReadable) {
            $this->table->render($rows, $header, $defaultColumns);

            return 0;
        }

<<<<<<< HEAD
        // Display a message if no projects are found.
        if (empty($projects)) {
            if (!empty($filters)) {
                $filtersUsed = '<comment>--'
                    . implode('</comment>, <comment>--', array_keys($filters))
                    . '</comment>';
                $this->stdErr->writeln('No projects found (filters in use: ' . $filtersUsed . ').');
            } else {
                $this->stdErr->writeln(
                    'You do not have any ' . $this->config->get('service.name') . ' projects yet.'
                );
            }

            return 0;
        }

=======
>>>>>>> 06915848
        // Display the projects.
        if (empty($filters)) {
            $this->stdErr->write('Your projects are');
            if ($page->pageCount > 1) {
                $this->stdErr->write(\sprintf(' (%s)', $page->displayInfo()));
            }
            $this->stdErr->writeln(':');
        }

        $this->table->render($rows, $header, $defaultColumns);

<<<<<<< HEAD
        $commandName = $this->config->get('application.executable');
=======
        $executable = $this->config()->get('application.executable');

        if ($page->pageCount > 1 && $itemsPerPage !== 0) {
            $this->stdErr->writeln('List all projects by running: <info>' . $executable . ' projects --count 0</info>');
        }

>>>>>>> 06915848
        $this->stdErr->writeln([
            '',
            'Get a project by running: <info>' . $executable . ' get [id]</info>',
            "List a project's environments by running: <info>" . $executable . ' environments -p [id]</info>',
        ]);

        return 0;
    }

    /**
     * Filter the list of projects.
     *
     * @param ProjectStub[]     &$projects
     * @param mixed[string] $filters
     */
    protected function filterProjectStubs(array &$projects, array $filters)
    {
        foreach ($filters as $filter => $value) {
            switch ($filter) {
                case 'host':
                    $projects = array_filter($projects, function (ProjectStub $project) use ($value) {
                        return $value === parse_url($project->endpoint, PHP_URL_HOST);
                    });
                    break;

                case 'title':
                    $projects = array_filter($projects, function (ProjectStub $project) use ($value) {
                        return stripos($project->title, $value) !== false;
                    });
                    break;

                case 'my':
<<<<<<< HEAD
                    $ownerId = $this->api->getMyAccount()['id'];
                    $projects = array_filter($projects, function (Project $project) use ($ownerId) {
=======
                    $ownerId = $this->api()->getMyUserId();
                    $organizationsEnabled = $this->config()->getWithDefault('api.organizations', false);
                    $projects = array_filter($projects, function (ProjectStub $project) use ($ownerId, $organizationsEnabled) {
                        if ($organizationsEnabled && ($organizationInfo = $project->getOrganizationInfo()) !== null) {
                            return $organizationInfo->owner_id === $ownerId;
                        }
>>>>>>> 06915848
                        return $project->owner === $ownerId;
                    });
                    break;

                case 'org':
                    /** @var Organization $value */
                    $projects = array_filter($projects, function (ProjectStub $project) use ($value) {
                        return $project->getProperty('organization_id', false, false) === $value->id;
                    });
                    break;
            }
        }
    }
}<|MERGE_RESOLUTION|>--- conflicted
+++ resolved
@@ -5,13 +5,10 @@
 
 use Platformsh\Cli\Command\CommandBase;
 use Platformsh\Cli\Console\AdaptiveTableCell;
-<<<<<<< HEAD
 use Platformsh\Cli\Service\Api;
 use Platformsh\Cli\Service\Config;
-=======
 use Platformsh\Cli\Console\ProgressMessage;
 use Platformsh\Cli\Service\PropertyFormatter;
->>>>>>> 06915848
 use Platformsh\Cli\Service\Table;
 use Platformsh\Cli\Util\Pager\Pager;
 use Platformsh\Client\Model\Organization\Organization;
@@ -28,15 +25,18 @@
 
     private $api;
     private $config;
+    private $formatter;
     private $table;
 
     public function __construct(
         Api $api,
         Config $config,
+        PropertyFormatter $formatter,
         Table $table
     ) {
         $this->api = $api;
         $this->config = $config;
+        $this->formatter = $formatter;
         $this->table = $table;
         parent::__construct();
     }
@@ -51,21 +51,16 @@
             ->addOption('my', null, InputOption::VALUE_NONE, 'Display only the projects you own')
             ->addOption('refresh', null, InputOption::VALUE_REQUIRED, 'Whether to refresh the list', 1)
             ->addOption('sort', null, InputOption::VALUE_REQUIRED, 'A property to sort by', 'title')
-<<<<<<< HEAD
-            ->addOption('reverse', null, InputOption::VALUE_NONE, 'Sort in reverse (descending) order');
-        $this->table->configureInput($this->getDefinition());
-=======
             ->addOption('reverse', null, InputOption::VALUE_NONE, 'Sort in reverse (descending) order')
             ->addOption('page', null, InputOption::VALUE_REQUIRED, 'Page number (starting from 1)', '1')
             ->addOption('count', null, InputOption::VALUE_REQUIRED, 'The number of projects to display per page. The default is based on the terminal height. Use 0 to disable pagination.');
 
-        if ($this->config()->getWithDefault('api.organizations', false)) {
+        if ($this->config->getWithDefault('api.organizations', false)) {
             $this->addOption('org', 'o', InputOption::VALUE_REQUIRED, 'Filter by organization name');
         }
 
-        Table::configureInput($this->getDefinition());
-        PropertyFormatter::configureInput($this->getDefinition());
->>>>>>> 06915848
+        $this->table->configureInput($this->getDefinition());
+        $this->formatter->configureInput($this->getDefinition());
     }
 
     protected function execute(InputInterface $input, OutputInterface $output)
@@ -73,14 +68,10 @@
         $refresh = $input->hasOption('refresh') && $input->getOption('refresh');
 
         // Fetch the list of projects.
-<<<<<<< HEAD
-        $projects = $this->api->getProjects($refresh ? true : null);
-=======
         $progress = new ProgressMessage($output);
         $progress->showIfOutputDecorated('Loading projects...');
-        $projectStubs = $this->api()->getProjectStubs($refresh ? true : null);
+        $projectStubs = $this->api->getProjectStubs($refresh ? true : null);
         $progress->done();
->>>>>>> 06915848
 
         // Filter the list of projects.
         $filters = [];
@@ -95,7 +86,7 @@
         }
         if ($input->hasOption('org') && $input->getOption('org') !== null) {
             $orgName = $input->getOption('org');
-            $organization = $this->api()->getClient()->getOrganizationByName($orgName);
+            $organization = $this->api->getClient()->getOrganizationByName($orgName);
             if (!$organization) {
                 $this->stdErr->writeln(\sprintf('Organization not found: <error>%s</error>', $orgName));
                 return 1;
@@ -106,11 +97,7 @@
 
         // Sort the list of projects.
         if ($input->getOption('sort')) {
-<<<<<<< HEAD
-            $this->api->sortResources($projects, $input->getOption('sort'));
-=======
-            $this->api()->sortResources($projectStubs, $input->getOption('sort'));
->>>>>>> 06915848
+            $this->api->sortResources($projectStubs, $input->getOption('sort'));
         }
         if ($input->getOption('reverse')) {
             $projectStubs = array_reverse($projectStubs, true);
@@ -125,7 +112,7 @@
                 $this->stdErr->writeln('No projects found (filters in use: ' . $filtersUsed . ').');
             } else {
                 $this->stdErr->writeln(
-                    'You do not have any ' . $this->config()->get('service.name') . ' projects yet.'
+                    'You do not have any ' . $this->config->get('service.name') . ' projects yet.'
                 );
             }
 
@@ -139,12 +126,6 @@
             return 0;
         }
 
-<<<<<<< HEAD
-        $machineReadable = $this->table->formatIsMachineReadable();
-
-        $header = ['id' => 'ID', 'title' => 'Title', 'url' => 'URL', 'host' => 'Region hostname'];
-        $defaultColumns = ['id', 'title', 'host'];
-=======
         // Paginate the list.
         if ($input->getOption('count') === null) {
             // Find a default --count based on the terminal height (minimum 10).
@@ -164,9 +145,7 @@
             return 1;
         }
 
-        /** @var \Platformsh\Cli\Service\Table $table */
-        $table = $this->getService('table');
-        $machineReadable = $table->formatIsMachineReadable();
+        $machineReadable = $this->table->formatIsMachineReadable();
 
         $header = [
             'id' => 'ID',
@@ -182,15 +161,11 @@
             'created_at' => 'Created',
         ];
         $defaultColumns = ['id', 'title', 'region'];
-        if ($this->config()->getWithDefault('api.organizations', false)) {
+        if ($this->config->getWithDefault('api.organizations', false)) {
             $defaultColumns[] = 'organization_name';
         }
 
-        $table->replaceDeprecatedColumns(['url' => 'ui_url', 'host' => 'region'], $input, $output);
-
-        /** @var PropertyFormatter $formatter */
-        $formatter = $this->getService('property_formatter');
->>>>>>> 06915848
+        $this->table->replaceDeprecatedColumns(['url' => 'ui_url', 'host' => 'region'], $input, $output);
 
         $rows = [];
         foreach ($projectStubs as $projectStub) {
@@ -207,12 +182,6 @@
             $org_info = $projectStub->getOrganizationInfo();
 
             $rows[] = [
-<<<<<<< HEAD
-                'id' => new AdaptiveTableCell($project->id, ['wrap' => false]),
-                'title' => $title,
-                'url' => $project->getLink('#ui'),
-                'host' => parse_url($project->getUri(), PHP_URL_HOST)
-=======
                 'id' => new AdaptiveTableCell($projectStub->id, ['wrap' => false]),
                 'title' => $title,
                 'ui_url' => $projectStub->getProperty('uri', false),
@@ -223,8 +192,7 @@
                 'organization_label' => $org_info ? $org_info->label : '',
                 'status' => $projectStub->status,
                 'endpoint' => $projectStub->endpoint,
-                'created_at' => $formatter->format($projectStub->created_at, 'created_at'),
->>>>>>> 06915848
+                'created_at' => $this->formatter->format($projectStub->created_at, 'created_at'),
             ];
         }
 
@@ -236,25 +204,6 @@
             return 0;
         }
 
-<<<<<<< HEAD
-        // Display a message if no projects are found.
-        if (empty($projects)) {
-            if (!empty($filters)) {
-                $filtersUsed = '<comment>--'
-                    . implode('</comment>, <comment>--', array_keys($filters))
-                    . '</comment>';
-                $this->stdErr->writeln('No projects found (filters in use: ' . $filtersUsed . ').');
-            } else {
-                $this->stdErr->writeln(
-                    'You do not have any ' . $this->config->get('service.name') . ' projects yet.'
-                );
-            }
-
-            return 0;
-        }
-
-=======
->>>>>>> 06915848
         // Display the projects.
         if (empty($filters)) {
             $this->stdErr->write('Your projects are');
@@ -266,16 +215,12 @@
 
         $this->table->render($rows, $header, $defaultColumns);
 
-<<<<<<< HEAD
-        $commandName = $this->config->get('application.executable');
-=======
-        $executable = $this->config()->get('application.executable');
+        $executable = $this->config->get('application.executable');
 
         if ($page->pageCount > 1 && $itemsPerPage !== 0) {
             $this->stdErr->writeln('List all projects by running: <info>' . $executable . ' projects --count 0</info>');
         }
 
->>>>>>> 06915848
         $this->stdErr->writeln([
             '',
             'Get a project by running: <info>' . $executable . ' get [id]</info>',
@@ -308,17 +253,12 @@
                     break;
 
                 case 'my':
-<<<<<<< HEAD
-                    $ownerId = $this->api->getMyAccount()['id'];
-                    $projects = array_filter($projects, function (Project $project) use ($ownerId) {
-=======
-                    $ownerId = $this->api()->getMyUserId();
-                    $organizationsEnabled = $this->config()->getWithDefault('api.organizations', false);
+                    $ownerId = $this->api->getMyUserId();
+                    $organizationsEnabled = $this->config->getWithDefault('api.organizations', false);
                     $projects = array_filter($projects, function (ProjectStub $project) use ($ownerId, $organizationsEnabled) {
                         if ($organizationsEnabled && ($organizationInfo = $project->getOrganizationInfo()) !== null) {
                             return $organizationInfo->owner_id === $ownerId;
                         }
->>>>>>> 06915848
                         return $project->owner === $ownerId;
                     });
                     break;

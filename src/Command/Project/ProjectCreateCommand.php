<?php
declare(strict_types=1);

namespace Platformsh\Cli\Command\Project;

use GuzzleHttp\Exception\ConnectException;
use Platformsh\Cli\Command\CommandBase;
use Platformsh\Cli\Console\Bot;
use Platformsh\Cli\Service\Api;
use Platformsh\Cli\Service\Config;
use Platformsh\Cli\Service\QuestionHelper;
use Platformsh\ConsoleForm\Field\Field;
use Platformsh\ConsoleForm\Field\OptionsField;
use Platformsh\ConsoleForm\Form;
use Symfony\Component\Console\Input\InputInterface;
use Symfony\Component\Console\Input\InputOption;
use Symfony\Component\Console\Output\OutputInterface;

class ProjectCreateCommand extends CommandBase
{
    /** @var Form */
    protected $form;

    protected static $defaultName = 'project:create';

    private $api;
    private $config;
    private $questionHelper;

    public function __construct(
        Api $api,
        Config $config,
        QuestionHelper $questionHelper
    ) {
        $this->api = $api;
        $this->config = $config;
        $this->questionHelper = $questionHelper;
        parent::__construct();
    }

    /**
     * {@inheritdoc}
     */
    protected function configure()
    {
        $this->setAliases(['create'])
          ->setDescription('Create a new project');

        $this->form = Form::fromArray($this->getFields());
        $this->form->configureInputDefinition($this->getDefinition());

        $this->addOption('check-timeout', null, InputOption::VALUE_REQUIRED, 'The API timeout while checking the project status', 30)
            ->addOption('timeout', null, InputOption::VALUE_REQUIRED, 'The total timeout for all API checks (0 to disable the timeout)', 900);

        $this->setHelp(<<<EOF
Use this command to create a new project.

An interactive form will be presented with the available options. But if the
command is run non-interactively (with --yes), the form will not be displayed,
and the --region option will be required.

A project subscription will be requested, and then checked periodically (every 3
seconds) until the project has been activated, or until the process times out
(after 15 minutes by default).

If known, the project ID will be output to STDOUT. All other output will be sent
to STDERR.
EOF
        );
    }

    /**
     * {@inheritdoc}
     */
    protected function execute(InputInterface $input, OutputInterface $output)
    {
        $options = $this->form->resolveOptions($input, $output, $this->questionHelper);

        $estimate = $this->api
            ->getClient()
            ->getSubscriptionEstimate($options['plan'], $options['storage'], $options['environments'], 1);
        $costConfirm = sprintf(
            'The estimated monthly cost of this project is: <comment>%s</comment>',
            $estimate['total']
        );
        if ($this->config->has('service.pricing_url')) {
            $costConfirm .= sprintf(
                "\nPricing information: <comment>%s</comment>",
                $this->config->get('service.pricing_url')
            );
        }
        $costConfirm .= "\n\nAre you sure you want to continue?";
        if (!$this->questionHelper->confirm($costConfirm)) {
            return 1;
        }

        $subscription = $this->api->getClient()
            ->createSubscription(
                $options['region'],
                $options['plan'],
                $options['title'],
                $options['storage'] * 1024,
                $options['environments']
            );

        $this->api->clearProjectsCache();

        $this->stdErr->writeln(sprintf(
            'Your %s project has been requested (subscription ID: <comment>%s</comment>)',
            $this->config->get('service.name'),
            $subscription->id
        ));

        $this->stdErr->writeln(sprintf(
            "\nThe %s Bot is activating your project\n",
            $this->config->get('service.name')
        ));

        $bot = new Bot($this->stdErr);
        $timedOut = false;
        $start = $lastCheck = time();
        $checkInterval = 3;
        $checkTimeout = $this->getTimeOption($input, 'check-timeout', 1, 3600);
        $totalTimeout = $this->getTimeOption($input, 'timeout', 0, 3600);
        while ($subscription->isPending() && !$timedOut) {
            $bot->render();
            // Attempt to check the subscription every $checkInterval seconds.
            // This also waits $checkInterval seconds before the first check,
            // which allows the server a little more leeway to act on the
            // initial request.
            if (time() - $lastCheck >= $checkInterval) {
                $lastCheck = time();
                try {
                    // The API call will timeout after $checkTimeout seconds.
                    $subscription->refresh(['timeout' => $checkTimeout, 'exceptions' => false]);
                } catch (ConnectException $e) {
                    if (strpos($e->getMessage(), 'timed out') !== false) {
                        $this->debug($e->getMessage());
                    } else {
                        throw $e;
                    }
                }
            }
            // Check the total timeout.
            $timedOut = $totalTimeout ? time() - $start > $totalTimeout : false;
        }
        $this->stdErr->writeln('');

        if (!$subscription->isActive()) {
            if ($timedOut) {
                $this->stdErr->writeln('<error>The project failed to activate on time</error>');
            } else {
                $this->stdErr->writeln('<error>The project failed to activate</error>');
            }

            if (!empty($subscription->project_id)) {
                $output->writeln($subscription->project_id);
            }

            $this->stdErr->writeln(sprintf('View your active projects with: <info>%s project:list</info>', $this->config->get('application.executable')));

            return 1;
        }

        $this->stdErr->writeln("The project is now ready!");
        $output->writeln($subscription->project_id);
        $this->stdErr->writeln('');

        $this->stdErr->writeln("  Region: <info>{$subscription->project_region}</info>");
        $this->stdErr->writeln("  Project ID: <info>{$subscription->project_id}</info>");
        $this->stdErr->writeln("  Project title: <info>{$subscription->project_title}</info>");
        $this->stdErr->writeln("  URL: <info>{$subscription->project_ui}</info>");
        return 0;
    }

    /**
     * Return a list of plans.
     *
     * The default list is in the config `service.available_plans`. This is
     * replaced at runtime by an API call.
     *
     * @param bool $runtime
     *
     * @return array
     */
    protected function getAvailablePlans($runtime = false)
    {
<<<<<<< HEAD
        if ($this->config->has('experimental.available_plans')) {
            return $this->config->get('experimental.available_plans');
        }

        return $this->config->get('service.available_plans');
=======
        static $plans;
        if (is_array($plans)) {
            return $plans;
        }

        if (!$runtime) {
            return (array) $this->config()->get('service.available_plans');
        }

        $plans = [];
        foreach ($this->api()->getClient()->getPlans() as $plan) {
            $plans[$plan->name] = sprintf('%s (%s)', $plan->label, $plan->price->__toString());
        }

        return $plans;
>>>>>>> dbff3538
    }

    /**
     * Return a list of regions.
     *
     * The default list is in the config `service.available_regions`. This is
     * replaced at runtime by an API call.
     *
     * @param bool $runtime
     *
     * @return array
     */
    protected function getAvailableRegions($runtime = false)
    {
        if ($runtime) {
            $regions = [];
            foreach ($this->api->getClient()->getRegions() as $region) {
                if ($region->available) {
                    $regions[$region->id] = $region->label;
                }
            }
        } else {
            $regions = (array) $this->config->get('service.available_regions');
        }

        return $regions;
    }

    /**
     * Returns a list of ConsoleForm form fields for this command.
     *
     * @return Field[]
     */
    protected function getFields()
    {
        return [
          'title' => new Field('Project title', [
            'optionName' => 'title',
            'description' => 'The initial project title',
            'questionLine' => '',
            'default' => 'Untitled Project',
          ]),
          'region' => new OptionsField('Region', [
            'optionName' => 'region',
            'description' => 'The region where the project will be hosted',
            'options' => $this->getAvailableRegions(),
            'optionsCallback' => function () {
                return $this->getAvailableRegions(true);
            },
          ]),
          'plan' => new OptionsField('Plan', [
            'optionName' => 'plan',
            'description' => 'The subscription plan',
            'options' => $this->getAvailablePlans(),
            'optionsCallback' => function () {
                return $this->getAvailablePlans(true);
            },
            'default' => in_array('development', $this->getAvailablePlans()) ? 'development' : null,
            'allowOther' => true,
          ]),
          'environments' => new Field('Environments', [
            'optionName' => 'environments',
            'description' => 'The number of environments',
            'default' => 3,
            'validator' => function ($value) {
                return is_numeric($value) && $value > 0 && $value < 50;
            },
          ]),
          'storage' => new Field('Storage', [
            'description' => 'The amount of storage per environment, in GiB',
            'default' => 5,
            'validator' => function ($value) {
                return is_numeric($value) && $value > 0 && $value < 1024;
            },
          ]),
        ];
    }

    /**
     * Get a numeric option value while ensuring it's a reasonable number.
     *
     * @param \Symfony\Component\Console\Input\InputInterface $input
     * @param string                                          $optionName
     * @param int                                             $min
     * @param int                                             $max
     *
     * @return float|int
     */
    private function getTimeOption(InputInterface $input, $optionName, $min = 0, $max = 3600)
    {
        $value = $input->getOption($optionName);
        if ($value <= $min) {
            $value = $min;
        } elseif ($value > $max) {
            $value = $max;
        }

        return $value;
    }
}<|MERGE_RESOLUTION|>--- conflicted
+++ resolved
@@ -185,29 +185,21 @@
      */
     protected function getAvailablePlans($runtime = false)
     {
-<<<<<<< HEAD
-        if ($this->config->has('experimental.available_plans')) {
-            return $this->config->get('experimental.available_plans');
-        }
-
-        return $this->config->get('service.available_plans');
-=======
         static $plans;
         if (is_array($plans)) {
             return $plans;
         }
 
         if (!$runtime) {
-            return (array) $this->config()->get('service.available_plans');
+            return (array) $this->config->get('service.available_plans');
         }
 
         $plans = [];
-        foreach ($this->api()->getClient()->getPlans() as $plan) {
+        foreach ($this->api->getClient()->getPlans() as $plan) {
             $plans[$plan->name] = sprintf('%s (%s)', $plan->label, $plan->price->__toString());
         }
 
         return $plans;
->>>>>>> dbff3538
     }
 
     /**

<?php
declare(strict_types=1);

namespace Platformsh\Cli\Command\Project;

use GuzzleHttp\Exception\ConnectException;
use Platformsh\Cli\Command\CommandBase;
use Platformsh\Cli\Console\Bot;
use Platformsh\Cli\Service\Api;
use Platformsh\Cli\Service\Config;
use Platformsh\Cli\Service\QuestionHelper;
use Platformsh\ConsoleForm\Field\Field;
use Platformsh\ConsoleForm\Field\OptionsField;
use Platformsh\ConsoleForm\Form;
use Symfony\Component\Console\Input\InputInterface;
use Symfony\Component\Console\Input\InputOption;
use Symfony\Component\Console\Output\OutputInterface;

class ProjectCreateCommand extends CommandBase
{
    /** @var Form */
    protected $form;

    protected static $defaultName = 'project:create';

    private $api;
    private $config;
    private $questionHelper;

    public function __construct(
        Api $api,
        Config $config,
        QuestionHelper $questionHelper
    ) {
        $this->api = $api;
        $this->config = $config;
        $this->questionHelper = $questionHelper;
        parent::__construct();
    }

    /**
     * {@inheritdoc}
     */
    protected function configure()
    {
        $this->setAliases(['create'])
          ->setDescription('Create a new project');

        $this->form = Form::fromArray($this->getFields());
        $this->form->configureInputDefinition($this->getDefinition());

        $this->addOption('check-timeout', null, InputOption::VALUE_REQUIRED, 'The API timeout while checking the project status', 30)
            ->addOption('timeout', null, InputOption::VALUE_REQUIRED, 'The total timeout for all API checks (0 to disable the timeout)', 900);

        $this->setHelp(<<<EOF
Use this command to create a new project.

An interactive form will be presented with the available options. But if the
command is run non-interactively (with --yes), the form will not be displayed,
and the --region option will be required.

A project subscription will be requested, and then checked periodically (every 3
seconds) until the project has been activated, or until the process times out
(after 15 minutes by default).

If known, the project ID will be output to STDOUT. All other output will be sent
to STDERR.
EOF
        );
    }

    /**
     * {@inheritdoc}
     */
    protected function execute(InputInterface $input, OutputInterface $output)
    {
        $options = $this->form->resolveOptions($input, $output, $this->questionHelper);

        $estimate = $this->api
            ->getClient()
            ->getSubscriptionEstimate($options['plan'], $options['storage'], $options['environments'], 1);
        $costConfirm = sprintf(
            'The estimated monthly cost of this project is: <comment>%s</comment>',
            $estimate['total']
        );
        if ($this->config->has('service.pricing_url')) {
            $costConfirm .= sprintf(
                "\nPricing information: <comment>%s</comment>",
                $this->config->get('service.pricing_url')
            );
        }
        $costConfirm .= "\n\nAre you sure you want to continue?";
        if (!$this->questionHelper->confirm($costConfirm)) {
            return 1;
        }

        $subscription = $this->api->getClient()
            ->createSubscription(
                $options['region'],
                $options['plan'],
                $options['title'],
                $options['storage'] * 1024,
                $options['environments']
            );

        $this->api->clearProjectsCache();

        $this->stdErr->writeln(sprintf(
            'Your %s project has been requested (subscription ID: <comment>%s</comment>)',
            $this->config->get('service.name'),
            $subscription->id
        ));

        $this->stdErr->writeln(sprintf(
            "\nThe %s Bot is activating your project\n",
            $this->config->get('service.name')
        ));

        $bot = new Bot($this->stdErr);
        $timedOut = false;
        $start = $lastCheck = time();
        $checkInterval = 3;
        $checkTimeout = $this->getTimeOption($input, 'check-timeout', 1, 3600);
        $totalTimeout = $this->getTimeOption($input, 'timeout', 0, 3600);
        while ($subscription->isPending() && !$timedOut) {
            $bot->render();
            // Attempt to check the subscription every $checkInterval seconds.
            // This also waits $checkInterval seconds before the first check,
            // which allows the server a little more leeway to act on the
            // initial request.
            if (time() - $lastCheck >= $checkInterval) {
                $lastCheck = time();
                try {
                    // The API call will timeout after $checkTimeout seconds.
                    $subscription->refresh(['timeout' => $checkTimeout, 'exceptions' => false]);
                } catch (ConnectException $e) {
                    if (strpos($e->getMessage(), 'timed out') !== false) {
                        $this->debug($e->getMessage());
                    } else {
                        throw $e;
                    }
                }
            }
            // Check the total timeout.
            $timedOut = $totalTimeout ? time() - $start > $totalTimeout : false;
        }
        $this->stdErr->writeln('');

        if (!$subscription->isActive()) {
            if ($timedOut) {
                $this->stdErr->writeln('<error>The project failed to activate on time</error>');
            } else {
                $this->stdErr->writeln('<error>The project failed to activate</error>');
            }

            if (!empty($subscription->project_id)) {
                $output->writeln($subscription->project_id);
            }

            $this->stdErr->writeln(sprintf('View your active projects with: <info>%s project:list</info>', $this->config->get('application.executable')));

            return 1;
        }

        $this->stdErr->writeln("The project is now ready!");
        $output->writeln($subscription->project_id);
        $this->stdErr->writeln('');

        $this->stdErr->writeln("  Region: <info>{$subscription->project_region}</info>");
        $this->stdErr->writeln("  Project ID: <info>{$subscription->project_id}</info>");
        $this->stdErr->writeln("  Project title: <info>{$subscription->project_title}</info>");
        $this->stdErr->writeln("  URL: <info>{$subscription->project_ui}</info>");
        return 0;
    }

    /**
     * Return a list of plans.
     *
     * The default list is in the config `service.available_plans`. This is
     * replaced at runtime by an API call.
     *
     * @param bool $runtime
     *
     * @return array
     */
    protected function getAvailablePlans($runtime = false)
    {
        static $plans;
        if (is_array($plans)) {
            return $plans;
        }

        if (!$runtime) {
            return (array) $this->config->get('service.available_plans');
        }

        $plans = [];
<<<<<<< HEAD
        foreach ($this->api->getClient()->getPlans() as $plan) {
            $plans[$plan->name] = sprintf('%s (%s)', $plan->label, $plan->price->__toString());
=======
        foreach ($this->api()->getClient()->getPlans() as $plan) {
            if ($plan->hasProperty('price', false)) {
                $plans[$plan->name] = sprintf('%s (%s)', $plan->label, $plan->price->__toString());
            } else {
                $plans[$plan->name] = $plan->label;
            }
>>>>>>> 92344eba
        }

        return $plans;
    }

    /**
     * Return a list of regions.
     *
     * The default list is in the config `service.available_regions`. This is
     * replaced at runtime by an API call.
     *
     * @param bool $runtime
     *
     * @return array
     */
    protected function getAvailableRegions($runtime = false)
    {
        if ($runtime) {
            $regions = [];
            foreach ($this->api->getClient()->getRegions() as $region) {
                if ($region->available) {
                    $regions[$region->id] = $region->label;
                }
            }
        } else {
            $regions = (array) $this->config->get('service.available_regions');
        }

        return $regions;
    }

    /**
     * Returns a list of ConsoleForm form fields for this command.
     *
     * @return Field[]
     */
    protected function getFields()
    {
        return [
          'title' => new Field('Project title', [
            'optionName' => 'title',
            'description' => 'The initial project title',
            'questionLine' => '',
            'default' => 'Untitled Project',
          ]),
          'region' => new OptionsField('Region', [
            'optionName' => 'region',
            'description' => 'The region where the project will be hosted',
            'options' => $this->getAvailableRegions(),
            'optionsCallback' => function () {
                return $this->getAvailableRegions(true);
            },
          ]),
          'plan' => new OptionsField('Plan', [
            'optionName' => 'plan',
            'description' => 'The subscription plan',
            'options' => $this->getAvailablePlans(),
            'optionsCallback' => function () {
                return $this->getAvailablePlans(true);
            },
            'default' => in_array('development', $this->getAvailablePlans()) ? 'development' : null,
            'allowOther' => true,
          ]),
          'environments' => new Field('Environments', [
            'optionName' => 'environments',
            'description' => 'The number of environments',
            'default' => 3,
            'validator' => function ($value) {
                return is_numeric($value) && $value > 0 && $value < 50;
            },
          ]),
          'storage' => new Field('Storage', [
            'description' => 'The amount of storage per environment, in GiB',
            'default' => 5,
            'validator' => function ($value) {
                return is_numeric($value) && $value > 0 && $value < 1024;
            },
          ]),
        ];
    }

    /**
     * Get a numeric option value while ensuring it's a reasonable number.
     *
     * @param \Symfony\Component\Console\Input\InputInterface $input
     * @param string                                          $optionName
     * @param int                                             $min
     * @param int                                             $max
     *
     * @return float|int
     */
    private function getTimeOption(InputInterface $input, $optionName, $min = 0, $max = 3600)
    {
        $value = $input->getOption($optionName);
        if ($value <= $min) {
            $value = $min;
        } elseif ($value > $max) {
            $value = $max;
        }

        return $value;
    }
}<|MERGE_RESOLUTION|>--- conflicted
+++ resolved
@@ -195,17 +195,12 @@
         }
 
         $plans = [];
-<<<<<<< HEAD
         foreach ($this->api->getClient()->getPlans() as $plan) {
-            $plans[$plan->name] = sprintf('%s (%s)', $plan->label, $plan->price->__toString());
-=======
-        foreach ($this->api()->getClient()->getPlans() as $plan) {
             if ($plan->hasProperty('price', false)) {
                 $plans[$plan->name] = sprintf('%s (%s)', $plan->label, $plan->price->__toString());
             } else {
                 $plans[$plan->name] = $plan->label;
             }
->>>>>>> 92344eba
         }
 
         return $plans;

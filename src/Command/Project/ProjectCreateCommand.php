<?php
declare(strict_types=1);

namespace Platformsh\Cli\Command\Project;

use GuzzleHttp\Exception\BadResponseException;
use GuzzleHttp\Exception\ConnectException;
use Platformsh\Cli\Command\CommandBase;
use Platformsh\Cli\Console\Bot;
use Platformsh\Cli\Local\LocalProject;
use Platformsh\Cli\Service\Api;
use Platformsh\Cli\Service\Config;
use Platformsh\Cli\Service\Git;
use Platformsh\Cli\Service\QuestionHelper;
use Platformsh\Cli\Exception\NoOrganizationsException;
use Platformsh\Cli\Exception\ProjectNotFoundException;
use Platformsh\Cli\Service\Selector;
use Platformsh\Cli\Service\SubCommandRunner;
use Platformsh\Client\Model\Region;
use Platformsh\Client\Model\SetupOptions;
use Platformsh\Client\Model\Subscription\SubscriptionOptions;
use Platformsh\ConsoleForm\Field\Field;
use Platformsh\ConsoleForm\Field\OptionsField;
use Platformsh\ConsoleForm\Form;
use Symfony\Component\Console\Input\InputInterface;
use Symfony\Component\Console\Input\InputOption;
use Symfony\Component\Console\Output\OutputInterface;

class ProjectCreateCommand extends CommandBase
{
    /** @var Form */
    protected $form;

    protected static $defaultName = 'project:create|create';
    protected static $defaultDescription = 'Create a new project';

    private $api;
    private $config;
    private $git;
    private $localProject;
    private $questionHelper;
    private $selector;
    private $subCommandRunner;

    public function __construct(
        Api $api,
        Config $config,
        Git $git,
        LocalProject $localProject,
        QuestionHelper $questionHelper,
        Selector $selector,
        SubCommandRunner $subCommandRunner
    ) {
        $this->api = $api;
        $this->config = $config;
        $this->git = $git;
        $this->localProject = $localProject;
        $this->questionHelper = $questionHelper;
        $this->selector = $selector;
        $this->subCommandRunner = $subCommandRunner;
        parent::__construct();
    }

    /**
     * {@inheritdoc}
     */
    protected function configure()
    {
        $this->selector->addOrganizationOptions($this->getDefinition());

        Form::fromArray($this->getFields())->configureInputDefinition($this->getDefinition());

        $this->addOption('set-remote', null, InputOption::VALUE_NONE, 'Set the new project as the remote for this repository (default)');
        $this->addOption('no-set-remote', null, InputOption::VALUE_NONE, 'Do not set the new project as the remote for this repository');

        $this->addOption('check-timeout', null, InputOption::VALUE_REQUIRED, 'The API timeout while checking the project status', 30)
            ->addOption('timeout', null, InputOption::VALUE_REQUIRED, 'The total timeout for all API checks (0 to disable the timeout)', 900);

        $this->setHelp(<<<EOF
Use this command to create a new project.

An interactive form will be presented with the available options. But if the
command is run non-interactively (with --yes), the form will not be displayed,
and the --region option will be required.

A project subscription will be requested, and then checked periodically (every 3
seconds) until the project has been activated, or until the process times out
(after 15 minutes by default).

If known, the project ID will be output to STDOUT. All other output will be sent
to STDERR.
EOF
        );
    }

    /**
     * {@inheritdoc}
     */
    protected function execute(InputInterface $input, OutputInterface $output): int
    {
        // Identify an organization that should own the project.
        $organization = null;
        $setupOptions = null;
        if ($this->config->getWithDefault('api.organizations', false)) {
            try {
                $organization = $this->selector->selectOrganization($input, 'create-subscription');
            } catch (NoOrganizationsException $e) {
<<<<<<< HEAD
                $this->stdErr->writeln('You do not belong to an organization where you have permission to create a subscription.');
                if ($input->isInteractive() && $this->config->isCommandEnabled('organization:create') && $this->questionHelper->confirm('Do you want to create an organization now?')) {
                    if ($this->subCommandRunner->run('organization:create') !== 0) {
=======
                $this->stdErr->writeln('You do not yet own nor belong to an organization in which you can create a project.');
                if ($input->isInteractive() && $this->config()->isCommandEnabled('organization:create') && $questionHelper->confirm('Do you want to create an organization now?')) {
                    if ($this->runOtherCommand('organization:create') !== 0) {
>>>>>>> e0805ded
                        return 1;
                    }
                    $organization = $this->selector->selectOrganization($input, 'create-subscription');
                } else {
                    return 1;
                }
            }
            $this->stdErr->writeln('Creating a project under the organization ' . $this->api->getOrganizationLabel($organization));
            $this->stdErr->writeln('');

            $setupOptions = $organization->getSetupOptions();
        }

        // Validate the --set-remote option.
        $setRemote = (bool) $input->getOption('set-remote');
        $projectRoot = $this->selector->getProjectRoot();
        $gitRoot = $projectRoot !== false ? $projectRoot : $this->git->getRoot();
        if ($setRemote && $gitRoot === false) {
            $this->stdErr->writeln('The <error>--set-remote</error> option can only be used inside a Git repository.');
            $this->stdErr->writeln('Use <info>git init<info> to create a repository.');

            return 1;
        }

        $form = Form::fromArray($this->getFields($setupOptions));
        $options = $form->resolveOptions($input, $output, $this->questionHelper);

        if ($gitRoot !== false && !$input->getOption('no-set-remote')) {
            try {
                $currentProject = $this->selector->getCurrentProject();
            } catch (ProjectNotFoundException $e) {
                $currentProject = false;
            } catch (BadResponseException $e) {
                if ($e->getResponse() && $e->getResponse()->getStatusCode() === 403) {
                    $currentProject = false;
                } else {
                    throw $e;
                }
            }

            $this->stdErr->writeln('Git repository detected: <info>' . $gitRoot . '</info>');
            if ($currentProject) {
<<<<<<< HEAD
                $this->stdErr->writeln(sprintf('The remote project is currently: %s', $this->api->getProjectLabel($currentProject)));
=======
                $this->stdErr->writeln(sprintf('The remote project is currently: %s', $this->api()->getProjectLabel($currentProject, 'comment')));
>>>>>>> e0805ded
            }
            $this->stdErr->writeln('');

            if ($setRemote) {
                $this->stdErr->writeln(sprintf('The new project <info>%s</info> will be set as the remote for this repository.', $options['title']));
            } elseif ($currentProject) {
                $setRemote = $questionHelper->confirm(sprintf(
                    'Switch the remote project for this repository from <comment>%s</comment> to the new project <comment>%s</comment>?',
                    $this->api()->getProjectLabel($currentProject, false),
                    $options['title']
                ), false);
            } else {
                $setRemote = $this->questionHelper->confirm(sprintf(
                    'Set the new project <info>%s</info> as the remote for this repository?',
                    $options['title']
                ), false);
            }
            $this->stdErr->writeln('');
        }

        $estimate = $this->api
            ->getClient()
            ->getSubscriptionEstimate($options['plan'], (int) $options['storage'] * 1024, (int) $options['environments'], 1, null, $organization ? $organization->id : null);
        $costConfirm = sprintf(
            'The estimated monthly cost of this project is: <comment>%s</comment>',
            $estimate['total']
        );
        if ($this->config->has('service.pricing_url')) {
            $costConfirm .= sprintf(
                "\nPricing information: <comment>%s</comment>",
                $this->config->get('service.pricing_url')
            );
        }
        $costConfirm .= "\n\nAre you sure you want to continue?";
        if (!$this->questionHelper->confirm($costConfirm)) {
            return 1;
        }


        $subscription = $this->api->getClient()
            ->createSubscription(SubscriptionOptions::fromArray([
                'organization_id' => $organization ? $organization->id : null,
                'project_title' => $options['title'],
                'project_region' => $options['region'],
                'default_branch' => $options['default_branch'],
                'plan' => $options['plan'],
                'storage' => (int) $options['storage'] * 1024,
                'environments' => (int) $options['environments'],
            ]));

        $this->api->clearProjectsCache();

        $this->stdErr->writeln(sprintf(
            'Your %s project has been requested (subscription ID: <comment>%s</comment>)',
            $this->config->get('service.name'),
            $subscription->id
        ));

        $this->stdErr->writeln(sprintf(
            "\nThe %s Bot is activating your project\n",
            $this->config->get('service.name')
        ));

        $bot = new Bot($this->stdErr);
        $timedOut = false;
        $start = $lastCheck = time();
        $checkInterval = 3;
        $checkTimeout = $this->getTimeOption($input, 'check-timeout', 1, 3600);
        $totalTimeout = $this->getTimeOption($input, 'timeout', 0, 3600);
        while ($subscription->isPending() && !$timedOut) {
            $bot->render();
            // Attempt to check the subscription every $checkInterval seconds.
            // This also waits $checkInterval seconds before the first check,
            // which allows the server a little more leeway to act on the
            // initial request.
            if (time() - $lastCheck >= $checkInterval) {
                $lastCheck = time();
                try {
                    // The API call will timeout after $checkTimeout seconds.
                    $subscription->refresh(['timeout' => $checkTimeout, 'http_errors' => false]);
                } catch (ConnectException $e) {
                    if (strpos($e->getMessage(), 'timed out') !== false) {
                        $this->debug($e->getMessage());
                    } else {
                        throw $e;
                    }
                }
            }
            // Check the total timeout.
            $timedOut = $totalTimeout ? time() - $start > $totalTimeout : false;
        }
        $this->stdErr->writeln('');

        if (!$subscription->isActive()) {
            if ($timedOut) {
                $this->stdErr->writeln('<error>The project failed to activate on time</error>');
            } else {
                $this->stdErr->writeln('<error>The project failed to activate</error>');
            }

            if (!empty($subscription->project_id)) {
                $output->writeln($subscription->project_id);
            }

            $this->stdErr->writeln(sprintf('View your active projects with: <info>%s project:list</info>', $this->config->get('application.executable')));

            return 1;
        }

        $this->stdErr->writeln("The project is now ready!");
        $output->writeln($subscription->project_id);
        $this->stdErr->writeln('');

        $this->stdErr->writeln("  Region: <info>{$subscription->project_region}</info>");
        $this->stdErr->writeln("  Project ID: <info>{$subscription->project_id}</info>");
        $this->stdErr->writeln("  Project title: <info>{$subscription->project_title}</info>");
        $this->stdErr->writeln("  URL: <info>{$subscription->project_ui}</info>");

        $project = $this->api->getProject($subscription->project_id);
        if ($project !== false) {
            $this->stdErr->writeln("  Git URL: <info>{$project->getGitUrl()}</info>");

            // Temporary workaround for the default environment's title.
            /** @todo remove this from API version 12 */
            if ($project->default_branch !== 'master') {
                try {
                    $env = $project->getEnvironment($project->default_branch);
                    if ($env->title === 'Master') {
                        $prev = $env->title;
                        $new = $project->default_branch;
                        $this->debug(\sprintf('Updating the title of environment %s from %s to %s', $env->id, $prev, $new));
                        $env->update(['title' => $new]);
                    }
                } catch (\Exception $e) {
                    $this->debug('Error: ' . $e->getMessage());
                }
            }
        }

        if ($setRemote && $gitRoot !== false && $project !== false) {
            $this->stdErr->writeln('');
            $this->stdErr->writeln(sprintf(
                'Setting the remote project for this repository to: %s',
                $this->api->getProjectLabel($project)
            ));
            $this->localProject->mapDirectory($gitRoot, $project);
        }

        return 0;
    }

    /**
     * Return a list of plans.
     *
     * The default list is in the config `service.available_plans`. This is
     * replaced at runtime by an API call.
     *
     * @param bool $runtime
     * @param SetupOptions|null $setupOptions
     *
     * @return array
     *   A list of plan machine names.
     */
    protected function getAvailablePlans($runtime = false, SetupOptions $setupOptions = null)
    {
        if (isset($setupOptions)) {
            return $setupOptions->plans;
        }
        if (!$runtime) {
            return (array) $this->config->get('service.available_plans');
        }

        $plans = [];
        foreach ($this->api->getClient()->getPlans() as $plan) {
            $plans[] = $plan->name;
        }
        return $plans;
    }

    /**
     * Return a list of regions.
     *
     * The default list is in the config `service.available_regions`. This is
     * replaced at runtime by an API call.
     *
     * @param bool $runtime
     * @param SetupOptions|null $setupOptions
     *
     * @return array<string, string>
     *   A list of region names, mapped to option names.
     */
    protected function getAvailableRegions($runtime = false, SetupOptions $setupOptions = null)
    {
        $regions = $runtime ? $this->api->getClient()->getRegions() : [];
        if (isset($setupOptions)) {
            $available = $setupOptions->regions;
        } elseif ($runtime) {
            $available = [];
            foreach ($regions as $region) {
                if ($region->available) {
                    $available[] = $region->id;
                }
            }
        } else {
            $available = (array) $this->config->get('service.available_regions');
        }

        \usort($available, [Api::class, 'compareDomains']);

        $options = [];
        foreach ($available as $id) {
            foreach ($regions as $region) {
                if ($region->id === $id) {
                    $options[$id] = $this->regionInfo($region);
                    continue 2;
                }
            }
            $options[$id] = $id;
        }

        return $options;
    }

    /**
     * Outputs a short description of a region, including its location and carbon intensity.
     *
     * @param Region $region
     *
     * @return string
     */
    private function regionInfo(Region $region)
    {
        if (!empty($region->datacenter['location'])) {
            $info = $region->datacenter['location'];
        } else {
            $info = $region->id;
        }
        if (!empty($region->provider['name'])) {
            $info .= \sprintf(' (<fg=cyan>%s</>)', $region->provider['name']);
        }
        if (!empty($region->environmental_impact['carbon_intensity'])) {
            $info .= \sprintf(' [<fg=green>%s</> gC02eq/kWh]', $region->environmental_impact['carbon_intensity']);
        }

        return $info;
    }

    /**
     * Returns a list of ConsoleForm form fields for this command.
     *
     * @return Field[]
     */
    protected function getFields(SetupOptions $setupOptions = null)
    {
        return [
          'title' => new Field('Project title', [
            'optionName' => 'title',
            'description' => 'The initial project title',
            'questionLine' => '',
            'default' => 'Untitled Project',
          ]),
          'region' => new OptionsField('Region', [
            'optionName' => 'region',
            'description' => 'The region where the project will be hosted',
            'options' => $this->getAvailableRegions(),
            'optionsCallback' => function () use ($setupOptions) {
                return $this->getAvailableRegions(true, $setupOptions);
            },
            'allowOther' => true,
          ]),
          'plan' => new OptionsField('Plan', [
            'optionName' => 'plan',
            'description' => 'The subscription plan',
            'options' => $this->getAvailablePlans(),
            'optionsCallback' => function () use ($setupOptions) {
                return $this->getAvailablePlans(true, $setupOptions);
            },
            'default' => in_array('development', $this->getAvailablePlans(false, $setupOptions)) ? 'development' : null,
            'allowOther' => true,
          ]),
          'environments' => new Field('Environments', [
            'optionName' => 'environments',
            'description' => 'The number of environments',
            'default' => 3,
            'validator' => function ($value) {
                return is_numeric($value) && $value > 0 && $value < 50;
            },
          ]),
          'storage' => new Field('Storage', [
            'description' => 'The amount of storage per environment, in GiB',
            'default' => 5,
            'validator' => function ($value) {
                return is_numeric($value) && $value > 0 && $value < 1024;
            },
          ]),
          'default_branch' => new Field('Default branch', [
            'description' => 'The default Git branch name for the project (the production environment)',
            'required' => false,
            'default' => 'main',
          ]),
        ];
    }

    /**
     * Get a numeric option value while ensuring it's a reasonable number.
     *
     * @param \Symfony\Component\Console\Input\InputInterface $input
     * @param string                                          $optionName
     * @param int                                             $min
     * @param int                                             $max
     *
     * @return float|int
     */
    private function getTimeOption(InputInterface $input, $optionName, $min = 0, $max = 3600)
    {
        $value = $input->getOption($optionName);
        if ($value <= $min) {
            $value = $min;
        } elseif ($value > $max) {
            $value = $max;
        }

        return $value;
    }
}<|MERGE_RESOLUTION|>--- conflicted
+++ resolved
@@ -105,15 +105,9 @@
             try {
                 $organization = $this->selector->selectOrganization($input, 'create-subscription');
             } catch (NoOrganizationsException $e) {
-<<<<<<< HEAD
-                $this->stdErr->writeln('You do not belong to an organization where you have permission to create a subscription.');
+                $this->stdErr->writeln('You do not yet own nor belong to an organization in which you can create a project.');
                 if ($input->isInteractive() && $this->config->isCommandEnabled('organization:create') && $this->questionHelper->confirm('Do you want to create an organization now?')) {
                     if ($this->subCommandRunner->run('organization:create') !== 0) {
-=======
-                $this->stdErr->writeln('You do not yet own nor belong to an organization in which you can create a project.');
-                if ($input->isInteractive() && $this->config()->isCommandEnabled('organization:create') && $questionHelper->confirm('Do you want to create an organization now?')) {
-                    if ($this->runOtherCommand('organization:create') !== 0) {
->>>>>>> e0805ded
                         return 1;
                     }
                     $organization = $this->selector->selectOrganization($input, 'create-subscription');
@@ -156,20 +150,16 @@
 
             $this->stdErr->writeln('Git repository detected: <info>' . $gitRoot . '</info>');
             if ($currentProject) {
-<<<<<<< HEAD
-                $this->stdErr->writeln(sprintf('The remote project is currently: %s', $this->api->getProjectLabel($currentProject)));
-=======
-                $this->stdErr->writeln(sprintf('The remote project is currently: %s', $this->api()->getProjectLabel($currentProject, 'comment')));
->>>>>>> e0805ded
+                $this->stdErr->writeln(sprintf('The remote project is currently: %s', $this->api->getProjectLabel($currentProject, 'comment')));
             }
             $this->stdErr->writeln('');
 
             if ($setRemote) {
                 $this->stdErr->writeln(sprintf('The new project <info>%s</info> will be set as the remote for this repository.', $options['title']));
             } elseif ($currentProject) {
-                $setRemote = $questionHelper->confirm(sprintf(
+                $setRemote = $this->questionHelper->confirm(sprintf(
                     'Switch the remote project for this repository from <comment>%s</comment> to the new project <comment>%s</comment>?',
-                    $this->api()->getProjectLabel($currentProject, false),
+                    $this->api->getProjectLabel($currentProject, false),
                     $options['title']
                 ), false);
             } else {

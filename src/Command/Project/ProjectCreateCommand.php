--- conflicted
+++ resolved
@@ -7,18 +7,18 @@
 use GuzzleHttp\Exception\ConnectException;
 use Platformsh\Cli\Command\CommandBase;
 use Platformsh\Cli\Console\Bot;
-<<<<<<< HEAD
+use Platformsh\Cli\Local\LocalProject;
 use Platformsh\Cli\Service\Api;
 use Platformsh\Cli\Service\Config;
+use Platformsh\Cli\Service\Git;
 use Platformsh\Cli\Service\QuestionHelper;
-=======
 use Platformsh\Cli\Exception\NoOrganizationsException;
 use Platformsh\Cli\Exception\ProjectNotFoundException;
-use Platformsh\Cli\Service\Api;
+use Platformsh\Cli\Service\Selector;
+use Platformsh\Cli\Service\SubCommandRunner;
 use Platformsh\Client\Model\Region;
 use Platformsh\Client\Model\SetupOptions;
 use Platformsh\Client\Model\Subscription\SubscriptionOptions;
->>>>>>> 06915848
 use Platformsh\ConsoleForm\Field\Field;
 use Platformsh\ConsoleForm\Field\OptionsField;
 use Platformsh\ConsoleForm\Form;
@@ -28,7 +28,6 @@
 
 class ProjectCreateCommand extends CommandBase
 {
-<<<<<<< HEAD
     /** @var Form */
     protected $form;
 
@@ -36,21 +35,31 @@
 
     private $api;
     private $config;
+    private $git;
+    private $localProject;
     private $questionHelper;
+    private $selector;
+    private $subCommandRunner;
 
     public function __construct(
         Api $api,
         Config $config,
-        QuestionHelper $questionHelper
+        Git $git,
+        LocalProject $localProject,
+        QuestionHelper $questionHelper,
+        Selector $selector,
+        SubCommandRunner $subCommandRunner
     ) {
         $this->api = $api;
         $this->config = $config;
+        $this->git = $git;
+        $this->localProject = $localProject;
         $this->questionHelper = $questionHelper;
+        $this->selector = $selector;
+        $this->subCommandRunner = $subCommandRunner;
         parent::__construct();
     }
 
-=======
->>>>>>> 06915848
     /**
      * {@inheritdoc}
      */
@@ -59,7 +68,7 @@
         $this->setAliases(['create'])
           ->setDescription('Create a new project');
 
-        $this->addOrganizationOptions();
+        $this->selector->addOrganizationOptions($this->getDefinition());
 
         Form::fromArray($this->getFields())->configureInputDefinition($this->getDefinition());
 
@@ -91,33 +100,24 @@
      */
     protected function execute(InputInterface $input, OutputInterface $output)
     {
-<<<<<<< HEAD
-        $options = $this->form->resolveOptions($input, $output, $this->questionHelper);
-=======
-        /** @var \Platformsh\Cli\Service\Git $git */
-        $git = $this->getService('git');
-
-        /** @var \Platformsh\Cli\Service\QuestionHelper $questionHelper */
-        $questionHelper = $this->getService('question_helper');
-
         // Identify an organization that should own the project.
         $organization = null;
         $setupOptions = null;
-        if ($this->config()->getWithDefault('api.organizations', false)) {
+        if ($this->config->getWithDefault('api.organizations', false)) {
             try {
-                $organization = $this->validateOrganizationInput($input, 'create-subscription');
+                $organization = $this->selector->selectOrganization($input, 'create-subscription');
             } catch (NoOrganizationsException $e) {
                 $this->stdErr->writeln('You do not belong to an organization where you have permission to create a subscription.');
-                if ($input->isInteractive() && $this->config()->isCommandEnabled('organization:create') && $questionHelper->confirm('Do you want to create an organization now?')) {
-                    if ($this->runOtherCommand('organization:create') !== 0) {
+                if ($input->isInteractive() && $this->config->isCommandEnabled('organization:create') && $this->questionHelper->confirm('Do you want to create an organization now?')) {
+                    if ($this->subCommandRunner->run('organization:create') !== 0) {
                         return 1;
                     }
-                    $organization = $this->validateOrganizationInput($input, 'create-subscription');
+                    $organization = $this->selector->selectOrganization($input, 'create-subscription');
                 } else {
                     return 1;
                 }
             }
-            $this->stdErr->writeln('Creating a project under the organization ' . $this->api()->getOrganizationLabel($organization));
+            $this->stdErr->writeln('Creating a project under the organization ' . $this->api->getOrganizationLabel($organization));
             $this->stdErr->writeln('');
 
             $setupOptions = $organization->getSetupOptions();
@@ -125,8 +125,8 @@
 
         // Validate the --set-remote option.
         $setRemote = (bool) $input->getOption('set-remote');
-        $projectRoot = $this->getProjectRoot();
-        $gitRoot = $projectRoot !== false ? $projectRoot : $git->getRoot();
+        $projectRoot = $this->selector->getProjectRoot();
+        $gitRoot = $projectRoot !== false ? $projectRoot : $this->git->getRoot();
         if ($setRemote && $gitRoot === false) {
             $this->stdErr->writeln('The <error>--set-remote</error> option can only be used inside a Git repository.');
             $this->stdErr->writeln('Use <info>git init<info> to create a repository.');
@@ -135,11 +135,11 @@
         }
 
         $form = Form::fromArray($this->getFields($setupOptions));
-        $options = $form->resolveOptions($input, $output, $questionHelper);
+        $options = $form->resolveOptions($input, $output, $this->questionHelper);
 
         if ($gitRoot !== false && !$input->getOption('no-set-remote')) {
             try {
-                $currentProject = $this->getCurrentProject();
+                $currentProject = $this->selector->getCurrentProject();
             } catch (ProjectNotFoundException $e) {
                 $currentProject = false;
             } catch (BadResponseException $e) {
@@ -152,21 +152,20 @@
 
             $this->stdErr->writeln('Git repository detected: <info>' . $gitRoot . '</info>');
             if ($currentProject) {
-                $this->stdErr->writeln(sprintf('The remote project is currently: %s', $this->api()->getProjectLabel($currentProject)));
+                $this->stdErr->writeln(sprintf('The remote project is currently: %s', $this->api->getProjectLabel($currentProject)));
             }
             $this->stdErr->writeln('');
 
             if ($setRemote) {
                 $this->stdErr->writeln(sprintf('The new project <info>%s</info> will be set as the remote for this repository.', $options['title']));
             } else {
-                $setRemote = $questionHelper->confirm(sprintf(
+                $setRemote = $this->questionHelper->confirm(sprintf(
                     'Set the new project <info>%s</info> as the remote for this repository?',
                     $options['title'])
                 );
             }
             $this->stdErr->writeln('');
         }
->>>>>>> 06915848
 
         $estimate = $this->api
             ->getClient()
@@ -186,17 +185,8 @@
             return 1;
         }
 
-<<<<<<< HEAD
+
         $subscription = $this->api->getClient()
-            ->createSubscription(
-                $options['region'],
-                $options['plan'],
-                $options['title'],
-                $options['storage'] * 1024,
-                $options['environments']
-            );
-=======
-        $subscription = $this->api()->getClient()
             ->createSubscription(SubscriptionOptions::fromArray([
                 'organization_id' => $organization ? $organization->id : null,
                 'project_title' => $options['title'],
@@ -206,7 +196,6 @@
                 'storage' => (int) $options['storage'] * 1024,
                 'environments' => (int) $options['environments'],
             ]));
->>>>>>> 06915848
 
         $this->api->clearProjectsCache();
 
@@ -276,7 +265,7 @@
         $this->stdErr->writeln("  Project title: <info>{$subscription->project_title}</info>");
         $this->stdErr->writeln("  URL: <info>{$subscription->project_ui}</info>");
 
-        $project = $this->api()->getProject($subscription->project_id);
+        $project = $this->api->getProject($subscription->project_id);
         if ($project !== false) {
             $this->stdErr->writeln("  Git URL: <info>{$project->getGitUrl()}</info>");
 
@@ -301,12 +290,9 @@
             $this->stdErr->writeln('');
             $this->stdErr->writeln(sprintf(
                 'Setting the remote project for this repository to: %s',
-                $this->api()->getProjectLabel($project)
+                $this->api->getProjectLabel($project)
             ));
-
-            /** @var \Platformsh\Cli\Local\LocalProject $localProject */
-            $localProject = $this->getService('local.project');
-            $localProject->mapDirectory($gitRoot, $project);
+            $this->localProject->mapDirectory($gitRoot, $project);
         }
 
         return 0;
@@ -334,17 +320,8 @@
         }
 
         $plans = [];
-<<<<<<< HEAD
         foreach ($this->api->getClient()->getPlans() as $plan) {
-            if ($plan->hasProperty('price', false)) {
-                $plans[$plan->name] = sprintf('%s (%s)', $plan->label, $plan->price->__toString());
-            } else {
-                $plans[$plan->name] = $plan->label;
-            }
-=======
-        foreach ($this->api()->getClient()->getPlans() as $plan) {
             $plans[] = $plan->name;
->>>>>>> 06915848
         }
         return $plans;
     }
@@ -363,24 +340,18 @@
      */
     protected function getAvailableRegions($runtime = false, SetupOptions $setupOptions = null)
     {
-<<<<<<< HEAD
-        if ($runtime) {
-            $regions = [];
-            foreach ($this->api->getClient()->getRegions() as $region) {
-=======
-        $regions = $runtime ? $this->api()->getClient()->getRegions() : [];
+        $regions = $runtime ? $this->api->getClient()->getRegions() : [];
         if (isset($setupOptions)) {
             $available = $setupOptions->regions;
         } elseif ($runtime) {
             $available = [];
             foreach ($regions as $region) {
->>>>>>> 06915848
                 if ($region->available) {
                     $available[] = $region->id;
                 }
             }
         } else {
-            $available = (array) $this->config()->get('service.available_regions');
+            $available = (array) $this->config->get('service.available_regions');
         }
 
         \usort($available, [Api::class, 'compareDomains']);
@@ -411,9 +382,6 @@
         if (!empty($region->datacenter['location'])) {
             $info = $region->datacenter['location'];
         } else {
-<<<<<<< HEAD
-            $regions = (array) $this->config->get('service.available_regions');
-=======
             $info = $region->id;
         }
         if (!empty($region->provider['name'])) {
@@ -421,7 +389,6 @@
         }
         if (!empty($region->environmental_impact['carbon_intensity'])) {
             $info .= \sprintf(' [<fg=green>%s</> gC02eq/kWh]', $region->environmental_impact['carbon_intensity']);
->>>>>>> 06915848
         }
 
         return $info;

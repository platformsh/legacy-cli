--- conflicted
+++ resolved
@@ -16,8 +16,9 @@
  */
 class ProjectVariableDeleteCommand extends CommandBase
 {
-<<<<<<< HEAD
     protected static $defaultName = 'project:variable:delete';
+    protected $hiddenInList = true;
+    protected $stability = 'deprecated';
 
     private $activityService;
     private $selector;
@@ -33,10 +34,6 @@
         $this->subCommandRunner = $subCommandRunner;
         parent::__construct();
     }
-=======
-    protected $hiddenInList = true;
-    protected $stability = 'deprecated';
->>>>>>> 06915848
 
     /**
      * {@inheritdoc}
@@ -45,19 +42,12 @@
     {
         $this->addArgument('name', InputArgument::REQUIRED, 'The variable name')
             ->setDescription('Delete a variable from a project');
-<<<<<<< HEAD
-        $this->setHidden(true);
         $this->selector->addProjectOption($this->getDefinition());
         $this->activityService->configureInput($this->getDefinition());
-        $this->addExample('Delete the variable "example"', 'example');
-=======
         $this->setHelp(
             'This command is deprecated and will be removed in a future version.'
             . "\nInstead, use: <info>variable:delete --level project [variable]</info>"
         );
-        $this->addProjectOption()
-             ->addWaitOptions();
->>>>>>> 06915848
     }
 
     protected function execute(InputInterface $input, OutputInterface $output)

--- conflicted
+++ resolved
@@ -42,13 +42,7 @@
 
     protected function configure()
     {
-<<<<<<< HEAD
-        $this->setAliases(['certificates'])
-=======
-        $this
-            ->setName('certificate:list')
-            ->setAliases(['certificates', 'certs'])
->>>>>>> b4121c24
+        $this->setAliases(['certificates', 'certs'])
             ->setDescription('List project certificates');
         $this->addOption('domain', null, InputOption::VALUE_REQUIRED, 'Filter by domain name (case-insensitive search)');
         $this->addOption('exclude-domain', null, InputOption::VALUE_REQUIRED, 'Exclude certificates, matching by domain name (case-insensitive search)');
@@ -57,21 +51,14 @@
         $this->addOption('no-auto', null, InputOption::VALUE_NONE, 'Show only manually added certificates');
         $this->addOption('ignore-expiry', null, InputOption::VALUE_NONE, 'Show both expired and non-expired certificates');
         $this->addOption('only-expired', null, InputOption::VALUE_NONE, 'Show only expired certificates');
-<<<<<<< HEAD
-        $this->addOption('no-expired', null, InputOption::VALUE_NONE, 'Show only non-expired certificates');
+        $this->addOption('no-expired', null, InputOption::VALUE_NONE, 'Show only non-expired certificates (default)');
+        $this->addOption('pipe-domains', null, InputOption::VALUE_NONE, 'Only return a list of domain names covered by the certificates');
 
         $definition = $this->getDefinition();
         $this->formatter->configureInput($definition);
         $this->table->configureInput($definition);
         $this->selector->addProjectOption($definition);
-=======
-        $this->addOption('no-expired', null, InputOption::VALUE_NONE, 'Show only non-expired certificates (default)');
-        $this->addOption('pipe-domains', null, InputOption::VALUE_NONE, 'Only return a list of domain names covered by the certificates');
-        PropertyFormatter::configureInput($this->getDefinition());
-        Table::configureInput($this->getDefinition());
-        $this->addProjectOption();
         $this->addExample('Output a list of domains covered by valid certificates', '--pipe-domains --no-expired');
->>>>>>> b4121c24
     }
 
     protected function execute(InputInterface $input, OutputInterface $output)
@@ -105,9 +92,6 @@
             return 0;
         }
 
-<<<<<<< HEAD
-        $header = ['ID', 'Domain(s)', 'Created', 'Expires', 'Issuer'];
-=======
         if ($input->getOption('pipe-domains')) {
             foreach ($certs as $cert) {
                 foreach ($cert->domains as $domain) {
@@ -118,26 +102,14 @@
             return 0;
         }
 
-        /** @var \Platformsh\Cli\Service\Table $table */
-        $table = $this->getService('table');
-        /** @var \Platformsh\Cli\Service\PropertyFormatter $propertyFormatter */
-        $propertyFormatter = $this->getService('property_formatter');
-
         $header = ['ID', 'domains' => 'Domain(s)', 'Created', 'Expires', 'Issuer'];
->>>>>>> b4121c24
         $rows = [];
         foreach ($certs as $cert) {
             $rows[] = [
                 $cert->id,
-<<<<<<< HEAD
-                implode("\n", $cert->domains),
+                'domains' => implode("\n", $cert->domains),
                 $this->formatter->format($cert->created_at, 'created_at'),
                 $this->formatter->format($cert->expires_at, 'expires_at'),
-=======
-                'domains' => implode("\n", $cert->domains),
-                $propertyFormatter->format($cert->created_at, 'created_at'),
-                $propertyFormatter->format($cert->expires_at, 'expires_at'),
->>>>>>> b4121c24
                 $this->getCertificateIssuerByAlias($cert, 'commonName') ?: '',
             ];
         }

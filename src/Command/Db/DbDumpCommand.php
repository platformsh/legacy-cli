<?php
declare(strict_types=1);

namespace Platformsh\Cli\Command\Db;

use Platformsh\Cli\Command\CommandBase;
<<<<<<< HEAD
use Platformsh\Cli\Service\Api;
use Platformsh\Cli\Service\Filesystem;
use Platformsh\Cli\Service\Git;
use Platformsh\Cli\Service\QuestionHelper;
=======
use Platformsh\Cli\Model\Host\LocalHost;
use Platformsh\Cli\Model\Host\RemoteHost;
>>>>>>> 785e9f4c
use Platformsh\Cli\Service\Relationships;
use Platformsh\Cli\Service\Selector;
use Platformsh\Cli\Service\Shell;
use Platformsh\Cli\Service\Ssh;
use Platformsh\Cli\Util\OsUtil;
use Platformsh\Client\Model\Environment;
use Symfony\Component\Console\Helper\Helper;
use Symfony\Component\Console\Input\InputInterface;
use Symfony\Component\Console\Input\InputOption;
use Symfony\Component\Console\Output\OutputInterface;

class DbDumpCommand extends CommandBase
{
    protected static $defaultName = 'db:dump';

    private $api;
    private $filesystem;
    private $git;
    private $questionHelper;
    private $relationships;
    private $selector;
    private $shell;
    private $ssh;

    public function __construct(
        Api $api,
        Filesystem $filesystem,
        Git $git,
        QuestionHelper $questionHelper,
        Relationships $relationships,
        Selector $selector,
        Shell $shell,
        Ssh $ssh
    ) {
        $this->api = $api;
        $this->filesystem = $filesystem;
        $this->git = $git;
        $this->questionHelper = $questionHelper;
        $this->relationships = $relationships;
        $this->selector = $selector;
        $this->shell = $shell;
        $this->ssh = $ssh;
        parent::__construct();
    }

    protected function configure()
    {
        $this->setDescription('Create a local dump of the remote database');
        $this->addOption('schema', null, InputOption::VALUE_REQUIRED, 'The schema to dump. Omit to use the default schema (usually "main").')
            ->addOption('file', 'f', InputOption::VALUE_REQUIRED, 'A custom filename for the dump')
            ->addOption('directory', 'd', InputOption::VALUE_REQUIRED, 'A custom directory for the dump')
            ->addOption('gzip', 'z', InputOption::VALUE_NONE, 'Compress the dump using gzip')
            ->addOption('timestamp', 't', InputOption::VALUE_NONE, 'Add a timestamp to the dump filename')
            ->addOption('stdout', 'o', InputOption::VALUE_NONE, 'Output to STDOUT instead of a file')
            ->addOption('table', null, InputOption::VALUE_REQUIRED | InputOption::VALUE_IS_ARRAY, 'Table(s) to include')
            ->addOption('exclude-table', null, InputOption::VALUE_REQUIRED | InputOption::VALUE_IS_ARRAY, 'Table(s) to exclude')
<<<<<<< HEAD
            ->addOption('schema-only', null, InputOption::VALUE_NONE, 'Dump only schemas, no data');

        $definition = $this->getDefinition();
        $this->selector->addAllOptions($definition);
        $this->relationships->configureInput($definition);
        $this->ssh->configureInput($definition);

=======
            ->addOption('schema-only', null, InputOption::VALUE_NONE, 'Dump only schemas, no data')
            ->addOption('charset', null, InputOption::VALUE_REQUIRED, 'The character set encoding for the dump');
        $this->addProjectOption()->addEnvironmentOption()->addAppOption();
        Relationships::configureInput($this->getDefinition());
        Ssh::configureInput($this->getDefinition());
>>>>>>> 785e9f4c
        $this->setHiddenAliases(['sql-dump', 'environment:sql-dump']);
        $this->addExample('Create an SQL dump file');
        $this->addExample('Create a gzipped SQL dump file named "dump.sql.gz"', '--gzip -f dump.sql.gz');
    }

    protected function execute(InputInterface $input, OutputInterface $output)
    {
<<<<<<< HEAD
        $selection = $this->selector->getSelection($input);
        $projectRoot = $this->selector->getProjectRoot();
        $environment = $selection->getEnvironment();
        $appName = $selection->getAppName();
        $sshUrl = $environment->getSshUrl($appName);
=======
        /** @var \Platformsh\Cli\Service\Relationships $relationships */
        $relationships = $this->getService('relationships');

        $host = $this->selectHost($input, $relationships->hasLocalEnvVar());
        if ($host instanceof LocalHost && $this->api()->isLoggedIn()) {
            $this->validateInput($input, true);
        }

>>>>>>> 785e9f4c
        $timestamp = $input->getOption('timestamp') ? date('Ymd-His-T') : null;
        $gzip = $input->getOption('gzip');
        $includedTables = $input->getOption('table');
        $excludedTables = $input->getOption('exclude-table');
        $schemaOnly = $input->getOption('schema-only');
        $projectRoot = $this->getProjectRoot();

<<<<<<< HEAD
        $database = $this->relationships->chooseDatabase($sshUrl, $input, $output);
=======
        /** @var \Platformsh\Cli\Service\Filesystem $fs */
        $fs = $this->getService('fs');

        /** @var \Platformsh\Cli\Service\QuestionHelper $questionHelper */
        $questionHelper = $this->getService('question_helper');

        $database = $relationships->chooseDatabase($host, $input, $output);
>>>>>>> 785e9f4c
        if (empty($database)) {
            return 1;
        }

<<<<<<< HEAD
        // Get information about the deployed service associated with the
        // selected relationship.
        $deployment = $this->api->getCurrentDeployment($environment);
        $service = isset($database['service']) ? $deployment->getService($database['service']) : false;
=======
        $service = false;
        if ($this->hasSelectedEnvironment()) {
            // Get information about the deployed service associated with the
            // selected relationship.
            $deployment = $this->api()->getCurrentDeployment($this->getSelectedEnvironment());
            $service = isset($database['service']) ? $deployment->getService($database['service']) : false;
        }
>>>>>>> 785e9f4c

        $schema = $input->getOption('schema');
        if (empty($schema)) {
            // Get a list of schemas from the service configuration.
            $schemas = [];
            if ($service) {
                $schemas = !empty($service->configuration['schemas'])
                    ? $service->configuration['schemas']
                    : ['main'];
            }

            // Filter the list by the schemas accessible from the endpoint.
            if (isset($database['rel'])
                && $service
                && isset($service->configuration['endpoints'][$database['rel']]['privileges'])) {
                $schemas = array_intersect(
                    $schemas,
                    array_keys($service->configuration['endpoints'][$database['rel']]['privileges'])
                );
            }

            // If the database path is not in the list of schemas, we have to
            // use that.
            if (!empty($database['path']) && !in_array($database['path'], $schemas, true)) {
                $schemas = [$database['path']];
            }

            // Provide the user with a choice of schemas.
            $choices = [];
            foreach ($schemas as $schema) {
                $choices[$schema] = $schema;
                if ($schema === $database['path']) {
                    $choices[$schema] .= ' (default)';
                }
            }
            $schema = $this->questionHelper->choose($choices, 'Enter a number to choose a schema:', $database['path'] ? $database['path'] . ' (default)' : null, true);
            if (empty($schema)) {
                $this->stdErr->writeln('The --schema is required.');
                if (!empty($schemas)) {
                    $this->stdErr->writeln('Available schemas: ' . implode(', ', $schemas));
                }

                return 1;
            }
        }

        $dumpFile = null;
        if (!$input->getOption('stdout')) {
            // Process the user --file option.
            if ($fileOption = $input->getOption('file')) {
                if (is_dir($fileOption)) {
                    $this->stdErr->writeln(sprintf('Filename is a directory: <error>%s</error>', $fileOption));
                    $this->stdErr->writeln('Use the --directory option to specify a directory.');

                    return 1;
                }
                $dumpFile = rtrim($fileOption, '/');
                if (!$gzip && preg_match('/\.gz$/i', $dumpFile)) {
                    $this->stdErr->writeln('Warning: the filename ends with ".gz", but the dump will be plain-text.');
                    $this->stdErr->writeln('Use <comment>--gzip</comment> to create a compressed dump.');
                    $this->stdErr->writeln('');
                }
            } else {
                $defaultFilename = $this->getDefaultFilename(
                    $this->hasSelectedEnvironment() ? $this->getSelectedEnvironment() : null,
                    $database['service'],
                    $schema,
                    $includedTables,
                    $excludedTables,
                    $schemaOnly,
                    $gzip
                );
                $dumpFile = $projectRoot ? $projectRoot . '/' . $defaultFilename : $defaultFilename;
            }

            // Process the user --directory option.
            if ($directoryOption = $input->getOption('directory')) {
                if (!is_dir($directoryOption)) {
                    $this->stdErr->writeln(sprintf('Directory not found: <error>%s</error>', $directoryOption));

                    return 1;
                }
                $dumpFile = rtrim($directoryOption, '/') . '/' . basename($dumpFile);
            }

            // Insert a timestamp into the filename, before the
            // extension.
            if ($timestamp !== null && strpos($dumpFile, $timestamp) === false) {
                $basename = basename($dumpFile);
                $prefix = substr($dumpFile, 0, - strlen($basename));
                if (($dotPos = strpos($basename, '.')) > 0) {
                    $basenameWithTimestamp = substr($basename, 0, $dotPos) . '--' . $timestamp . substr($basename, $dotPos);
                } else {
                    $basenameWithTimestamp = $basename . '--' . $timestamp;
                }
                $dumpFile = $prefix . $basenameWithTimestamp;
            }

            // Make the filename absolute.
            $dumpFile = $this->filesystem->makePathAbsolute($dumpFile);
        }

        if ($dumpFile) {
            if (file_exists($dumpFile)) {
                if (!$this->questionHelper->confirm("File exists: <comment>$dumpFile</comment>. Overwrite?", false)) {
                    return 1;
                }
            }
            $this->stdErr->writeln(sprintf(
                'Creating %s file: <info>%s</info>',
                $gzip ? 'gzipped SQL dump' : 'SQL dump',
                $dumpFile
            ));
        }

        switch ($database['scheme']) {
            case 'pgsql':
                $dumpCommand = 'pg_dump --no-owner --clean --blobs ' . $this->relationships->getDbCommandArgs('pg_dump', $database, $schema);
                if ($schemaOnly) {
                    $dumpCommand .= ' --schema-only';
                }
                foreach ($includedTables as $table) {
                    $dumpCommand .= ' ' . OsUtil::escapePosixShellArg('--table=' . $table);
                }
                foreach ($excludedTables as $table) {
                    $dumpCommand .= ' ' . OsUtil::escapePosixShellArg('--exclude-table=' . $table);
                }
                if ($input->getOption('charset') !== null) {
                    $dumpCommand .= ' ' . OsUtil::escapePosixShellArg('--encoding=' . $input->getOption('charset'));
                }
                if ($output->isVeryVerbose()) {
                    $dumpCommand .= ' --verbose';
                }
                break;

            default:
                $dumpCommand = 'mysqldump --single-transaction '
                    . $this->relationships->getDbCommandArgs('mysqldump', $database, $schema);
                if ($schemaOnly) {
                    $dumpCommand .= ' --no-data';
                }
                foreach ($excludedTables as $table) {
                    $dumpCommand .= ' ' . OsUtil::escapePosixShellArg(sprintf('--ignore-table=%s.%s', $database['path'], $table));
                }
                if ($includedTables) {
                    $dumpCommand .= ' --tables '
                        . implode(' ', array_map(function ($table) {
                            return OsUtil::escapePosixShellArg($table);
                        }, $includedTables));
                }
                if (!empty($service->configuration['properties']['max_allowed_packet'])) {
                    $dumpCommand .= ' --max_allowed_packet=' . $service->configuration['properties']['max_allowed_packet'] . 'MB';
                }
                if ($input->getOption('charset') !== null) {
                    $dumpCommand .= ' ' . OsUtil::escapePosixShellArg('--default-character-set=' . $input->getOption('charset'));
                }
                if ($output->isVeryVerbose()) {
                    $dumpCommand .= ' --verbose';
                }
                break;
        }

<<<<<<< HEAD
        $sshCommand = $this->ssh->getSshCommand();

=======
>>>>>>> 785e9f4c
        if ($gzip) {
            // If dump compression is enabled, pipe the dump command into gzip.
            $dumpCommand .= ' | gzip --stdout';

            // If it's supported, then switch on "pipefail" to ensure a
            // non-zero exit code is returned if any part of the pipe fails.
            $setOptions = $host->runCommand('set -o', false);
            if (is_string($setOptions) && stripos($setOptions, 'pipefail') !== false) {
                $dumpCommand = 'set -o pipefail; ' . $dumpCommand;
            }
        } elseif ($host instanceof RemoteHost) {
            // If dump compression is not enabled, data can still be compressed
            // transparently as it's streamed over the SSH connection.
            $host->setExtraSshArgs(['-C']);
        }

        $append = '';
        if ($dumpFile) {
            $append .= ' > ' . escapeshellarg($dumpFile);
        }

        set_time_limit(0);

        // Execute the command.
        $start = microtime(true);
<<<<<<< HEAD
        $exitCode = $this->shell->executeSimple($command);
=======
        $exitCode = $host->runCommandDirect($dumpCommand, $append);
>>>>>>> 785e9f4c

        if ($exitCode === 0) {
            $this->stdErr->writeln('The dump completed successfully', OutputInterface::VERBOSITY_VERBOSE);
            $this->stdErr->writeln(sprintf('  Time: %ss', number_format(microtime(true) - $start, 2)), OutputInterface::VERBOSITY_VERBOSE);
            if ($dumpFile && ($size = filesize($dumpFile)) !== false) {
                $this->stdErr->writeln(sprintf('  Size: %s', Helper::formatMemory($size)), OutputInterface::VERBOSITY_VERBOSE);
            }
        }

        // If a dump file exists, check that it's excluded in the project's
        // .gitignore configuration.
        if ($dumpFile && file_exists($dumpFile) && $projectRoot && strpos($dumpFile, $projectRoot) === 0) {
            if (!$this->git->checkIgnore($dumpFile, $projectRoot)) {
                $this->stdErr->writeln('<comment>Warning: the dump file is not excluded by Git</comment>');
                if ($pos = strrpos($dumpFile, '--dump.sql')) {
                    $extension = substr($dumpFile, $pos);
                    $this->stdErr->writeln('  You should probably exclude these files using .gitignore:');
                    $this->stdErr->writeln('    *' . $extension);
                }
            }
        }

        return $exitCode;
    }

    /**
     * Get the default dump filename.
     *
     * @param Environment $environment
     * @param string|null $dbServiceName
     * @param string|null $schema
     * @param array       $includedTables
     * @param array       $excludedTables
     * @param bool        $schemaOnly
     * @param bool        $gzip
     *
     * @return string
     */
    private function getDefaultFilename(
        Environment $environment = null,
        $dbServiceName = null,
        $schema = null,
        array $includedTables = [],
        array $excludedTables = [],
        $schemaOnly = false,
        $gzip = false)
    {
        $prefix = $this->config()->get('service.env_prefix');
        $projectId = $environment ? $environment->project : getenv($prefix . 'PROJECT');
        $environmentMachineName = $environment ? $environment->machine_name : getenv($prefix . 'ENVIRONMENT');
        $defaultFilename = $projectId ?: 'db';
        if ($environmentMachineName) {
            $defaultFilename .= '--' . $environmentMachineName;
        }
        if ($dbServiceName !== null) {
            $defaultFilename .= '--' . $dbServiceName;
        }
        if ($schema !== null) {
            $defaultFilename .= '--' . $schema;
        }
        if ($includedTables) {
            $defaultFilename .= '--' . implode(',', $includedTables);
        }
        if ($excludedTables) {
            $defaultFilename .= '--excl-' . implode(',', $excludedTables);
        }
        if ($schemaOnly) {
            $defaultFilename .= '--schema';
        }
        $defaultFilename .= '--dump.sql';
        if ($gzip) {
            $defaultFilename .= '.gz';
        }

        return $defaultFilename;
    }
}<|MERGE_RESOLUTION|>--- conflicted
+++ resolved
@@ -4,15 +4,12 @@
 namespace Platformsh\Cli\Command\Db;
 
 use Platformsh\Cli\Command\CommandBase;
-<<<<<<< HEAD
+use Platformsh\Cli\Model\Host\RemoteHost;
 use Platformsh\Cli\Service\Api;
+use Platformsh\Cli\Service\Config;
 use Platformsh\Cli\Service\Filesystem;
 use Platformsh\Cli\Service\Git;
 use Platformsh\Cli\Service\QuestionHelper;
-=======
-use Platformsh\Cli\Model\Host\LocalHost;
-use Platformsh\Cli\Model\Host\RemoteHost;
->>>>>>> 785e9f4c
 use Platformsh\Cli\Service\Relationships;
 use Platformsh\Cli\Service\Selector;
 use Platformsh\Cli\Service\Shell;
@@ -29,6 +26,7 @@
     protected static $defaultName = 'db:dump';
 
     private $api;
+    private $config;
     private $filesystem;
     private $git;
     private $questionHelper;
@@ -39,6 +37,7 @@
 
     public function __construct(
         Api $api,
+        Config $config,
         Filesystem $filesystem,
         Git $git,
         QuestionHelper $questionHelper,
@@ -48,6 +47,7 @@
         Ssh $ssh
     ) {
         $this->api = $api;
+        $this->config = $config;
         $this->filesystem = $filesystem;
         $this->git = $git;
         $this->questionHelper = $questionHelper;
@@ -69,21 +69,14 @@
             ->addOption('stdout', 'o', InputOption::VALUE_NONE, 'Output to STDOUT instead of a file')
             ->addOption('table', null, InputOption::VALUE_REQUIRED | InputOption::VALUE_IS_ARRAY, 'Table(s) to include')
             ->addOption('exclude-table', null, InputOption::VALUE_REQUIRED | InputOption::VALUE_IS_ARRAY, 'Table(s) to exclude')
-<<<<<<< HEAD
-            ->addOption('schema-only', null, InputOption::VALUE_NONE, 'Dump only schemas, no data');
+            ->addOption('schema-only', null, InputOption::VALUE_NONE, 'Dump only schemas, no data')
+            ->addOption('charset', null, InputOption::VALUE_REQUIRED, 'The character set encoding for the dump');
 
         $definition = $this->getDefinition();
         $this->selector->addAllOptions($definition);
         $this->relationships->configureInput($definition);
         $this->ssh->configureInput($definition);
 
-=======
-            ->addOption('schema-only', null, InputOption::VALUE_NONE, 'Dump only schemas, no data')
-            ->addOption('charset', null, InputOption::VALUE_REQUIRED, 'The character set encoding for the dump');
-        $this->addProjectOption()->addEnvironmentOption()->addAppOption();
-        Relationships::configureInput($this->getDefinition());
-        Ssh::configureInput($this->getDefinition());
->>>>>>> 785e9f4c
         $this->setHiddenAliases(['sql-dump', 'environment:sql-dump']);
         $this->addExample('Create an SQL dump file');
         $this->addExample('Create a gzipped SQL dump file named "dump.sql.gz"', '--gzip -f dump.sql.gz');
@@ -91,58 +84,27 @@
 
     protected function execute(InputInterface $input, OutputInterface $output)
     {
-<<<<<<< HEAD
-        $selection = $this->selector->getSelection($input);
-        $projectRoot = $this->selector->getProjectRoot();
-        $environment = $selection->getEnvironment();
-        $appName = $selection->getAppName();
-        $sshUrl = $environment->getSshUrl($appName);
-=======
-        /** @var \Platformsh\Cli\Service\Relationships $relationships */
-        $relationships = $this->getService('relationships');
-
-        $host = $this->selectHost($input, $relationships->hasLocalEnvVar());
-        if ($host instanceof LocalHost && $this->api()->isLoggedIn()) {
-            $this->validateInput($input, true);
-        }
-
->>>>>>> 785e9f4c
+        $selection = $this->selector->getSelection($input, false, $this->relationships->hasLocalEnvVar());
+
         $timestamp = $input->getOption('timestamp') ? date('Ymd-His-T') : null;
         $gzip = $input->getOption('gzip');
         $includedTables = $input->getOption('table');
         $excludedTables = $input->getOption('exclude-table');
         $schemaOnly = $input->getOption('schema-only');
-        $projectRoot = $this->getProjectRoot();
-
-<<<<<<< HEAD
-        $database = $this->relationships->chooseDatabase($sshUrl, $input, $output);
-=======
-        /** @var \Platformsh\Cli\Service\Filesystem $fs */
-        $fs = $this->getService('fs');
-
-        /** @var \Platformsh\Cli\Service\QuestionHelper $questionHelper */
-        $questionHelper = $this->getService('question_helper');
-
-        $database = $relationships->chooseDatabase($host, $input, $output);
->>>>>>> 785e9f4c
+        $projectRoot = $this->selector->getProjectRoot();
+
+        $database = $this->relationships->chooseDatabase($selection->getHost(), $input, $output);
         if (empty($database)) {
             return 1;
         }
 
-<<<<<<< HEAD
-        // Get information about the deployed service associated with the
-        // selected relationship.
-        $deployment = $this->api->getCurrentDeployment($environment);
-        $service = isset($database['service']) ? $deployment->getService($database['service']) : false;
-=======
         $service = false;
-        if ($this->hasSelectedEnvironment()) {
+        if ($selection->hasEnvironment()) {
             // Get information about the deployed service associated with the
             // selected relationship.
-            $deployment = $this->api()->getCurrentDeployment($this->getSelectedEnvironment());
+            $deployment = $this->api->getCurrentDeployment($selection->getEnvironment());
             $service = isset($database['service']) ? $deployment->getService($database['service']) : false;
         }
->>>>>>> 785e9f4c
 
         $schema = $input->getOption('schema');
         if (empty($schema)) {
@@ -207,7 +169,7 @@
                 }
             } else {
                 $defaultFilename = $this->getDefaultFilename(
-                    $this->hasSelectedEnvironment() ? $this->getSelectedEnvironment() : null,
+                    $selection->hasEnvironment() ? $selection->getEnvironment() : null,
                     $database['service'],
                     $schema,
                     $includedTables,
@@ -305,11 +267,8 @@
                 break;
         }
 
-<<<<<<< HEAD
-        $sshCommand = $this->ssh->getSshCommand();
-
-=======
->>>>>>> 785e9f4c
+        $host = $selection->getHost();
+
         if ($gzip) {
             // If dump compression is enabled, pipe the dump command into gzip.
             $dumpCommand .= ' | gzip --stdout';
@@ -335,11 +294,7 @@
 
         // Execute the command.
         $start = microtime(true);
-<<<<<<< HEAD
-        $exitCode = $this->shell->executeSimple($command);
-=======
         $exitCode = $host->runCommandDirect($dumpCommand, $append);
->>>>>>> 785e9f4c
 
         if ($exitCode === 0) {
             $this->stdErr->writeln('The dump completed successfully', OutputInterface::VERBOSITY_VERBOSE);
@@ -387,7 +342,7 @@
         $schemaOnly = false,
         $gzip = false)
     {
-        $prefix = $this->config()->get('service.env_prefix');
+        $prefix = $this->config->get('service.env_prefix');
         $projectId = $environment ? $environment->project : getenv($prefix . 'PROJECT');
         $environmentMachineName = $environment ? $environment->machine_name : getenv($prefix . 'ENVIRONMENT');
         $defaultFilename = $projectId ?: 'db';

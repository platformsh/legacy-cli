--- conflicted
+++ resolved
@@ -159,11 +159,7 @@
 
         switch ($database['scheme']) {
             case 'pgsql':
-<<<<<<< HEAD
-                $dumpCommand = 'pg_dump --clean --blobs ' . $this->relationships->getDbCommandArgs('pg_dump', $database);
-=======
-                $dumpCommand = 'pg_dump --no-owner --clean --blobs ' . $relationships->getDbCommandArgs('pg_dump', $database);
->>>>>>> a4663889
+                $dumpCommand = 'pg_dump --no-owner --clean --blobs ' . $this->relationships->getDbCommandArgs('pg_dump', $database);
                 if ($schemaOnly) {
                     $dumpCommand .= ' --schema-only';
                 }

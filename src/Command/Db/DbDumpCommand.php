<?php
declare(strict_types=1);

namespace Platformsh\Cli\Command\Db;

use Platformsh\Cli\Command\CommandBase;
use Platformsh\Cli\Service\Filesystem;
use Platformsh\Cli\Service\Git;
use Platformsh\Cli\Service\QuestionHelper;
use Platformsh\Cli\Service\Relationships;
use Platformsh\Cli\Service\Selector;
use Platformsh\Cli\Service\Shell;
use Platformsh\Cli\Service\Ssh;
use Platformsh\Cli\Util\OsUtil;
use Platformsh\Client\Model\Environment;
use Symfony\Component\Console\Helper\Helper;
use Symfony\Component\Console\Input\InputInterface;
use Symfony\Component\Console\Input\InputOption;
use Symfony\Component\Console\Output\OutputInterface;

class DbDumpCommand extends CommandBase
{
    protected static $defaultName = 'db:dump';

    private $filesystem;
    private $git;
    private $questionHelper;
    private $relationships;
    private $selector;
    private $shell;
    private $ssh;

    public function __construct(
        Filesystem $filesystem,
        Git $git,
        QuestionHelper $questionHelper,
        Relationships $relationships,
        Selector $selector,
        Shell $shell,
        Ssh $ssh
    ) {
        $this->filesystem = $filesystem;
        $this->git = $git;
        $this->questionHelper = $questionHelper;
        $this->relationships = $relationships;
        $this->selector = $selector;
        $this->shell = $shell;
        $this->ssh = $ssh;
        parent::__construct();
    }

    protected function configure()
    {
<<<<<<< HEAD
        $this->setDescription('Create a local dump of the remote database');
        $this->addOption('file', 'f', InputOption::VALUE_REQUIRED, 'A custom filename for the dump')
=======
        $this->setName('db:dump')
            ->setDescription('Create a local dump of the remote database');
        $this->addOption('schema', null, InputOption::VALUE_REQUIRED, 'The schema to dump. Omit to use the default schema (usually "main").')
            ->addOption('file', 'f', InputOption::VALUE_REQUIRED, 'A custom filename for the dump')
>>>>>>> b4121c24
            ->addOption('directory', 'd', InputOption::VALUE_REQUIRED, 'A custom directory for the dump')
            ->addOption('gzip', 'z', InputOption::VALUE_NONE, 'Compress the dump using gzip')
            ->addOption('timestamp', 't', InputOption::VALUE_NONE, 'Add a timestamp to the dump filename')
            ->addOption('stdout', 'o', InputOption::VALUE_NONE, 'Output to STDOUT instead of a file')
            ->addOption('table', null, InputOption::VALUE_REQUIRED | InputOption::VALUE_IS_ARRAY, 'Table(s) to include')
            ->addOption('exclude-table', null, InputOption::VALUE_REQUIRED | InputOption::VALUE_IS_ARRAY, 'Table(s) to exclude')
            ->addOption('schema-only', null, InputOption::VALUE_NONE, 'Dump only schemas, no data');

        $definition = $this->getDefinition();
        $this->selector->addAllOptions($definition);
        $this->relationships->configureInput($definition);
        $this->ssh->configureInput($definition);

        $this->setHiddenAliases(['sql-dump', 'environment:sql-dump']);
        $this->addExample('Create an SQL dump file');
        $this->addExample('Create a gzipped SQL dump file named "dump.sql.gz"', '--gzip -f dump.sql.gz');
    }

    protected function execute(InputInterface $input, OutputInterface $output)
    {
        $selection = $this->selector->getSelection($input);
        $projectRoot = $this->selector->getProjectRoot();
        $environment = $selection->getEnvironment();
        $appName = $selection->getAppName();
        $sshUrl = $environment->getSshUrl($appName);
        $timestamp = $input->getOption('timestamp') ? date('Ymd-His-T') : null;
        $gzip = $input->getOption('gzip');
        $includedTables = $input->getOption('table');
        $excludedTables = $input->getOption('exclude-table');
        $schemaOnly = $input->getOption('schema-only');

<<<<<<< HEAD
=======
        /** @var \Platformsh\Cli\Service\Filesystem $fs */
        $fs = $this->getService('fs');

        /** @var \Platformsh\Cli\Service\Relationships $relationships */
        $relationships = $this->getService('relationships');

        /** @var \Platformsh\Cli\Service\QuestionHelper $questionHelper */
        $questionHelper = $this->getService('question_helper');

        $database = $relationships->chooseDatabase($sshUrl, $input, $output);
        if (empty($database)) {
            return 1;
        }

        $schema = $input->getOption('schema');
        if (empty($schema)) {
            // Get information about the deployed service associated with the
            // selected relationship.
            $deployment = $this->api()->getCurrentDeployment($environment);
            $service = isset($database['service']) ? $deployment->getService($database['service']) : false;

            // Get a list of schemas from the service configuration.
            $schemas = $service && !empty($service->configuration['schemas'])
                ? $service->configuration['schemas']
                : ['main'];

            // Filter the list by the schemas accessible from the endpoint.
            if (isset($database['rel'])
                && $service
                && isset($service->configuration['endpoints'][$database['rel']]['privileges'])) {
                $schemas = array_intersect(
                    $schemas,
                    array_keys($service->configuration['endpoints'][$database['rel']]['privileges'])
                );
            }

            // If the database path is not in the list of schemas, we have to
            // use that - it probably indicates an integrated Enterprise
            // environment.
            if (!empty($database['path']) && !in_array($database['path'], $schemas, true)) {
                $schemas = [$database['path']];
            }

            // Provide the user with a choice of schemas.
            $choices = [];
            foreach ($schemas as $schema) {
                $choices[$schema] = $schema;
                if ($schema === $database['path']) {
                    $choices[$schema] .= ' (default)';
                }
            }
            /** @var \Platformsh\Cli\Service\QuestionHelper $questionHelper */
            $questionHelper = $this->getService('question_helper');
            $schema = $questionHelper->choose($choices, 'Enter a number to choose a schema:', $database['path'] ? $database['path'] . ' (default)' : null, true);
            if (empty($schema)) {
                $this->stdErr->writeln('The --schema is required.');
                if (!empty($schemas)) {
                    $this->stdErr->writeln('Available schemas: ' . implode(', ', $schemas));
                }

                return 1;
            }
        }

>>>>>>> b4121c24
        $dumpFile = null;
        if (!$input->getOption('stdout')) {
            // Process the user --file option.
            if ($fileOption = $input->getOption('file')) {
                if (is_dir($fileOption)) {
                    $this->stdErr->writeln(sprintf('Filename is a directory: <error>%s</error>', $fileOption));
                    $this->stdErr->writeln('Use the --directory option to specify a directory.');

                    return 1;
                }
                $dumpFile = rtrim($fileOption, '/');
                if (!$gzip && preg_match('/\.gz$/i', $dumpFile)) {
                    $this->stdErr->writeln('Warning: the filename ends with ".gz", but the dump will be plain-text.');
                    $this->stdErr->writeln('Use <comment>--gzip</comment> to create a compressed dump.');
                    $this->stdErr->writeln('');
                }
            } else {
                $defaultFilename = $this->getDefaultFilename(
                    $environment,
                    $database['service'],
                    $schema,
                    $includedTables,
                    $excludedTables,
                    $schemaOnly,
                    $gzip
                );
                $dumpFile = $projectRoot ? $projectRoot . '/' . $defaultFilename : $defaultFilename;
            }

            // Process the user --directory option.
            if ($directoryOption = $input->getOption('directory')) {
                if (!is_dir($directoryOption)) {
                    $this->stdErr->writeln(sprintf('Directory not found: <error>%s</error>', $directoryOption));

                    return 1;
                }
                $dumpFile = rtrim($directoryOption, '/') . '/' . basename($dumpFile);
            }

            // Insert a timestamp into the filename, before the
            // extension.
            if ($timestamp !== null && strpos($dumpFile, $timestamp) === false) {
                $basename = basename($dumpFile);
                $prefix = substr($dumpFile, 0, - strlen($basename));
                if (($dotPos = strpos($basename, '.')) > 0) {
                    $basenameWithTimestamp = substr($basename, 0, $dotPos) . '--' . $timestamp . substr($basename, $dotPos);
                } else {
                    $basenameWithTimestamp = $basename . '--' . $timestamp;
                }
                $dumpFile = $prefix . $basenameWithTimestamp;
            }

            // Make the filename absolute.
            $dumpFile = $this->filesystem->makePathAbsolute($dumpFile);
        }

        if ($dumpFile) {
            if (file_exists($dumpFile)) {
<<<<<<< HEAD
                if (!$this->questionHelper->confirm("File exists: <comment>$dumpFile</comment>. Overwrite?", false)) {
=======
                if (!$questionHelper->confirm("File exists: <comment>$dumpFile</comment>. Overwrite?", false)) {
>>>>>>> b4121c24
                    return 1;
                }
            }
            $this->stdErr->writeln(sprintf(
                'Creating %s file: <info>%s</info>',
                $gzip ? 'gzipped SQL dump' : 'SQL dump',
                $dumpFile
            ));
        }

<<<<<<< HEAD
        $database = $this->relationships->chooseDatabase($sshUrl, $input, $output);
        if (empty($database)) {
            return 1;
        }

        switch ($database['scheme']) {
            case 'pgsql':
                $dumpCommand = 'pg_dump --no-owner --clean --blobs ' . $this->relationships->getDbCommandArgs('pg_dump', $database);
=======
        switch ($database['scheme']) {
            case 'pgsql':
                $dumpCommand = 'pg_dump --no-owner --clean --blobs ' . $relationships->getDbCommandArgs('pg_dump', $database, $schema);
>>>>>>> b4121c24
                if ($schemaOnly) {
                    $dumpCommand .= ' --schema-only';
                }
                foreach ($includedTables as $table) {
                    $dumpCommand .= ' ' . OsUtil::escapePosixShellArg('--table=' . $table);
                }
                foreach ($excludedTables as $table) {
                    $dumpCommand .= ' ' . OsUtil::escapePosixShellArg('--exclude-table=' . $table);
                }
                break;

            default:
                $dumpCommand = 'mysqldump --single-transaction '
<<<<<<< HEAD
                    . $this->relationships->getDbCommandArgs('mysqldump', $database);
=======
                    . $relationships->getDbCommandArgs('mysqldump', $database, $schema);
>>>>>>> b4121c24
                if ($schemaOnly) {
                    $dumpCommand .= ' --no-data';
                }
                foreach ($excludedTables as $table) {
                    $dumpCommand .= ' ' . OsUtil::escapePosixShellArg(sprintf('--ignore-table=%s.%s', $database['path'], $table));
                }
                if ($includedTables) {
                    $dumpCommand .= ' --tables '
                        . implode(' ', array_map(function ($table) {
                            return OsUtil::escapePosixShellArg($table);
                        }, $includedTables));
                }
                break;
        }

        $sshCommand = $this->ssh->getSshCommand();

        if ($gzip) {
            // If dump compression is enabled, pipe the dump command into gzip,
            // but not before switching on "pipefail" to ensure a non-zero exit
            // code is returned if any part of the pipe fails.
            $dumpCommand = 'set -o pipefail;'
                . $dumpCommand
                . ' | gzip --stdout';
        } else {
            // If dump compression is not enabled, data can still be compressed
            // transparently as it's streamed over the SSH connection.
            $sshCommand .= ' -C';
        }

        set_time_limit(0);

        // Build the complete SSH command.
        $command = $sshCommand
            . ' ' . escapeshellarg($sshUrl)
            . ' ' . escapeshellarg($dumpCommand);
        if ($dumpFile) {
            $command .= ' > ' . escapeshellarg($dumpFile);
        }

        // Execute the SSH command.
        $start = microtime(true);
        $exitCode = $this->shell->executeSimple($command);

        if ($exitCode === 0) {
            $this->stdErr->writeln('The dump completed successfully', OutputInterface::VERBOSITY_VERBOSE);
            $this->stdErr->writeln(sprintf('  Time: %ss', number_format(microtime(true) - $start, 2)), OutputInterface::VERBOSITY_VERBOSE);
            if ($dumpFile && ($size = filesize($dumpFile)) !== false) {
                $this->stdErr->writeln(sprintf('  Size: %s', Helper::formatMemory($size)), OutputInterface::VERBOSITY_VERBOSE);
            }
        }

        // If a dump file exists, check that it's excluded in the project's
        // .gitignore configuration.
        if ($dumpFile && file_exists($dumpFile) && $projectRoot && strpos($dumpFile, $projectRoot) === 0) {
            if (!$this->git->checkIgnore($dumpFile, $projectRoot)) {
                $this->stdErr->writeln('<comment>Warning: the dump file is not excluded by Git</comment>');
                if ($pos = strrpos($dumpFile, '--dump.sql')) {
                    $extension = substr($dumpFile, $pos);
                    $this->stdErr->writeln('  You should probably exclude these files using .gitignore:');
                    $this->stdErr->writeln('    *' . $extension);
                }
            }
        }

        return $exitCode;
    }

    /**
     * Get the default dump filename.
     *
     * @param Environment $environment
     * @param string|null $dbServiceName
     * @param string|null $schema
     * @param array       $includedTables
     * @param array       $excludedTables
     * @param bool        $schemaOnly
     * @param bool        $gzip
     *
     * @return string
     */
    private function getDefaultFilename(
        Environment $environment,
        $dbServiceName = null,
        $schema = null,
        array $includedTables = [],
        array $excludedTables = [],
        $schemaOnly = false,
        $gzip = false)
    {
        $defaultFilename = $environment->project . '--' . $environment->machine_name;
        if ($dbServiceName !== null) {
            $defaultFilename .= '--' . $dbServiceName;
        }
        if ($schema !== null) {
            $defaultFilename .= '--' . $schema;
        }
        if ($includedTables) {
            $defaultFilename .= '--' . implode(',', $includedTables);
        }
        if ($excludedTables) {
            $defaultFilename .= '--excl-' . implode(',', $excludedTables);
        }
        if ($schemaOnly) {
            $defaultFilename .= '--schema';
        }
        $defaultFilename .= '--dump.sql';
        if ($gzip) {
            $defaultFilename .= '.gz';
        }

        return $defaultFilename;
    }
}<|MERGE_RESOLUTION|>--- conflicted
+++ resolved
@@ -4,6 +4,7 @@
 namespace Platformsh\Cli\Command\Db;
 
 use Platformsh\Cli\Command\CommandBase;
+use Platformsh\Cli\Service\Api;
 use Platformsh\Cli\Service\Filesystem;
 use Platformsh\Cli\Service\Git;
 use Platformsh\Cli\Service\QuestionHelper;
@@ -22,6 +23,7 @@
 {
     protected static $defaultName = 'db:dump';
 
+    private $api;
     private $filesystem;
     private $git;
     private $questionHelper;
@@ -31,6 +33,7 @@
     private $ssh;
 
     public function __construct(
+        Api $api,
         Filesystem $filesystem,
         Git $git,
         QuestionHelper $questionHelper,
@@ -39,6 +42,7 @@
         Shell $shell,
         Ssh $ssh
     ) {
+        $this->api = $api;
         $this->filesystem = $filesystem;
         $this->git = $git;
         $this->questionHelper = $questionHelper;
@@ -51,15 +55,9 @@
 
     protected function configure()
     {
-<<<<<<< HEAD
         $this->setDescription('Create a local dump of the remote database');
-        $this->addOption('file', 'f', InputOption::VALUE_REQUIRED, 'A custom filename for the dump')
-=======
-        $this->setName('db:dump')
-            ->setDescription('Create a local dump of the remote database');
         $this->addOption('schema', null, InputOption::VALUE_REQUIRED, 'The schema to dump. Omit to use the default schema (usually "main").')
             ->addOption('file', 'f', InputOption::VALUE_REQUIRED, 'A custom filename for the dump')
->>>>>>> b4121c24
             ->addOption('directory', 'd', InputOption::VALUE_REQUIRED, 'A custom directory for the dump')
             ->addOption('gzip', 'z', InputOption::VALUE_NONE, 'Compress the dump using gzip')
             ->addOption('timestamp', 't', InputOption::VALUE_NONE, 'Add a timestamp to the dump filename')
@@ -91,18 +89,7 @@
         $excludedTables = $input->getOption('exclude-table');
         $schemaOnly = $input->getOption('schema-only');
 
-<<<<<<< HEAD
-=======
-        /** @var \Platformsh\Cli\Service\Filesystem $fs */
-        $fs = $this->getService('fs');
-
-        /** @var \Platformsh\Cli\Service\Relationships $relationships */
-        $relationships = $this->getService('relationships');
-
-        /** @var \Platformsh\Cli\Service\QuestionHelper $questionHelper */
-        $questionHelper = $this->getService('question_helper');
-
-        $database = $relationships->chooseDatabase($sshUrl, $input, $output);
+        $database = $this->relationships->chooseDatabase($sshUrl, $input, $output);
         if (empty($database)) {
             return 1;
         }
@@ -111,7 +98,7 @@
         if (empty($schema)) {
             // Get information about the deployed service associated with the
             // selected relationship.
-            $deployment = $this->api()->getCurrentDeployment($environment);
+            $deployment = $this->api->getCurrentDeployment($environment);
             $service = isset($database['service']) ? $deployment->getService($database['service']) : false;
 
             // Get a list of schemas from the service configuration.
@@ -144,9 +131,7 @@
                     $choices[$schema] .= ' (default)';
                 }
             }
-            /** @var \Platformsh\Cli\Service\QuestionHelper $questionHelper */
-            $questionHelper = $this->getService('question_helper');
-            $schema = $questionHelper->choose($choices, 'Enter a number to choose a schema:', $database['path'] ? $database['path'] . ' (default)' : null, true);
+            $schema = $this->questionHelper->choose($choices, 'Enter a number to choose a schema:', $database['path'] ? $database['path'] . ' (default)' : null, true);
             if (empty($schema)) {
                 $this->stdErr->writeln('The --schema is required.');
                 if (!empty($schemas)) {
@@ -157,7 +142,6 @@
             }
         }
 
->>>>>>> b4121c24
         $dumpFile = null;
         if (!$input->getOption('stdout')) {
             // Process the user --file option.
@@ -216,11 +200,7 @@
 
         if ($dumpFile) {
             if (file_exists($dumpFile)) {
-<<<<<<< HEAD
                 if (!$this->questionHelper->confirm("File exists: <comment>$dumpFile</comment>. Overwrite?", false)) {
-=======
-                if (!$questionHelper->confirm("File exists: <comment>$dumpFile</comment>. Overwrite?", false)) {
->>>>>>> b4121c24
                     return 1;
                 }
             }
@@ -231,20 +211,9 @@
             ));
         }
 
-<<<<<<< HEAD
-        $database = $this->relationships->chooseDatabase($sshUrl, $input, $output);
-        if (empty($database)) {
-            return 1;
-        }
-
         switch ($database['scheme']) {
             case 'pgsql':
-                $dumpCommand = 'pg_dump --no-owner --clean --blobs ' . $this->relationships->getDbCommandArgs('pg_dump', $database);
-=======
-        switch ($database['scheme']) {
-            case 'pgsql':
-                $dumpCommand = 'pg_dump --no-owner --clean --blobs ' . $relationships->getDbCommandArgs('pg_dump', $database, $schema);
->>>>>>> b4121c24
+                $dumpCommand = 'pg_dump --no-owner --clean --blobs ' . $this->relationships->getDbCommandArgs('pg_dump', $database, $schema);
                 if ($schemaOnly) {
                     $dumpCommand .= ' --schema-only';
                 }
@@ -258,11 +227,7 @@
 
             default:
                 $dumpCommand = 'mysqldump --single-transaction '
-<<<<<<< HEAD
-                    . $this->relationships->getDbCommandArgs('mysqldump', $database);
-=======
-                    . $relationships->getDbCommandArgs('mysqldump', $database, $schema);
->>>>>>> b4121c24
+                    . $this->relationships->getDbCommandArgs('mysqldump', $database, $schema);
                 if ($schemaOnly) {
                     $dumpCommand .= ' --no-data';
                 }

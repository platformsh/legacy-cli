<?php
declare(strict_types=1);

namespace Platformsh\Cli\Command\Db;

use Platformsh\Cli\Command\CommandBase;
use Platformsh\Cli\Model\Host\RemoteHost;
use Platformsh\Cli\Service\Api;
use Platformsh\Cli\Service\Config;
use Platformsh\Cli\Service\Filesystem;
use Platformsh\Cli\Service\Git;
use Platformsh\Cli\Service\QuestionHelper;
use Platformsh\Cli\Service\Relationships;
use Platformsh\Cli\Service\Selector;
use Platformsh\Cli\Service\Shell;
use Platformsh\Cli\Service\Ssh;
use Platformsh\Cli\Util\OsUtil;
use Platformsh\Client\Model\Environment;
use Symfony\Component\Console\Helper\Helper;
use Symfony\Component\Console\Input\InputInterface;
use Symfony\Component\Console\Input\InputOption;
use Symfony\Component\Console\Output\OutputInterface;

class DbDumpCommand extends CommandBase
{
    protected static $defaultName = 'db:dump';

    private $api;
    private $config;
    private $filesystem;
    private $git;
    private $questionHelper;
    private $relationships;
    private $selector;
    private $shell;
    private $ssh;

    public function __construct(
        Api $api,
        Config $config,
        Filesystem $filesystem,
        Git $git,
        QuestionHelper $questionHelper,
        Relationships $relationships,
        Selector $selector,
        Shell $shell,
        Ssh $ssh
    ) {
        $this->api = $api;
        $this->config = $config;
        $this->filesystem = $filesystem;
        $this->git = $git;
        $this->questionHelper = $questionHelper;
        $this->relationships = $relationships;
        $this->selector = $selector;
        $this->shell = $shell;
        $this->ssh = $ssh;
        parent::__construct();
    }

    protected function configure()
    {
        $this->setDescription('Create a local dump of the remote database');
        $this->addOption('schema', null, InputOption::VALUE_REQUIRED, 'The schema to dump. Omit to use the default schema (usually "main").')
            ->addOption('file', 'f', InputOption::VALUE_REQUIRED, 'A custom filename for the dump')
            ->addOption('directory', 'd', InputOption::VALUE_REQUIRED, 'A custom directory for the dump')
            ->addOption('gzip', 'z', InputOption::VALUE_NONE, 'Compress the dump using gzip')
            ->addOption('timestamp', 't', InputOption::VALUE_NONE, 'Add a timestamp to the dump filename')
            ->addOption('stdout', 'o', InputOption::VALUE_NONE, 'Output to STDOUT instead of a file')
            ->addOption('table', null, InputOption::VALUE_REQUIRED | InputOption::VALUE_IS_ARRAY, 'Table(s) to include')
            ->addOption('exclude-table', null, InputOption::VALUE_REQUIRED | InputOption::VALUE_IS_ARRAY, 'Table(s) to exclude')
            ->addOption('schema-only', null, InputOption::VALUE_NONE, 'Dump only schemas, no data')
            ->addOption('charset', null, InputOption::VALUE_REQUIRED, 'The character set encoding for the dump');

        $definition = $this->getDefinition();
        $this->selector->addAllOptions($definition);
        $this->relationships->configureInput($definition);
        $this->ssh->configureInput($definition);

        $this->setHiddenAliases(['sql-dump', 'environment:sql-dump']);
        $this->addExample('Create an SQL dump file');
        $this->addExample('Create a gzipped SQL dump file named "dump.sql.gz"', '--gzip -f dump.sql.gz');
    }

    protected function execute(InputInterface $input, OutputInterface $output)
    {
        $selection = $this->selector->getSelection($input, false, $this->relationships->hasLocalEnvVar());

        $timestamp = $input->getOption('timestamp') ? date('Ymd-His-T') : null;
        $gzip = $input->getOption('gzip');
        $includedTables = $input->getOption('table');
        $excludedTables = $input->getOption('exclude-table');
        $schemaOnly = $input->getOption('schema-only');
        $projectRoot = $this->selector->getProjectRoot();

        $database = $this->relationships->chooseDatabase($selection->getHost(), $input, $output);
        if (empty($database)) {
            return 1;
        }

        $service = false;
        if ($selection->hasEnvironment()) {
            // Get information about the deployed service associated with the
            // selected relationship.
            $deployment = $this->api->getCurrentDeployment($selection->getEnvironment());
            $service = isset($database['service']) ? $deployment->getService($database['service']) : false;
        }

        $schema = $input->getOption('schema');
        if (empty($schema)) {
            // Get a list of schemas from the service configuration.
            $schemas = [];
            if ($service) {
                $schemas = !empty($service->configuration['schemas'])
                    ? $service->configuration['schemas']
                    : ['main'];
            }

            // Filter the list by the schemas accessible from the endpoint.
            if (isset($database['rel'])
                && $service
                && isset($service->configuration['endpoints'][$database['rel']]['privileges'])) {
                $schemas = array_intersect(
                    $schemas,
                    array_keys($service->configuration['endpoints'][$database['rel']]['privileges'])
                );
            }

            // If the database path is not in the list of schemas, we have to
            // use that.
            if (!empty($database['path']) && !in_array($database['path'], $schemas, true)) {
                $schemas = [$database['path']];
            }

            // Provide the user with a choice of schemas.
            $choices = [];
            foreach ($schemas as $schema) {
                $choices[$schema] = $schema;
                if ($schema === $database['path']) {
                    $choices[$schema] .= ' (default)';
                }
            }
<<<<<<< HEAD
            $schema = $this->questionHelper->choose($choices, 'Enter a number to choose a schema:', $database['path'] ? $database['path'] . ' (default)' : null, true);
=======
            /** @var \Platformsh\Cli\Service\QuestionHelper $questionHelper */
            $questionHelper = $this->getService('question_helper');
            $schema = $questionHelper->choose($choices, 'Enter a number to choose a schema:', $database['path'], true);
>>>>>>> 06915848
            if (empty($schema)) {
                $this->stdErr->writeln('The --schema is required.');
                if (!empty($schemas)) {
                    $this->stdErr->writeln('Available schemas: ' . implode(', ', $schemas));
                }

                return 1;
            }
        }

        $dumpFile = null;
        if (!$input->getOption('stdout')) {
            // Process the user --file option.
            if ($fileOption = $input->getOption('file')) {
                if (is_dir($fileOption)) {
                    $this->stdErr->writeln(sprintf('Filename is a directory: <error>%s</error>', $fileOption));
                    $this->stdErr->writeln('Use the --directory option to specify a directory.');

                    return 1;
                }
                $dumpFile = rtrim($fileOption, '/');
                if (!$gzip && preg_match('/\.gz$/i', $dumpFile)) {
                    $this->stdErr->writeln('Warning: the filename ends with ".gz", but the dump will be plain-text.');
                    $this->stdErr->writeln('Use <comment>--gzip</comment> to create a compressed dump.');
                    $this->stdErr->writeln('');
                }
            } else {
                $defaultFilename = $this->getDefaultFilename(
                    $selection->hasEnvironment() ? $selection->getEnvironment() : null,
                    $database['service'],
                    $schema,
                    $includedTables,
                    $excludedTables,
                    $schemaOnly,
                    $gzip
                );
                $dumpFile = $projectRoot ? $projectRoot . '/' . $defaultFilename : $defaultFilename;
            }

            // Process the user --directory option.
            if ($directoryOption = $input->getOption('directory')) {
                if (!is_dir($directoryOption)) {
                    $this->stdErr->writeln(sprintf('Directory not found: <error>%s</error>', $directoryOption));

                    return 1;
                }
                $dumpFile = rtrim($directoryOption, '/') . '/' . basename($dumpFile);
            }

            // Insert a timestamp into the filename, before the
            // extension.
            if ($timestamp !== null && strpos($dumpFile, $timestamp) === false) {
                $basename = basename($dumpFile);
                $prefix = substr($dumpFile, 0, - strlen($basename));
                if (($dotPos = strpos($basename, '.')) > 0) {
                    $basenameWithTimestamp = substr($basename, 0, $dotPos) . '--' . $timestamp . substr($basename, $dotPos);
                } else {
                    $basenameWithTimestamp = $basename . '--' . $timestamp;
                }
                $dumpFile = $prefix . $basenameWithTimestamp;
            }

            // Make the filename absolute.
            $dumpFile = $this->filesystem->makePathAbsolute($dumpFile);
        }

        if ($dumpFile) {
            if (file_exists($dumpFile)) {
                if (!$this->questionHelper->confirm("File exists: <comment>$dumpFile</comment>. Overwrite?", false)) {
                    return 1;
                }
            }
            $this->stdErr->writeln(sprintf(
                'Creating %s file: <info>%s</info>',
                $gzip ? 'gzipped SQL dump' : 'SQL dump',
                $dumpFile
            ));
        }

        switch ($database['scheme']) {
            case 'pgsql':
                $dumpCommand = 'pg_dump --no-owner --clean --blobs ' . $this->relationships->getDbCommandArgs('pg_dump', $database, $schema);
                if ($schemaOnly) {
                    $dumpCommand .= ' --schema-only';
                }
                foreach ($includedTables as $table) {
                    $dumpCommand .= ' ' . OsUtil::escapePosixShellArg('--table=' . $table);
                }
                foreach ($excludedTables as $table) {
                    $dumpCommand .= ' ' . OsUtil::escapePosixShellArg('--exclude-table=' . $table);
                }
                if ($input->getOption('charset') !== null) {
                    $dumpCommand .= ' ' . OsUtil::escapePosixShellArg('--encoding=' . $input->getOption('charset'));
                }
                if ($output->isVeryVerbose()) {
                    $dumpCommand .= ' --verbose';
                }
                break;

            default:
                $dumpCommand = 'mysqldump --single-transaction '
                    . $this->relationships->getDbCommandArgs('mysqldump', $database, $schema);
                if ($schemaOnly) {
                    $dumpCommand .= ' --no-data';
                }
                foreach ($excludedTables as $table) {
                    $dumpCommand .= ' ' . OsUtil::escapePosixShellArg(sprintf('--ignore-table=%s.%s', $database['path'], $table));
                }
                if ($includedTables) {
                    $dumpCommand .= ' --tables '
                        . implode(' ', array_map(function ($table) {
                            return OsUtil::escapePosixShellArg($table);
                        }, $includedTables));
                }
                if (!empty($service->configuration['properties']['max_allowed_packet'])) {
                    $dumpCommand .= ' --max_allowed_packet=' . $service->configuration['properties']['max_allowed_packet'] . 'MB';
                }
                if ($input->getOption('charset') !== null) {
                    $dumpCommand .= ' ' . OsUtil::escapePosixShellArg('--default-character-set=' . $input->getOption('charset'));
                }
                if ($output->isVeryVerbose()) {
                    $dumpCommand .= ' --verbose';
                }
                break;
        }

        $host = $selection->getHost();

        if ($gzip) {
            // If dump compression is enabled, pipe the dump command into gzip.
            $dumpCommand .= ' | gzip --stdout';

            // If it's supported, then switch on "pipefail" to ensure a
            // non-zero exit code is returned if any part of the pipe fails.
            $setOptions = $host->runCommand('set -o', false);
            if (is_string($setOptions) && stripos($setOptions, 'pipefail') !== false) {
                $dumpCommand = 'set -o pipefail; ' . $dumpCommand;
            }
        } elseif ($host instanceof RemoteHost) {
            // If dump compression is not enabled, data can still be compressed
            // transparently as it's streamed over the SSH connection.
            $host->setExtraSshArgs(['-C']);
        }

        $append = '';
        if ($dumpFile) {
            $append .= ' > ' . escapeshellarg($dumpFile);
        }

        set_time_limit(0);

        // Execute the command.
        $start = microtime(true);
        $exitCode = $host->runCommandDirect($dumpCommand, $append);

        if ($exitCode === 0) {
            $this->stdErr->writeln('The dump completed successfully', OutputInterface::VERBOSITY_VERBOSE);
            $this->stdErr->writeln(sprintf('  Time: %ss', number_format(microtime(true) - $start, 2)), OutputInterface::VERBOSITY_VERBOSE);
            if ($dumpFile && ($size = filesize($dumpFile)) !== false) {
                $this->stdErr->writeln(sprintf('  Size: %s', Helper::formatMemory($size)), OutputInterface::VERBOSITY_VERBOSE);
            }
        }

        // If a dump file exists, check that it's excluded in the project's
        // .gitignore configuration.
        if ($dumpFile && file_exists($dumpFile) && $projectRoot && strpos($dumpFile, $projectRoot) === 0) {
            if (!$this->git->checkIgnore($dumpFile, $projectRoot)) {
                $this->stdErr->writeln('<comment>Warning: the dump file is not excluded by Git</comment>');
                if ($pos = strrpos($dumpFile, '--dump.sql')) {
                    $extension = substr($dumpFile, $pos);
                    $this->stdErr->writeln('  You should probably exclude these files using .gitignore:');
                    $this->stdErr->writeln('    *' . $extension);
                }
            }
        }

        return $exitCode;
    }

    /**
     * Get the default dump filename.
     *
     * @param Environment $environment
     * @param string|null $dbServiceName
     * @param string|null $schema
     * @param array       $includedTables
     * @param array       $excludedTables
     * @param bool        $schemaOnly
     * @param bool        $gzip
     *
     * @return string
     */
    private function getDefaultFilename(
        Environment $environment = null,
        $dbServiceName = null,
        $schema = null,
        array $includedTables = [],
        array $excludedTables = [],
        $schemaOnly = false,
        $gzip = false)
    {
        $prefix = $this->config->get('service.env_prefix');
        $projectId = $environment ? $environment->project : getenv($prefix . 'PROJECT');
        $environmentMachineName = $environment ? $environment->machine_name : getenv($prefix . 'ENVIRONMENT');
        $defaultFilename = $projectId ?: 'db';
        if ($environmentMachineName) {
            $defaultFilename .= '--' . $environmentMachineName;
        }
        if ($dbServiceName !== null) {
            $defaultFilename .= '--' . $dbServiceName;
        }
        if ($schema !== null) {
            $defaultFilename .= '--' . $schema;
        }
        if ($includedTables) {
            $defaultFilename .= '--' . implode(',', $includedTables);
        }
        if ($excludedTables) {
            $defaultFilename .= '--excl-' . implode(',', $excludedTables);
        }
        if ($schemaOnly) {
            $defaultFilename .= '--schema';
        }
        $defaultFilename .= '--dump.sql';
        if ($gzip) {
            $defaultFilename .= '.gz';
        }

        return $defaultFilename;
    }
}<|MERGE_RESOLUTION|>--- conflicted
+++ resolved
@@ -12,7 +12,6 @@
 use Platformsh\Cli\Service\QuestionHelper;
 use Platformsh\Cli\Service\Relationships;
 use Platformsh\Cli\Service\Selector;
-use Platformsh\Cli\Service\Shell;
 use Platformsh\Cli\Service\Ssh;
 use Platformsh\Cli\Util\OsUtil;
 use Platformsh\Client\Model\Environment;
@@ -32,7 +31,6 @@
     private $questionHelper;
     private $relationships;
     private $selector;
-    private $shell;
     private $ssh;
 
     public function __construct(
@@ -43,7 +41,6 @@
         QuestionHelper $questionHelper,
         Relationships $relationships,
         Selector $selector,
-        Shell $shell,
         Ssh $ssh
     ) {
         $this->api = $api;
@@ -53,7 +50,6 @@
         $this->questionHelper = $questionHelper;
         $this->relationships = $relationships;
         $this->selector = $selector;
-        $this->shell = $shell;
         $this->ssh = $ssh;
         parent::__construct();
     }
@@ -140,13 +136,7 @@
                     $choices[$schema] .= ' (default)';
                 }
             }
-<<<<<<< HEAD
-            $schema = $this->questionHelper->choose($choices, 'Enter a number to choose a schema:', $database['path'] ? $database['path'] . ' (default)' : null, true);
-=======
-            /** @var \Platformsh\Cli\Service\QuestionHelper $questionHelper */
-            $questionHelper = $this->getService('question_helper');
-            $schema = $questionHelper->choose($choices, 'Enter a number to choose a schema:', $database['path'], true);
->>>>>>> 06915848
+            $schema = $this->questionHelper->choose($choices, 'Enter a number to choose a schema:', $database['path']);
             if (empty($schema)) {
                 $this->stdErr->writeln('The --schema is required.');
                 if (!empty($schemas)) {

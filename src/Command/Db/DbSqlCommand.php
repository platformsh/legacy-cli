<?php
declare(strict_types=1);

namespace Platformsh\Cli\Command\Db;

use Platformsh\Cli\Command\CommandBase;
use Platformsh\Cli\Model\Host\RemoteHost;
use Platformsh\Cli\Service\Api;
use Platformsh\Cli\Service\QuestionHelper;
use Platformsh\Cli\Service\Selector;
use Platformsh\Cli\Service\Shell;
use Platformsh\Cli\Service\Ssh;
use Platformsh\Cli\Service\Relationships;
use Platformsh\Cli\Util\OsUtil;
use Symfony\Component\Console\Exception\InvalidArgumentException;
use Symfony\Component\Console\Input\InputArgument;
use Symfony\Component\Console\Input\InputInterface;
use Symfony\Component\Console\Input\InputOption;
use Symfony\Component\Console\Output\OutputInterface;

class DbSqlCommand extends CommandBase
{
    protected static $defaultName = 'db:sql';

    private $api;
    private $questionHelper;
    private $relationships;
    private $selector;
    private $shell;
    private $ssh;

    public function __construct(
        Api $api,
        QuestionHelper $questionHelper,
        Relationships $relationships,
        Selector $selector,
        Shell $shell,
        Ssh $ssh
    ) {
        $this->api = $api;
        $this->questionHelper = $questionHelper;
        $this->relationships = $relationships;
        $this->selector = $selector;
        $this->shell = $shell;
        $this->ssh = $ssh;
        parent::__construct();
    }

    protected function configure()
    {
        $this->setAliases(['sql'])
            ->setDescription('Run SQL on the remote database')
            ->addArgument('query', InputArgument::OPTIONAL, 'An SQL statement to execute')
<<<<<<< HEAD
            ->addOption('raw', null, InputOption::VALUE_NONE, 'Produce raw, non-tabular output')
            ->addOption('schema', null, InputOption::VALUE_REQUIRED, 'The schema to dump. Omit to use the default schema (usually "main"). Pass an empty string to not use any schema.');

        $definition = $this->getDefinition();
        $this->selector->addAllOptions($definition);
        $this->relationships->configureInput($definition);
        $this->ssh->configureInput($definition);

=======
            ->addOption('raw', null, InputOption::VALUE_NONE, 'Produce raw, non-tabular output');
        $this->addOption('schema', null, InputOption::VALUE_REQUIRED, 'The schema to use. Omit to use the default schema (usually "main"). Pass an empty string to not use any schema.');
        $this->addProjectOption()->addEnvironmentOption()->addAppOption();
        Relationships::configureInput($this->getDefinition());
        Ssh::configureInput($this->getDefinition());
>>>>>>> 06915848
        $this->addExample('Open an SQL console on the remote database');
        $this->addExample('View tables on the remote database', "'SHOW TABLES'");
        $this->addExample('Import a dump file into the remote database', '< dump.sql');
        $this->setHiddenAliases(['environment:sql']);
    }

    protected function execute(InputInterface $input, OutputInterface $output)
    {
        if (!$input->getArgument('query') && $this->runningViaMulti) {
            throw new InvalidArgumentException('The query argument is required when running via "multi"');
        }

        $selection = $this->selector->getSelection($input, false, $this->relationships->hasLocalEnvVar());
        $database = $this->relationships->chooseDatabase($selection->getHost(), $input, $output);
        if (empty($database)) {
            return 1;
        }

        $schema = $input->getOption('schema');
        if ($schema === null) {
            if ($selection->hasEnvironment()) {
                // Get information about the deployed service associated with the
                // selected relationship.
                $deployment = $this->api->getCurrentDeployment($selection->getEnvironment());
                $service = isset($database['service']) ? $deployment->getService($database['service']) : false;
            } else {
                $service = false;
            }

            // Get a list of schemas from the service configuration.
            $schemas = [];
            if ($service) {
                $schemas = !empty($service->configuration['schemas'])
                    ? $service->configuration['schemas']
                    : ['main'];
            }

            // Filter the list by the schemas accessible from the endpoint.
            if (isset($database['rel'])
                && $service
                && isset($service->configuration['endpoints'][$database['rel']]['privileges'])) {
                $schemas = array_intersect(
                    $schemas,
                    array_keys($service->configuration['endpoints'][$database['rel']]['privileges'])
                );
            }

            // If the database path is not in the list of schemas, we have to
            // use that.
            if (!empty($database['path']) && !in_array($database['path'], $schemas, true)) {
                $schema = $database['path'];
            } elseif (count($schemas) === 1) {
                $schema = reset($schemas);
            } else {
                // Provide the user with a choice of schemas.
                $choices = [];
                $schemas[] = '(none)';
                $default = ($database['path'] ?: '(none)');
                foreach ($schemas as $schema) {
                    $choices[$schema] = $schema;
                    if ($schema === $default) {
                        $choices[$schema] .= ' (default)';
                    }
                }
<<<<<<< HEAD
                $schema = $this->questionHelper->choose($choices, 'Enter a number to choose a schema:', $default . ' (default)', true);
=======
                /** @var \Platformsh\Cli\Service\QuestionHelper $questionHelper */
                $questionHelper = $this->getService('question_helper');
                $schema = $questionHelper->choose($choices, 'Enter a number to choose a schema:', $default, true);
>>>>>>> 06915848
                $schema = $schema === '(none)' ? '' : $schema;
            }
        }

        $query = $input->getArgument('query');

        switch ($database['scheme']) {
            case 'pgsql':
                $sqlCommand = 'psql ' . $this->relationships->getDbCommandArgs('psql', $database, $schema);
                if ($query) {
                    if ($input->getOption('raw')) {
                        $sqlCommand .= ' -t';
                    }
                    $sqlCommand .= ' -c ' . OsUtil::escapePosixShellArg($query);
                }
                break;

            default:
                $sqlCommand = 'mysql --no-auto-rehash ' . $this->relationships->getDbCommandArgs('mysql', $database, $schema);
                if ($query) {
                    if ($input->getOption('raw')) {
                        $sqlCommand .= ' --batch --raw';
                    }
                    $sqlCommand .= ' --execute ' . OsUtil::escapePosixShellArg($query);
                }
                break;
        }

        $host = $selection->getHost();

        if ($host instanceof RemoteHost && $this->isTerminal(STDIN)) {
            $host->setExtraSshArgs(['-t']);
        }

        return $host->runCommandDirect($sqlCommand);
    }
}<|MERGE_RESOLUTION|>--- conflicted
+++ resolved
@@ -8,7 +8,6 @@
 use Platformsh\Cli\Service\Api;
 use Platformsh\Cli\Service\QuestionHelper;
 use Platformsh\Cli\Service\Selector;
-use Platformsh\Cli\Service\Shell;
 use Platformsh\Cli\Service\Ssh;
 use Platformsh\Cli\Service\Relationships;
 use Platformsh\Cli\Util\OsUtil;
@@ -26,22 +25,13 @@
     private $questionHelper;
     private $relationships;
     private $selector;
-    private $shell;
     private $ssh;
 
-    public function __construct(
-        Api $api,
-        QuestionHelper $questionHelper,
-        Relationships $relationships,
-        Selector $selector,
-        Shell $shell,
-        Ssh $ssh
-    ) {
+    public function __construct(Api $api, QuestionHelper $questionHelper, Relationships $relationships, Selector $selector, Ssh $ssh) {
         $this->api = $api;
         $this->questionHelper = $questionHelper;
         $this->relationships = $relationships;
         $this->selector = $selector;
-        $this->shell = $shell;
         $this->ssh = $ssh;
         parent::__construct();
     }
@@ -51,7 +41,6 @@
         $this->setAliases(['sql'])
             ->setDescription('Run SQL on the remote database')
             ->addArgument('query', InputArgument::OPTIONAL, 'An SQL statement to execute')
-<<<<<<< HEAD
             ->addOption('raw', null, InputOption::VALUE_NONE, 'Produce raw, non-tabular output')
             ->addOption('schema', null, InputOption::VALUE_REQUIRED, 'The schema to dump. Omit to use the default schema (usually "main"). Pass an empty string to not use any schema.');
 
@@ -60,13 +49,6 @@
         $this->relationships->configureInput($definition);
         $this->ssh->configureInput($definition);
 
-=======
-            ->addOption('raw', null, InputOption::VALUE_NONE, 'Produce raw, non-tabular output');
-        $this->addOption('schema', null, InputOption::VALUE_REQUIRED, 'The schema to use. Omit to use the default schema (usually "main"). Pass an empty string to not use any schema.');
-        $this->addProjectOption()->addEnvironmentOption()->addAppOption();
-        Relationships::configureInput($this->getDefinition());
-        Ssh::configureInput($this->getDefinition());
->>>>>>> 06915848
         $this->addExample('Open an SQL console on the remote database');
         $this->addExample('View tables on the remote database', "'SHOW TABLES'");
         $this->addExample('Import a dump file into the remote database', '< dump.sql');
@@ -131,13 +113,7 @@
                         $choices[$schema] .= ' (default)';
                     }
                 }
-<<<<<<< HEAD
-                $schema = $this->questionHelper->choose($choices, 'Enter a number to choose a schema:', $default . ' (default)', true);
-=======
-                /** @var \Platformsh\Cli\Service\QuestionHelper $questionHelper */
-                $questionHelper = $this->getService('question_helper');
-                $schema = $questionHelper->choose($choices, 'Enter a number to choose a schema:', $default, true);
->>>>>>> 06915848
+                $schema = $this->questionHelper->choose($choices, 'Enter a number to choose a schema:', $default, true);
                 $schema = $schema === '(none)' ? '' : $schema;
             }
         }

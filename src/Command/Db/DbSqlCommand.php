<?php
declare(strict_types=1);

namespace Platformsh\Cli\Command\Db;

use Platformsh\Cli\Command\CommandBase;
use Platformsh\Cli\Service\Selector;
use Platformsh\Cli\Service\Shell;
use Platformsh\Cli\Service\Ssh;
use Platformsh\Cli\Service\Relationships;
use Platformsh\Cli\Util\OsUtil;
use Symfony\Component\Console\Exception\InvalidArgumentException;
use Symfony\Component\Console\Input\InputArgument;
use Symfony\Component\Console\Input\InputInterface;
use Symfony\Component\Console\Input\InputOption;
use Symfony\Component\Console\Output\OutputInterface;

class DbSqlCommand extends CommandBase
{
    protected static $defaultName = 'db:sql';

    private $relationships;
    private $selector;
    private $shell;
    private $ssh;

    public function __construct(
        Relationships $relationships,
        Selector $selector,
        Shell $shell,
        Ssh $ssh
    ) {
        $this->relationships = $relationships;
        $this->selector = $selector;
        $this->shell = $shell;
        $this->ssh = $ssh;
        parent::__construct();
    }

    protected function configure()
    {
        $this->setAliases(['sql'])
            ->setDescription('Run SQL on the remote database')
            ->addArgument('query', InputArgument::OPTIONAL, 'An SQL statement to execute')
            ->addOption('raw', null, InputOption::VALUE_NONE, 'Produce raw, non-tabular output');
<<<<<<< HEAD

        $definition = $this->getDefinition();
        $this->selector->addAllOptions($definition);
        $this->relationships->configureInput($definition);
        $this->ssh->configureInput($definition);

=======
        $this->addOption('schema', null, InputOption::VALUE_REQUIRED, 'The schema to dump. Omit to use the default schema (usually "main"). Pass an empty string to not use any schema.');
        $this->addProjectOption()->addEnvironmentOption()->addAppOption();
        Relationships::configureInput($this->getDefinition());
        Ssh::configureInput($this->getDefinition());
>>>>>>> b4121c24
        $this->addExample('Open an SQL console on the remote database');
        $this->addExample('View tables on the remote database', "'SHOW TABLES'");
        $this->addExample('Import a dump file into the remote database', '< dump.sql');
        $this->setHiddenAliases(['environment:sql']);
    }

    protected function execute(InputInterface $input, OutputInterface $output)
    {
        $selection = $this->selector->getSelection($input);
        if (!$input->getArgument('query') && $this->runningViaMulti) {
            throw new InvalidArgumentException('The query argument is required when running via "multi"');
        }

        $sshUrl = $selection->getEnvironment()
            ->getSshUrl($selection->getAppName());

        $database = $this->relationships->chooseDatabase($sshUrl, $input, $output);
        if (empty($database)) {
            return 1;
        }

        $schema = $input->getOption('schema');
        if ($schema === null) {
            // Get information about the deployed service associated with the
            // selected relationship.
            $deployment = $this->api()->getCurrentDeployment($this->getSelectedEnvironment());
            $service = isset($database['service']) ? $deployment->getService($database['service']) : false;

            // Get a list of schemas from the service configuration.
            $schemas = $service && !empty($service->configuration['schemas'])
                ? $service->configuration['schemas']
                : ['main'];

            // Filter the list by the schemas accessible from the endpoint.
            if (isset($database['rel'])
                && $service
                && isset($service->configuration['endpoints'][$database['rel']]['privileges'])) {
                $schemas = array_intersect(
                    $schemas,
                    array_keys($service->configuration['endpoints'][$database['rel']]['privileges'])
                );
            }

            // If the database path is not in the list of schemas, we have to
            // use that - it probably indicates an integrated Enterprise
            // environment.
            if (!empty($database['path']) && !in_array($database['path'], $schemas, true)) {
                $schema = $database['path'];
            } elseif (count($schemas) === 1) {
                $schema = reset($schemas);
            } else {
                // Provide the user with a choice of schemas.
                $choices = [];
                $schemas[] = '(none)';
                $default = ($database['path'] ?: '(none)');
                foreach ($schemas as $schema) {
                    $choices[$schema] = $schema;
                    if ($schema === $default) {
                        $choices[$schema] .= ' (default)';
                    }
                }
                /** @var \Platformsh\Cli\Service\QuestionHelper $questionHelper */
                $questionHelper = $this->getService('question_helper');
                $schema = $questionHelper->choose($choices, 'Enter a number to choose a schema:', $default . ' (default)', true);
                $schema = $schema === '(none)' ? '' : $schema;
            }
        }

        $query = $input->getArgument('query');

        switch ($database['scheme']) {
            case 'pgsql':
<<<<<<< HEAD
                $sqlCommand = 'psql ' . $this->relationships->getDbCommandArgs('psql', $database);
=======
                $sqlCommand = 'psql ' . $relationships->getDbCommandArgs('psql', $database, $schema);
>>>>>>> b4121c24
                if ($query) {
                    if ($input->getOption('raw')) {
                        $sqlCommand .= ' -t';
                    }
                    $sqlCommand .= ' -c ' . OsUtil::escapePosixShellArg($query);
                }
                break;

            default:
<<<<<<< HEAD
                $sqlCommand = 'mysql --no-auto-rehash ' . $this->relationships->getDbCommandArgs('mysql', $database);
=======
                $sqlCommand = 'mysql --no-auto-rehash ' . $relationships->getDbCommandArgs('mysql', $database, $schema);
>>>>>>> b4121c24
                if ($query) {
                    if ($input->getOption('raw')) {
                        $sqlCommand .= ' --batch --raw';
                    }
                    $sqlCommand .= ' --execute ' . OsUtil::escapePosixShellArg($query);
                }
                break;
        }

        $sshOptions = [];
        $sshCommand = $this->ssh->getSshCommand($sshOptions);
        if ($this->isTerminal(STDIN)) {
            $sshCommand .= ' -t';
        }
        $sshCommand .= ' ' . escapeshellarg($sshUrl)
            . ' ' . escapeshellarg($sqlCommand);

        return $this->shell->executeSimple($sshCommand);
    }
}<|MERGE_RESOLUTION|>--- conflicted
+++ resolved
@@ -4,6 +4,8 @@
 namespace Platformsh\Cli\Command\Db;
 
 use Platformsh\Cli\Command\CommandBase;
+use Platformsh\Cli\Service\Api;
+use Platformsh\Cli\Service\QuestionHelper;
 use Platformsh\Cli\Service\Selector;
 use Platformsh\Cli\Service\Shell;
 use Platformsh\Cli\Service\Ssh;
@@ -19,17 +21,23 @@
 {
     protected static $defaultName = 'db:sql';
 
+    private $api;
+    private $questionHelper;
     private $relationships;
     private $selector;
     private $shell;
     private $ssh;
 
     public function __construct(
+        Api $api,
+        QuestionHelper $questionHelper,
         Relationships $relationships,
         Selector $selector,
         Shell $shell,
         Ssh $ssh
     ) {
+        $this->api = $api;
+        $this->questionHelper = $questionHelper;
         $this->relationships = $relationships;
         $this->selector = $selector;
         $this->shell = $shell;
@@ -42,20 +50,14 @@
         $this->setAliases(['sql'])
             ->setDescription('Run SQL on the remote database')
             ->addArgument('query', InputArgument::OPTIONAL, 'An SQL statement to execute')
-            ->addOption('raw', null, InputOption::VALUE_NONE, 'Produce raw, non-tabular output');
-<<<<<<< HEAD
+            ->addOption('raw', null, InputOption::VALUE_NONE, 'Produce raw, non-tabular output')
+            ->addOption('schema', null, InputOption::VALUE_REQUIRED, 'The schema to dump. Omit to use the default schema (usually "main"). Pass an empty string to not use any schema.');
 
         $definition = $this->getDefinition();
         $this->selector->addAllOptions($definition);
         $this->relationships->configureInput($definition);
         $this->ssh->configureInput($definition);
 
-=======
-        $this->addOption('schema', null, InputOption::VALUE_REQUIRED, 'The schema to dump. Omit to use the default schema (usually "main"). Pass an empty string to not use any schema.');
-        $this->addProjectOption()->addEnvironmentOption()->addAppOption();
-        Relationships::configureInput($this->getDefinition());
-        Ssh::configureInput($this->getDefinition());
->>>>>>> b4121c24
         $this->addExample('Open an SQL console on the remote database');
         $this->addExample('View tables on the remote database', "'SHOW TABLES'");
         $this->addExample('Import a dump file into the remote database', '< dump.sql');
@@ -81,7 +83,7 @@
         if ($schema === null) {
             // Get information about the deployed service associated with the
             // selected relationship.
-            $deployment = $this->api()->getCurrentDeployment($this->getSelectedEnvironment());
+            $deployment = $this->api->getCurrentDeployment($selection->getEnvironment());
             $service = isset($database['service']) ? $deployment->getService($database['service']) : false;
 
             // Get a list of schemas from the service configuration.
@@ -117,9 +119,7 @@
                         $choices[$schema] .= ' (default)';
                     }
                 }
-                /** @var \Platformsh\Cli\Service\QuestionHelper $questionHelper */
-                $questionHelper = $this->getService('question_helper');
-                $schema = $questionHelper->choose($choices, 'Enter a number to choose a schema:', $default . ' (default)', true);
+                $schema = $this->questionHelper->choose($choices, 'Enter a number to choose a schema:', $default . ' (default)', true);
                 $schema = $schema === '(none)' ? '' : $schema;
             }
         }
@@ -128,11 +128,7 @@
 
         switch ($database['scheme']) {
             case 'pgsql':
-<<<<<<< HEAD
-                $sqlCommand = 'psql ' . $this->relationships->getDbCommandArgs('psql', $database);
-=======
-                $sqlCommand = 'psql ' . $relationships->getDbCommandArgs('psql', $database, $schema);
->>>>>>> b4121c24
+                $sqlCommand = 'psql ' . $this->relationships->getDbCommandArgs('psql', $database, $schema);
                 if ($query) {
                     if ($input->getOption('raw')) {
                         $sqlCommand .= ' -t';
@@ -142,11 +138,7 @@
                 break;
 
             default:
-<<<<<<< HEAD
-                $sqlCommand = 'mysql --no-auto-rehash ' . $this->relationships->getDbCommandArgs('mysql', $database);
-=======
-                $sqlCommand = 'mysql --no-auto-rehash ' . $relationships->getDbCommandArgs('mysql', $database, $schema);
->>>>>>> b4121c24
+                $sqlCommand = 'mysql --no-auto-rehash ' . $this->relationships->getDbCommandArgs('mysql', $database, $schema);
                 if ($query) {
                     if ($input->getOption('raw')) {
                         $sqlCommand .= ' --batch --raw';

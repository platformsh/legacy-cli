<?php

namespace Platformsh\Cli\Command\Db;

use Platformsh\Cli\Command\CommandBase;
use Platformsh\Cli\Model\Host\HostInterface;
use Platformsh\Cli\Service\Relationships;
use Platformsh\Cli\Service\Ssh;
use Platformsh\Cli\Service\Table;
use Platformsh\Client\Model\Deployment\Service;
use Symfony\Component\Console\Helper\Helper;
use Symfony\Component\Console\Input\InputInterface;
use Symfony\Component\Console\Input\InputOption;
use Symfony\Component\Console\Output\OutputInterface;

class DbSizeCommand extends CommandBase
{

    const RED_WARNING_THRESHOLD = 90;//percentage
    const YELLOW_WARNING_THRESHOLD = 80;//percentage
    const BYTE_TO_MEGABYTE = 1048576;
    const WASTED_SPACE_WARNING_THRESHOLD = 200;//percentage
    const IB_LOG_FILE_SIZE = 104857600; //2*50MB
    const IB_TMP_FILE_SIZE = 12582912; //12MB
    const MIN_NR_OF_SYS_TABLES = 82;

    /**
     * {@inheritDoc}
     */
    protected function configure() {
        $this->setName('db:size')
            ->setDescription('Estimate the disk usage of a database')
            ->addOption('bytes', 'B', InputOption::VALUE_NONE, 'Show sizes in bytes.')
            ->addOption('cleanup', 'C', InputOption::VALUE_NONE, 'Check if tables can be cleaned up and show me recommendations (InnoDb only).')
            ->setHelp(
                "This is an estimate of the database disk usage. The real size on disk is usually a bit higher because of overhead."
            );
        $this->addProjectOption()->addEnvironmentOption()->addAppOption();
        Relationships::configureInput($this->getDefinition());
        Table::configureInput($this->getDefinition());
        Ssh::configureInput($this->getDefinition());
    }

    /**
     * {@inheritDoc}
     */
    protected function execute(InputInterface $input, OutputInterface $output) {
        /** @var \Platformsh\Cli\Service\Relationships $relationships */
        $relationships = $this->getService('relationships');

        $this->validateInput($input);
        $container = $this->selectRemoteContainer($input);

        $host = $this->selectHost($input, $relationships->hasLocalEnvVar(), $container);

        $database = $relationships->chooseDatabase($host, $input, $output);
        if (empty($database)) {
            $this->stdErr->writeln('No database selected.');
            return 1;
        }

        if (!isset($database['service'])) {
            $this->stdErr->writeln('Unable to find database service information.');
            return 1;
        }
        $dbServiceName = $database['service'];

        // Get information about the deployed service associated with the
        // selected relationship.
        $deployment = $this->api()->getCurrentDeployment($this->getSelectedEnvironment());
        $service = $deployment->getService($dbServiceName);

        $this->stdErr->writeln(sprintf('Checking database service <comment>%s</comment>...', $dbServiceName));

        $this->debug('Calculating estimated usage...');
<<<<<<< HEAD
        $allocatedDisk  = $service->disk * self::BYTE_TO_MEGABYTE;
        $estimatedUsage = $this->getEstimatedUsage($sshUrl, $database);
        $percentageUsed = round($estimatedUsage['__TOTAL__'] * 100 / $allocatedDisk);
=======
        $allocatedDisk = $service->disk * self::BYTE_TO_MEGABYTE;
        $estimatedUsage = $this->getEstimatedUsage($host, $database);
        $percentageUsed = round($estimatedUsage * 100 / $allocatedDisk);
>>>>>>> 785e9f4c

        /** @var \Platformsh\Cli\Service\Table $table */
        $table = $this->getService('table');
        $machineReadable = $table->formatIsMachineReadable();
        $showInBytes = $input->getOption('bytes') || $machineReadable;

        $columns  = ['max' => 'Allocated disk', 'used' => 'Estimated usage', 'percent_used' => 'Percentage used'];
        $values = [
            'max' => $showInBytes ? $allocatedDisk : Helper::formatMemory($allocatedDisk),
            'used' => $showInBytes ? $estimatedUsage['__TOTAL__'] : Helper::formatMemory($estimatedUsage['__TOTAL__']),
            'percent_used' => $this->formatPercentage($percentageUsed, $machineReadable),
        ];
        $this->stdErr->writeln('');
        $table->render([$values], $columns);
        
        $this->showWarnings($percentageUsed);
                


        $db_table   = $this->getService('table');
        $db_columns = ['db' => 'Database', 'used' => 'Estimated usage', 'percent' => 'Percentage'];
        $db_values  = [];
        
        foreach($estimatedUsage as $db=>$size) {
            if($db=='__TOTAL__') { 
                $db_values[] = new \Symfony\Component\Console\Helper\TableSeparator();
            }
            $db_values[] = [
                'db' => $db==$database['path'] ? sprintf('<options=bold>%s</>',$db) : $db,
                'used' => $showInBytes ? size : Helper::formatMemory($size),
                'percent' => $db=='__TOTAL__' ? '' : $this->formatPercentage(round($size * 100 / $estimatedUsage['__TOTAL__']), $machineReadable, false),
            ];
            
        }
        if(count($db_values)) {
            $db_table->render($db_values, $db_columns);
        } else {
            $this->showInaccessibleSchemas($service, $database);//we don't need to do this for InnoDB mysql. We can access the data we need.
        }        
        

        if ($database['scheme'] !== 'pgsql' && $estimatedUsage > 0 && $input->getOption('cleanup')) {
            $this->checkInnoDbTablesInNeedOfOptimizing($host, $database);
        }

        return 0;
    }

    private function showEstimatedUsage() {
        
    }
    /**
     * Returns a list of cleanup queries for a list of tables.
     *
     * @param array $rows
     *
     * @see DbSizeCommand::checkInnoDbTablesInNeedOfOptimizing()
     *
     * @return array
     */
    private function getCleanupQueries(array $rows) {
        return array_filter(
            array_map(function($row) {
                if (!strpos($row, "\t")) {
                    return null;
                }
                list($schema, $table) = explode("\t", $row);

                return sprintf('ALTER TABLE `%s`.`%s` ENGINE="InnoDB";', $schema, $table);
            }, $rows)
        );
    }

    /**
     * Displays a list of InnoDB tables that can be usefully cleaned up.
     *
     * @param HostInterface $host
     * @param array         $database
     *
     * @return void
     */
    private function checkInnoDbTablesInNeedOfOptimizing($host, array $database) {
        $tablesNeedingCleanup = $host->runCommand($this->mysqlTablesInNeedOfOptimizing($database));
        $queries = [];
        if (is_string($tablesNeedingCleanup)) {
            $queries = $this->getCleanupQueries(explode("\n", $tablesNeedingCleanup));
        }

        if (!count($queries)) {
            $this->stdErr->writeln('');
            $this->stdErr->writeln('No optimizations found.');
            return;
        }

        $this->stdErr->writeln('');
        $this->stdErr->writeln('You can save space by running the following commands during a maintenance window:');
        $this->stdErr->writeln('');
        foreach ($queries as $query) {
            $this->stdErr->writeln($query);
        }

        $this->stdErr->writeln('');
        $this->stdErr->writeln('<comment>Warning:</comment> Running these may lock up your database for several minutes.');
        $this->stdErr->writeln("Only run these when you know what you're doing.");
        $this->stdErr->writeln('');

        if ($this->getService('question_helper')->confirm('Do you want to run these queries now?', false)) {
            foreach ($queries as $query) {
                $this->stdErr->write($query);
                $host->runCommand($this->getMysqlCommand($database, $query));
                $this->stdErr->writeln('<options=bold;fg=green> [OK]</>');
            }
        }
    }

    /**
     * Shows a warning about schemas not accessible through this relationship.
     *
     * @param \Platformsh\Client\Model\Deployment\Service $service
     * @param array                                       $database
     *
     * @return void
     */
    private function showInaccessibleSchemas(Service $service, array $database) {
        // Find if not all the available schemas were accessible via this relationship.
        if (isset($database['rel'])
            && isset($service->configuration['endpoints'][$database['rel']]['privileges'])) {
            $schemas = !empty($service->configuration['schemas'])
                ? $service->configuration['schemas']
                : ['main'];
            $accessible = array_keys($service->configuration['endpoints'][$database['rel']]['privileges']);
            $missing = array_diff($schemas, $accessible);
            if (!empty($missing)) {
                $this->stdErr->writeln('');
                $this->stdErr->writeln('Additionally, not all schemas are accessible through this endpoint.');
                $this->stdErr->writeln('  Endpoint:             ' . $database['rel']);
                $this->stdErr->writeln('  Accessible schemas:   <info>' . implode(', ', $accessible) . '</info>');
                $this->stdErr->writeln('  Inaccessible schemas: <comment>' . implode(', ', $missing) . '</comment>');
            }
        }
    }

    /**
     * Shows size warnings based on the estimated disk use percentage.
     *
     * @param int|float $percentageUsed
     *
     * @return void
     */
    private function showWarnings($percentageUsed) {
        if ($percentageUsed > self::RED_WARNING_THRESHOLD) {
            $this->stdErr->writeln('');
            $this->stdErr->writeln('<options=bold;fg=red>Warning</>');
            $this->stdErr->writeln('Databases tend to need extra space for starting up and temporary storage when running large queries.');
            $this->stdErr->writeln(sprintf('Please increase the allocated space in %s', $this->config()->get('service.project_config_dir') . '/services.yaml'));
        }
        $this->stdErr->writeln('');
        $this->stdErr->writeln('<options=bold;fg=yellow>Warning</>');
        $this->stdErr->writeln("This is an estimate of the database's disk usage. It does not represent its real size on disk.");
    }

    /**
     * Returns a command to query disk usage for a PostgreSQL database.
     *
     * @param array $database The database connection details.
     *
     * @return string
     */
    private function psqlQuery(array $database)
    {
        //both these queries are wrong...
        //$query = 'SELECT SUM(pg_database_size(t1.datname)) as size FROM pg_database t1'; //does miss lots of data
        //$query = 'SELECT SUM(pg_total_relation_size(pg_class.oid)) AS size FROM pg_class LEFT OUTER JOIN pg_namespace ON (pg_namespace.oid = pg_class.relnamespace)';

        //but running both, and taking the average, gets us closer to the correct value
        $query = 'SELECT AVG(size) FROM (SELECT SUM(pg_database_size(t1.datname)) as size FROM pg_database t1 UNION SELECT SUM(pg_total_relation_size(pg_class.oid)) AS size FROM pg_class LEFT OUTER JOIN pg_namespace ON (pg_namespace.oid = pg_class.relnamespace)) x;';//too much

        /** @var \Platformsh\Cli\Service\Relationships $relationships */
        $relationships = $this->getService('relationships');
        $dbUrl = $relationships->getDbCommandArgs('psql', $database, '');

        return sprintf(
            "psql --echo-hidden -t --no-align %s -c '%s'",
            $dbUrl,
            $query
        );
    }

    /**
     * Returns the mysql CLI client command for an SQL query.
     *
     * @param array  $database
     * @param string $query
     *
     * @return string
     */
    private function getMysqlCommand(array $database, $query) {
        /** @var \Platformsh\Cli\Service\Relationships $relationships */
        $relationships = $this->getService('relationships');
        $connectionParams = $relationships->getDbCommandArgs('mysql', $database, '');

        $return =sprintf(
            "mysql %s --no-auto-rehash --raw --skip-column-names --execute '%s'",
            $connectionParams,
            $query
        );
        return $return;
    }

    /**
     * Returns a command to query table size of non-InnoDB using tables for a MySQL database in MB
     *
     * @param array $database The database connection details.
     * @param bool  $excludeInnoDb
     *
     * @return string
     */
    private function mysqlNonInnodbQuery(array $database, $excludeInnoDb = true)
    {
        $query = 'SELECT'
            . ' ('
            . 'SUM('
            . ($excludeInnoDb ? 'IF(ENGINE <> "InnoDB",data_length+index_length+data_free,0)' : 'data_length+index_length+data_free')
            . ')'
            . ' + ((COUNT(*)+'.self::MIN_NR_OF_SYS_TABLES.') * 450 * 1024) + ' . (self::IB_LOG_FILE_SIZE + self::IB_TMP_FILE_SIZE)
            . ')'
            . ' AS estimated_actual_disk_usage'
            . ' FROM information_schema.tables'
<<<<<<< HEAD
            ;
        
=======
            . ($excludeInnoDb ? ' WHERE ENGINE <> "InnoDB"' : '');

>>>>>>> 785e9f4c
        return $this->getMysqlCommand($database, $query);
    }

    /**
     * Returns a MySQL query to find disk usage for all InnoDB tables.
     *
     * @param array $database The database connection details.
     *
     * @return string
     */
    private function mysqlInnodbQuery(array $database)
    {
        $deployment = $this->api()->getCurrentDeployment($this->getSelectedEnvironment());
        $service    = $deployment->getService($database['service']);
        $databases  = array_keys($service->configuration['endpoints'][$database['rel']]['privileges']);
        
        //convert database names to OR statements that the sys_tablespaces can use.
        $strDbs     = implode(' OR ', array_map(
                                        function($database) {
                                            return "`NAME` LIKE \"$database/%\"";
                                        },$databases)
        );   
        
        $query      = 'SELECT LEFT(`NAME`, LOCATE("/",`NAME`)-1), SUM(ALLOCATED_SIZE) FROM information_schema.innodb_sys_tablespaces GROUP BY LEFT(`NAME`, LOCATE("/",`NAME`)-1);';
        return $this->getMysqlCommand($database, $query);
    }

    /**
     * Returns a MySQL query to find if the InnoDB ALLOCATED_SIZE column exists.
     *
     * @param array $database
     *
     * @return string
     */
    private function mysqlInnodbAllocatedSizeExists(array $database) {
        $query = 'SELECT count(COLUMN_NAME) FROM information_schema.COLUMNS WHERE table_schema ="information_schema" AND table_name="innodb_sys_tablespaces" AND column_name LIKE "ALLOCATED_SIZE";';

        return $this->getMysqlCommand($database, $query);
    }

    /**
     * Returns a MySQL query to find InnoDB tables needing optimization.
     *
     * @param array $database The database connection details.
     *
     * @return string
     */
    private function mysqlTablesInNeedOfOptimizing(array $database) {
        /*, data_free, data_length, ((data_free+1)/(data_length+1))*100 as wasted_space_percentage*/
        $query = 'SELECT TABLE_SCHEMA, TABLE_NAME FROM information_schema.tables WHERE ENGINE = "InnoDB" AND ((data_free+1)/(data_length+1))*100 >= '.self::WASTED_SPACE_WARNING_THRESHOLD.' ORDER BY data_free DESC LIMIT 10';

        return $this->getMysqlCommand($database, $query);
    }

    /**
     * Estimates usage of a database.
     *
     * @param HostInterface $host
     * @param array         $database
     *
     * @return array ['__TOTAL__'=>0,...]
     */
    private function getEstimatedUsage(HostInterface $host, array $database) {
        if ($database['scheme'] === 'pgsql') {
<<<<<<< HEAD
            return ['__TOTAL__'=>$this->getPgSqlUsage($sshUrl, $database)];
=======
            return $this->getPgSqlUsage($host, $database);
>>>>>>> 785e9f4c
        }

        return $this->getMySqlUsage($host, $database);
    }

    /**
     * Estimates usage of a PostgreSQL database.
     *
     * @param HostInterface $host
     * @param array         $database
     *
     * @return int Estimated usage in bytes
     */
    private function getPgSqlUsage(HostInterface $host, array $database) {
        return (int) $host->runCommand($this->psqlQuery($database));
    }

    /**
     * Estimates usage of a MySQL database.
     *
     * @param HostInterface $host
     * @param array         $database
     *
     * @return int Estimated usage in bytes
     */
    private function getMySqlUsage(HostInterface $host, array $database) {
        $this->debug('Getting MySQL usage...');
<<<<<<< HEAD
        $isAllocatedSizeSupported= $this->runSshCommand($sshUrl, $this->mysqlInnodbAllocatedSizeExists($database));        
        $otherSizes              = $this->runSshCommand($sshUrl, $this->mysqlNonInnodbQuery($database, (bool) $isAllocatedSizeSupported));
        
        $innoDbSizes            =[];
            
        if ($isAllocatedSizeSupported) {
            $this->debug('Checking InnoDB separately for more accurate results...');
            foreach(explode(PHP_EOL,$this->runSshCommand($sshUrl, $this->mysqlInnodbQuery($database))) as $row) {
                list($dbName, $dbSize) = explode("\t", $row);
                $innoDbSizes[$dbName] = $dbSize;
            }            
        }

        return $innoDbSizes + ['__OTHER__'=>$otherSizes, '__TOTAL__'=>array_sum($innoDbSizes)+$otherSizes];
=======
        $allocatedSizeSupported = $host->runCommand($this->mysqlInnodbAllocatedSizeExists($database));
        $innoDbSize = 0;
        if ($allocatedSizeSupported) {
            $this->debug('Checking InnoDB separately for more accurate results...');
            $innoDbSize = $host->runCommand($this->mysqlInnodbQuery($database));
        }

        $otherSizes = $host->runCommand($this->mysqlNonInnodbQuery($database, (bool) $allocatedSizeSupported));

        return (int) $otherSizes + (int) $innoDbSize;
>>>>>>> 785e9f4c
    }

    /**
     * Formats a size percentage with coloring.
     *
     * @param int|float $percentage
     * @param bool      $machineReadable
     *
     * @return string
     */
    private function formatPercentage($percentage, $machineReadable, $blnUseColour=true) {
        if ($machineReadable) {
            return round($percentage);
        }
        if(!$blnUseColour) {
            $format = '~ %d%%';
        } elseif ($percentage > self::RED_WARNING_THRESHOLD) {
            $format = '<options=bold;fg=red>~ %d%%</>';
        } elseif ($percentage > self::YELLOW_WARNING_THRESHOLD) {
            $format = '<options=bold;fg=yellow>~ %d%%</>';
        } else {
            $format = '<options=bold;fg=green>~ %d%%</>';
        }

        return sprintf($format, round($percentage));
    }
}<|MERGE_RESOLUTION|>--- conflicted
+++ resolved
@@ -73,15 +73,9 @@
         $this->stdErr->writeln(sprintf('Checking database service <comment>%s</comment>...', $dbServiceName));
 
         $this->debug('Calculating estimated usage...');
-<<<<<<< HEAD
-        $allocatedDisk  = $service->disk * self::BYTE_TO_MEGABYTE;
-        $estimatedUsage = $this->getEstimatedUsage($sshUrl, $database);
-        $percentageUsed = round($estimatedUsage['__TOTAL__'] * 100 / $allocatedDisk);
-=======
         $allocatedDisk = $service->disk * self::BYTE_TO_MEGABYTE;
         $estimatedUsage = $this->getEstimatedUsage($host, $database);
         $percentageUsed = round($estimatedUsage * 100 / $allocatedDisk);
->>>>>>> 785e9f4c
 
         /** @var \Platformsh\Cli\Service\Table $table */
         $table = $this->getService('table');
@@ -310,13 +304,8 @@
             . ')'
             . ' AS estimated_actual_disk_usage'
             . ' FROM information_schema.tables'
-<<<<<<< HEAD
-            ;
-        
-=======
             . ($excludeInnoDb ? ' WHERE ENGINE <> "InnoDB"' : '');
 
->>>>>>> 785e9f4c
         return $this->getMysqlCommand($database, $query);
     }
 
@@ -381,11 +370,7 @@
      */
     private function getEstimatedUsage(HostInterface $host, array $database) {
         if ($database['scheme'] === 'pgsql') {
-<<<<<<< HEAD
-            return ['__TOTAL__'=>$this->getPgSqlUsage($sshUrl, $database)];
-=======
             return $this->getPgSqlUsage($host, $database);
->>>>>>> 785e9f4c
         }
 
         return $this->getMySqlUsage($host, $database);
@@ -413,22 +398,6 @@
      */
     private function getMySqlUsage(HostInterface $host, array $database) {
         $this->debug('Getting MySQL usage...');
-<<<<<<< HEAD
-        $isAllocatedSizeSupported= $this->runSshCommand($sshUrl, $this->mysqlInnodbAllocatedSizeExists($database));        
-        $otherSizes              = $this->runSshCommand($sshUrl, $this->mysqlNonInnodbQuery($database, (bool) $isAllocatedSizeSupported));
-        
-        $innoDbSizes            =[];
-            
-        if ($isAllocatedSizeSupported) {
-            $this->debug('Checking InnoDB separately for more accurate results...');
-            foreach(explode(PHP_EOL,$this->runSshCommand($sshUrl, $this->mysqlInnodbQuery($database))) as $row) {
-                list($dbName, $dbSize) = explode("\t", $row);
-                $innoDbSizes[$dbName] = $dbSize;
-            }            
-        }
-
-        return $innoDbSizes + ['__OTHER__'=>$otherSizes, '__TOTAL__'=>array_sum($innoDbSizes)+$otherSizes];
-=======
         $allocatedSizeSupported = $host->runCommand($this->mysqlInnodbAllocatedSizeExists($database));
         $innoDbSize = 0;
         if ($allocatedSizeSupported) {
@@ -439,7 +408,6 @@
         $otherSizes = $host->runCommand($this->mysqlNonInnodbQuery($database, (bool) $allocatedSizeSupported));
 
         return (int) $otherSizes + (int) $innoDbSize;
->>>>>>> 785e9f4c
     }
 
     /**

<?php
declare(strict_types=1);

namespace Platformsh\Cli\Command\Db;

use Platformsh\Cli\Command\CommandBase;
use Platformsh\Cli\Exception\ApiFeatureMissingException;
use Platformsh\Cli\Model\AppConfig;
use Platformsh\Cli\Service\Api;
use Platformsh\Cli\Service\Config;
use Platformsh\Cli\Service\GitDataApi;
use Platformsh\Cli\Service\Selector;
use Platformsh\Cli\Service\Shell;
use Platformsh\Cli\Service\Ssh;
use Platformsh\Cli\Service\Relationships;
use Platformsh\Cli\Service\Table;
use Platformsh\Cli\Util\YamlParser;
use Platformsh\Client\Model\Environment;
use Symfony\Component\Console\Input\InputInterface;
use Symfony\Component\Console\Output\OutputInterface;

class DbSizeCommand extends CommandBase
{

    protected static $defaultName = 'db:size';

    private $api;
    private $config;
    private $gitDataApi;
    private $relationships;
    private $selector;
    private $shell;
    private $ssh;
    private $table;

    public function __construct(
        Api $api,
        Config $config,
        GitDataApi $gitDataApi,
        Relationships $relationships,
        Selector $selector,
        Shell $shell,
        Ssh $ssh,
        Table $table
    ) {
        $this->api = $api;
        $this->config = $config;
        $this->gitDataApi = $gitDataApi;
        $this->relationships = $relationships;
        $this->selector = $selector;
        $this->shell = $shell;
        $this->ssh = $ssh;
        $this->table = $table;
        parent::__construct();
    }

    protected function configure()
    {
        $this->setDescription('Estimate the disk usage of a database')
            ->setHelp(
                "This is an estimate of the database disk usage. It does not represent its real size on disk."
            );

        $definition = $this->getDefinition();
        $this->selector->addAllOptions($definition);
        $this->relationships->configureInput($definition);
        $this->ssh->configureInput($definition);
        $this->table->configureInput($definition);
    }

    protected function execute(InputInterface $input, OutputInterface $output)
    {
        $selection = $this->selector->getSelection($input);
        $appName = $selection->getAppName();

        // Get the app config.
        $webApp = $this->api
            ->getCurrentDeployment($selection->getEnvironment(), true)
            ->getWebApp($appName);
        $appConfig = AppConfig::fromWebApp($webApp)->getNormalized();
        if (empty($appConfig['relationships'])) {
            $this->stdErr->writeln('No application relationships found.');
            return 1;
        }

        $sshUrl = $selection->getEnvironment()->getSshUrl($appName);

        $database = $this->relationships->chooseDatabase($sshUrl, $input, $output);
        if (empty($database)) {
            $this->stdErr->writeln('No database selected.');
            return 1;
        }
        if (!isset($database['service'])) {
            $this->stdErr->writeln('Unable to find database service information.');
            return 1;
        }
        $dbServiceName = $database['service'];

<<<<<<< HEAD
        // Load services yaml.
        $services = $this->getProjectServiceConfig($selection->getEnvironment());
        if (!empty($services[$dbServiceName]['disk'])) {
            $allocatedDisk = $services[$dbServiceName]['disk'];
        } else {
            $this->stdErr->writeln('The allocated disk size could not be determined for service: <comment>' . $dbServiceName . '</comment>');
            $allocatedDisk = false;
        }

        $this->stdErr->writeln('Checking database <comment>' . $dbServiceName . '</comment>...');
=======
        // Get information about the deployed service associated with the
        // selected relationship.
        $deployment = $this->api()->getCurrentDeployment($this->getSelectedEnvironment());
        $service = $deployment->getService($dbServiceName);
        $allocatedDisk = $service->disk;

        /** @var Shell $shell */
        $shell = $this->getService('shell');
        /** @var \Platformsh\Cli\Service\Ssh $ssh */
        $ssh = $this->getService('ssh');

        $this->stdErr->writeln(sprintf('Checking database service <comment>%s</comment>...', $dbServiceName));
>>>>>>> b4121c24

        $command = ['ssh'];
        $command = array_merge($command, $this->ssh->getSshArgs());
        $command[] = $sshUrl;
        switch ($database['scheme']) {
            case 'pgsql':
                $command[] = $this->psqlQuery($database);
                $result = $this->shell->execute($command, null, true);
                $resultArr = explode(PHP_EOL, $result);
                $estimatedUsage = array_sum($resultArr) / 1048576;
                break;
            default:
                $command[] = $this->mysqlQuery($database);
                $estimatedUsage = $this->shell->execute($command, null, true);
                break;
        }

        $machineReadable = $this->table->formatIsMachineReadable();

        if ($allocatedDisk !== false) {
            $propertyNames = ['max', 'used', 'percent_used'];
            $percentsUsed = $estimatedUsage * 100 / $allocatedDisk;
            $values = [
                (int) $allocatedDisk . ($machineReadable ? '' : 'MB'),
                (int) $estimatedUsage . ($machineReadable ? '' : 'MB'),
                (int) $percentsUsed . '%',
            ];
        } else {
            $propertyNames = ['used'];
            $values = [
                (int) $estimatedUsage . ($machineReadable ? '' : 'MB'),
            ];
        }

        $this->table->renderSimple($values, $propertyNames);

        $this->stdErr->writeln('');
        $this->stdErr->writeln('<options=bold;fg=yellow>Warning</>');
        $this->stdErr->writeln("This is an estimate of the database's disk usage. It does not represent its real size on disk.");

        // Find if not all the available schemas were accessible via this relationship.
        if (isset($database['rel'])
            && isset($service->configuration['endpoints'][$database['rel']]['privileges'])) {
            $schemas = !empty($service->configuration['schemas'])
                ? $service->configuration['schemas']
                : ['main'];
            $accessible = array_keys($service->configuration['endpoints'][$database['rel']]['privileges']);
            $missing = array_diff($schemas, $accessible);
            if (!empty($missing)) {
                $this->stdErr->writeln('');
                $this->stdErr->writeln('Additionally, not all schemas are accessible through this endpoint.');
                $this->stdErr->writeln('  Endpoint:             ' . $database['rel']);
                $this->stdErr->writeln('  Accessible schemas:   <info>' . implode(', ', $accessible) . '</info>');
                $this->stdErr->writeln('  Inaccessible schemas: <comment>' . implode(', ', $missing) . '</comment>');
            }
        }

        return 0;
    }

    /**
     * Returns a command to query disk usage for a PostgreSQL database.
     *
     * @param array $database The database connection details.
     *
     * @return string
     */
    private function psqlQuery(array $database)
    {
        // I couldn't find a way to run the SUM directly in the database query...
        $query = 'SELECT'
          . ' sum(pg_relation_size(pg_class.oid))::bigint AS size'
          . ' FROM pg_class'
          . ' LEFT OUTER JOIN pg_namespace ON (pg_namespace.oid = pg_class.relnamespace)'
          . ' GROUP BY pg_class.relkind, nspname'
          . ' ORDER BY sum(pg_relation_size(pg_class.oid)) DESC;';

<<<<<<< HEAD
        $dbUrl = $this->relationships->getDbCommandArgs('psql', $database);
=======
        /** @var \Platformsh\Cli\Service\Relationships $relationships */
        $relationships = $this->getService('relationships');
        $dbUrl = $relationships->getDbCommandArgs('psql', $database, '');
>>>>>>> b4121c24

        return sprintf(
            "psql --echo-hidden -t --no-align %s -c '%s'",
            $dbUrl,
            $query
        );
    }

    /**
     * Returns a command to query disk usage for a MySQL database.
     *
     * @param array $database The database connection details.
     *
     * @return string
     */
    private function mysqlQuery(array $database)
    {
        $query = 'SELECT'
            . ' ('
            . 'SUM(data_length+index_length+data_free)'
            . ' + (COUNT(*) * 300 * 1024)'
            . ')'
            . '/' . (1048576 + 150) . ' AS estimated_actual_disk_usage'
            . ' FROM information_schema.tables';

<<<<<<< HEAD
        $connectionParams = $this->relationships->getDbCommandArgs('mysql', $database);
=======
        /** @var \Platformsh\Cli\Service\Relationships $relationships */
        $relationships = $this->getService('relationships');
        $connectionParams = $relationships->getDbCommandArgs('mysql', $database, '');
>>>>>>> b4121c24

        return sprintf(
            "mysql %s --no-auto-rehash --raw --skip-column-names --execute '%s'",
            $connectionParams,
            $query
        );
    }
<<<<<<< HEAD

    /**
     * Find the service configuration (from services.yaml).
     *
     * @param Environment $environment
     *
     * @return array
     */
    private function getProjectServiceConfig(Environment $environment)
    {
        $servicesYaml = false;
        $servicesYamlFilename = $this->config->get('service.project_config_dir') . '/services.yaml';
        $services = [];
        try {
            $servicesYaml = $this->gitDataApi->readFile($servicesYamlFilename, $environment);
        } catch (ApiFeatureMissingException $e) {
            $this->debug($e->getMessage());
            if ($projectRoot = $this->selector->getProjectRoot()) {
                $this->debug('Reading file in local project: ' . $projectRoot . '/' . $servicesYamlFilename);
                $servicesYaml = file_get_contents($projectRoot . '/' . $servicesYamlFilename);
            }
        }
        if ($servicesYaml) {
            $services = (new YamlParser())->parseContent($servicesYaml, $servicesYamlFilename);
        }

        return $services;
    }
=======
>>>>>>> b4121c24
}<|MERGE_RESOLUTION|>--- conflicted
+++ resolved
@@ -4,7 +4,6 @@
 namespace Platformsh\Cli\Command\Db;
 
 use Platformsh\Cli\Command\CommandBase;
-use Platformsh\Cli\Exception\ApiFeatureMissingException;
 use Platformsh\Cli\Model\AppConfig;
 use Platformsh\Cli\Service\Api;
 use Platformsh\Cli\Service\Config;
@@ -14,8 +13,6 @@
 use Platformsh\Cli\Service\Ssh;
 use Platformsh\Cli\Service\Relationships;
 use Platformsh\Cli\Service\Table;
-use Platformsh\Cli\Util\YamlParser;
-use Platformsh\Client\Model\Environment;
 use Symfony\Component\Console\Input\InputInterface;
 use Symfony\Component\Console\Output\OutputInterface;
 
@@ -96,31 +93,13 @@
         }
         $dbServiceName = $database['service'];
 
-<<<<<<< HEAD
-        // Load services yaml.
-        $services = $this->getProjectServiceConfig($selection->getEnvironment());
-        if (!empty($services[$dbServiceName]['disk'])) {
-            $allocatedDisk = $services[$dbServiceName]['disk'];
-        } else {
-            $this->stdErr->writeln('The allocated disk size could not be determined for service: <comment>' . $dbServiceName . '</comment>');
-            $allocatedDisk = false;
-        }
-
-        $this->stdErr->writeln('Checking database <comment>' . $dbServiceName . '</comment>...');
-=======
         // Get information about the deployed service associated with the
         // selected relationship.
-        $deployment = $this->api()->getCurrentDeployment($this->getSelectedEnvironment());
+        $deployment = $this->api->getCurrentDeployment($selection->getEnvironment());
         $service = $deployment->getService($dbServiceName);
         $allocatedDisk = $service->disk;
 
-        /** @var Shell $shell */
-        $shell = $this->getService('shell');
-        /** @var \Platformsh\Cli\Service\Ssh $ssh */
-        $ssh = $this->getService('ssh');
-
         $this->stdErr->writeln(sprintf('Checking database service <comment>%s</comment>...', $dbServiceName));
->>>>>>> b4121c24
 
         $command = ['ssh'];
         $command = array_merge($command, $this->ssh->getSshArgs());
@@ -198,13 +177,7 @@
           . ' GROUP BY pg_class.relkind, nspname'
           . ' ORDER BY sum(pg_relation_size(pg_class.oid)) DESC;';
 
-<<<<<<< HEAD
-        $dbUrl = $this->relationships->getDbCommandArgs('psql', $database);
-=======
-        /** @var \Platformsh\Cli\Service\Relationships $relationships */
-        $relationships = $this->getService('relationships');
-        $dbUrl = $relationships->getDbCommandArgs('psql', $database, '');
->>>>>>> b4121c24
+        $dbUrl = $this->relationships->getDbCommandArgs('psql', $database, '');
 
         return sprintf(
             "psql --echo-hidden -t --no-align %s -c '%s'",
@@ -230,13 +203,7 @@
             . '/' . (1048576 + 150) . ' AS estimated_actual_disk_usage'
             . ' FROM information_schema.tables';
 
-<<<<<<< HEAD
-        $connectionParams = $this->relationships->getDbCommandArgs('mysql', $database);
-=======
-        /** @var \Platformsh\Cli\Service\Relationships $relationships */
-        $relationships = $this->getService('relationships');
-        $connectionParams = $relationships->getDbCommandArgs('mysql', $database, '');
->>>>>>> b4121c24
+        $connectionParams = $this->relationships->getDbCommandArgs('mysql', $database, '');
 
         return sprintf(
             "mysql %s --no-auto-rehash --raw --skip-column-names --execute '%s'",
@@ -244,35 +211,4 @@
             $query
         );
     }
-<<<<<<< HEAD
-
-    /**
-     * Find the service configuration (from services.yaml).
-     *
-     * @param Environment $environment
-     *
-     * @return array
-     */
-    private function getProjectServiceConfig(Environment $environment)
-    {
-        $servicesYaml = false;
-        $servicesYamlFilename = $this->config->get('service.project_config_dir') . '/services.yaml';
-        $services = [];
-        try {
-            $servicesYaml = $this->gitDataApi->readFile($servicesYamlFilename, $environment);
-        } catch (ApiFeatureMissingException $e) {
-            $this->debug($e->getMessage());
-            if ($projectRoot = $this->selector->getProjectRoot()) {
-                $this->debug('Reading file in local project: ' . $projectRoot . '/' . $servicesYamlFilename);
-                $servicesYaml = file_get_contents($projectRoot . '/' . $servicesYamlFilename);
-            }
-        }
-        if ($servicesYaml) {
-            $services = (new YamlParser())->parseContent($servicesYaml, $servicesYamlFilename);
-        }
-
-        return $services;
-    }
-=======
->>>>>>> b4121c24
 }
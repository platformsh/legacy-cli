--- conflicted
+++ resolved
@@ -1,30 +1,20 @@
 <?php
-<<<<<<< HEAD
 declare(strict_types=1);
-=======
->>>>>>> d1c32c85
 
 namespace Platformsh\Cli\Command\Db;
 
 use Platformsh\Cli\Command\CommandBase;
-<<<<<<< HEAD
-use Platformsh\Cli\Model\AppConfig;
 use Platformsh\Cli\Service\Api;
 use Platformsh\Cli\Service\Config;
 use Platformsh\Cli\Service\GitDataApi;
+use Platformsh\Cli\Service\QuestionHelper;
 use Platformsh\Cli\Service\Selector;
 use Platformsh\Cli\Service\Shell;
 use Platformsh\Cli\Service\Ssh;
-=======
->>>>>>> d1c32c85
 use Platformsh\Cli\Service\Relationships;
-use Platformsh\Cli\Service\Ssh;
 use Platformsh\Cli\Service\Table;
-<<<<<<< HEAD
-=======
 use Platformsh\Client\Model\Deployment\Service;
 use Symfony\Component\Console\Helper\Helper;
->>>>>>> d1c32c85
 use Symfony\Component\Console\Input\InputInterface;
 use Symfony\Component\Console\Input\InputOption;
 use Symfony\Component\Console\Output\OutputInterface;
@@ -32,12 +22,17 @@
 class DbSizeCommand extends CommandBase
 {
 
-<<<<<<< HEAD
     protected static $defaultName = 'db:size';
+
+    const RED_WARNING_THRESHOLD = 90;//percentage
+    const YELLOW_WARNING_THRESHOLD = 80;//percentage
+    const BYTE_TO_MEGABYTE = 1048576;
+    const WASTED_SPACE_WARNING_THRESHOLD = 200;//percentage
 
     private $api;
     private $config;
     private $gitDataApi;
+    private $questionHelper;
     private $relationships;
     private $selector;
     private $shell;
@@ -48,6 +43,7 @@
         Api $api,
         Config $config,
         GitDataApi $gitDataApi,
+        QuestionHelper $questionHelper,
         Relationships $relationships,
         Selector $selector,
         Shell $shell,
@@ -57,6 +53,7 @@
         $this->api = $api;
         $this->config = $config;
         $this->gitDataApi = $gitDataApi;
+        $this->questionHelper = $questionHelper;
         $this->relationships = $relationships;
         $this->selector = $selector;
         $this->shell = $shell;
@@ -65,24 +62,13 @@
         parent::__construct();
     }
 
-    protected function configure()
-    {
+    /**
+     * {@inheritDoc}
+     */
+    protected function configure() {
         $this->setDescription('Estimate the disk usage of a database')
-=======
-    const RED_WARNING_THRESHOLD = 90;//percentage
-    const YELLOW_WARNING_THRESHOLD = 80;//percentage
-    const BYTE_TO_MEGABYTE = 1048576;
-    const WASTED_SPACE_WARNING_THRESHOLD = 200;//percentage
-
-    /**
-     * {@inheritDoc}
-     */
-    protected function configure() {
-        $this->setName('db:size')
-            ->setDescription('Estimate the disk usage of a database')
             ->addOption('bytes', 'B', InputOption::VALUE_NONE, 'Show sizes in bytes.')
             ->addOption('cleanup', 'C', InputOption::VALUE_NONE, 'Check if tables can be cleaned up and show me recommendations (InnoDb only).')
->>>>>>> d1c32c85
             ->setHelp(
                 "This is an estimate of the database disk usage. The real size on disk is usually a bit higher because of overhead."
             );
@@ -94,33 +80,12 @@
         $this->table->configureInput($definition);
     }
 
-<<<<<<< HEAD
-    protected function execute(InputInterface $input, OutputInterface $output)
-    {
+    /**
+     * {@inheritDoc}
+     */
+    protected function execute(InputInterface $input, OutputInterface $output) {
         $selection = $this->selector->getSelection($input);
-        $appName = $selection->getAppName();
-
-        // Get the app config.
-        $webApp = $this->api
-            ->getCurrentDeployment($selection->getEnvironment(), true)
-            ->getWebApp($appName);
-        $appConfig = AppConfig::fromWebApp($webApp)->getNormalized();
-        if (empty($appConfig['relationships'])) {
-            $this->stdErr->writeln('No application relationships found.');
-            return 1;
-        }
-
-        $sshUrl = $selection->getEnvironment()->getSshUrl($appName);
-=======
-    /**
-     * {@inheritDoc}
-     */
-    protected function execute(InputInterface $input, OutputInterface $output) {
-        $this->validateInput($input);
-        $appName = $this->selectApp($input);
-
-        $sshUrl = $this->getSelectedEnvironment()->getSshUrl($appName);
->>>>>>> d1c32c85
+        $sshUrl = $selection->getRemoteContainer()->getSshUrl();
 
         $database = $this->relationships->chooseDatabase($sshUrl, $input, $output);
         if (empty($database)) {
@@ -137,29 +102,6 @@
         // selected relationship.
         $deployment = $this->api->getCurrentDeployment($selection->getEnvironment());
         $service = $deployment->getService($dbServiceName);
-<<<<<<< HEAD
-        $allocatedDisk = $service->disk;
-
-        $this->stdErr->writeln(sprintf('Checking database service <comment>%s</comment>...', $dbServiceName));
-
-        $command = ['ssh'];
-        $command = array_merge($command, $this->ssh->getSshArgs());
-        $command[] = $sshUrl;
-        switch ($database['scheme']) {
-            case 'pgsql':
-                $command[] = $this->psqlQuery($database);
-                $result = $this->shell->execute($command, null, true);
-                $resultArr = explode(PHP_EOL, $result);
-                $estimatedUsage = array_sum($resultArr) / 1048576;
-                break;
-            default:
-                $command[] = $this->mysqlQuery($database);
-                $estimatedUsage = $this->shell->execute($command, null, true);
-                break;
-        }
-
-        $machineReadable = $this->table->formatIsMachineReadable();
-=======
 
         $this->stdErr->writeln(sprintf('Checking database service <comment>%s</comment>...', $dbServiceName));
 
@@ -168,11 +110,8 @@
         $estimatedUsage = $this->getEstimatedUsage($sshUrl, $database);
         $percentageUsed = round($estimatedUsage * 100 / $allocatedDisk);
 
-        /** @var \Platformsh\Cli\Service\Table $table */
-        $table = $this->getService('table');
-        $machineReadable = $table->formatIsMachineReadable();
+        $machineReadable = $this->table->formatIsMachineReadable();
         $showInBytes = $input->getOption('bytes') || $machineReadable;
->>>>>>> d1c32c85
 
         $columns  = ['max' => 'Allocated disk', 'used' => 'Estimated usage', 'percent_used' => 'Percentage used'];
         $values = [
@@ -182,7 +121,7 @@
         ];
 
         $this->stdErr->writeln('');
-        $table->render([$values], $columns);
+        $this->table->render([$values], $columns);
 
         $this->showWarnings($percentageUsed);
 
@@ -192,9 +131,6 @@
             $this->checkInnoDbTablesInNeedOfOptimizing($sshUrl, $database);
         }
 
-<<<<<<< HEAD
-        $this->table->renderSimple($values, $propertyNames);
-=======
         return 0;
     }
 
@@ -237,7 +173,6 @@
             $this->stdErr->writeln('No optimizations found.');
             return;
         }
->>>>>>> d1c32c85
 
         $this->stdErr->writeln('');
         $this->stdErr->writeln('You can save space by running the following commands during a maintenance window:');
@@ -251,7 +186,7 @@
         $this->stdErr->writeln("Only run these when you know what you're doing.");
         $this->stdErr->writeln('');
 
-        if ($this->getService('question_helper')->confirm('Do you want to run these queries now?', false)) {
+        if ($this->questionHelper->confirm('Do you want to run these queries now?', false)) {
             foreach ($queries as $query) {
                 $this->stdErr->write($query);
                 $this->runSshCommand($sshUrl, $this->getMysqlCommand($database, $query));
@@ -299,7 +234,7 @@
             $this->stdErr->writeln('');
             $this->stdErr->writeln('<options=bold;fg=red>Warning</>');
             $this->stdErr->writeln('Databases tend to need extra space for starting up and temporary storage when running large queries.');
-            $this->stdErr->writeln(sprintf('Please increase the allocated space in %s', $this->config()->get('service.project_config_dir') . '/services.yaml'));
+            $this->stdErr->writeln(sprintf('Please increase the allocated space in %s', $this->config->get('service.project_config_dir') . '/services.yaml'));
         }
         $this->stdErr->writeln('');
         $this->stdErr->writeln('<options=bold;fg=yellow>Warning</>');
@@ -340,9 +275,7 @@
      * @return string
      */
     private function getMysqlCommand(array $database, $query) {
-        /** @var \Platformsh\Cli\Service\Relationships $relationships */
-        $relationships = $this->getService('relationships');
-        $connectionParams = $relationships->getDbCommandArgs('mysql', $database, '');
+        $connectionParams = $this->relationships->getDbCommandArgs('mysql', $database, '');
 
         return sprintf(
             "mysql %s --no-auto-rehash --raw --skip-column-names --execute '%s'",
@@ -373,9 +306,6 @@
         return $this->getMysqlCommand($database, $query);
     }
 
-<<<<<<< HEAD
-        $connectionParams = $this->relationships->getDbCommandArgs('mysql', $database, '');
-=======
     /**
      * Returns a MySQL query to find disk usage for all InnoDB tables.
      *
@@ -386,7 +316,6 @@
     private function mysqlInnodbQuery(array $database)
     {
         $query = 'SELECT SUM(ALLOCATED_SIZE) FROM information_schema.innodb_sys_tablespaces;';
->>>>>>> d1c32c85
 
         return $this->getMysqlCommand($database, $query);
     }
@@ -501,20 +430,16 @@
      * @return string
      */
     private function runSshCommand($sshUrl, $command) {
-        /** @var \Platformsh\Cli\Service\Shell $shell */
-        $shell = $this->getService('shell');
-        /** @var \Platformsh\Cli\Service\Ssh $ssh */
-        $ssh = $this->getService('ssh');
         $args = array_merge(
             ['ssh'],
-            $ssh->getSshArgs(),
+            $this->ssh->getSshArgs(),
             [
                 $sshUrl,
                 $command
             ]
         );
 
-        return $shell->execute($args, null, true);
+        return $this->shell->execute($args, null, true);
     }
 
 }
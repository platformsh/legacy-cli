<?php

namespace Platformsh\Cli\Command;

<<<<<<< HEAD
use CommerceGuys\Platform\Cli\Model\Activity;
=======
use Platformsh\Cli\Util\ActivityUtil;
>>>>>>> 0b2c52d8
use Symfony\Component\Console\Input\InputArgument;
use Symfony\Component\Console\Input\InputInterface;
use Symfony\Component\Console\Input\InputOption;
use Symfony\Component\Console\Output\OutputInterface;

class EnvironmentSynchronizeCommand extends PlatformCommand
{

    protected function configure()
    {
        $this
<<<<<<< HEAD
            ->setName('environment:synchronize')
            ->setAliases(array('sync'))
            ->setDescription('Synchronize an environment')
            ->addArgument(
                'synchronize',
                InputArgument::IS_ARRAY,
                'What to synchronize: code, data or both',
                null
            );
        $this->addProjectOption()
          ->addEnvironmentOption()
          ->addNoWaitOption();
=======
          ->setName('environment:synchronize')
          ->setAliases(array('sync'))
          ->setDescription('Synchronize an environment')
          ->addArgument(
            'synchronize',
            InputArgument::IS_ARRAY,
            'What to synchronize: code, data or both',
            null
          )
          ->addOption('no-wait', null, InputOption::VALUE_NONE, 'Do not wait for the operation to complete');
        $this->addProjectOption()
             ->addEnvironmentOption();
>>>>>>> 0b2c52d8
    }

    protected function execute(InputInterface $input, OutputInterface $output)
    {
        if (!$this->validateInput($input, $output)) {
            return 1;
        }

        $selectedEnvironment = $this->getSelectedEnvironment();
        $environmentId = $selectedEnvironment['id'];

        if (!$selectedEnvironment->operationAvailable('synchronize')) {
            $output->writeln(
              "Operation not available: The environment <error>$environmentId</error> can't be synchronized."
            );

            return 1;
        }

        $parentId = $selectedEnvironment['parent'];

        $questionHelper = $this->getHelper('question');

        if ($synchronize = $input->getArgument('synchronize')) {
            // The input was invalid.
            if (array_diff($input->getArgument('synchronize'), array('code', 'data', 'both'))) {
                $output->writeln("Specify 'code', 'data', or 'both'");
                return 1;
            }
            $syncCode = in_array('code', $synchronize) || in_array('both', $synchronize);
            $syncData = in_array('data', $synchronize) || in_array('both', $synchronize);
            if (!$questionHelper->confirm(
              "Are you sure you want to synchronize <info>$parentId</info> to <info>$environmentId</info>?",
              $input,
              $output,
              false
            )
            ) {
                return 0;
            }
        } else {
            $syncCode = $questionHelper->confirm(
              "Synchronize code from <info>$parentId</info> to <info>$environmentId</info>?",
              $input,
              $output,
              false
            );
            $syncData = $questionHelper->confirm(
              "Synchronize data from <info>$parentId</info> to <info>$environmentId</info>?",
              $input,
              $output,
              false
            );
        }
        if (!$syncCode && !$syncData) {
            $output->writeln("<error>You must synchronize at least code or data.</error>");

            return 1;
        }

        $output->writeln("Synchronizing environment <info>$environmentId</info>");

<<<<<<< HEAD
        $params = array(
            'synchronize_code' => $syncCode,
            'synchronize_data' => $syncData,
        );
        $client = $this->getPlatformClient($this->environment['endpoint']);
        $response = $client->synchronizeEnvironment($params);
        if (!$input->getOption('no-wait')) {
            $success = Activity::waitAndLog(
              $response,
              $client,
=======
        $activity = $selectedEnvironment->synchronize($syncData, $syncCode);
        if (!$input->getOption('no-wait')) {
            $success = ActivityUtil::waitAndLog(
              $activity,
>>>>>>> 0b2c52d8
              $output,
              "Synchronization complete",
              "Synchronization failed"
            );
<<<<<<< HEAD
            if ($success === false) {
=======
            if (!$success) {
>>>>>>> 0b2c52d8
                return 1;
            }
        }

        return 0;
    }
}<|MERGE_RESOLUTION|>--- conflicted
+++ resolved
@@ -2,11 +2,7 @@
 
 namespace Platformsh\Cli\Command;
 
-<<<<<<< HEAD
-use CommerceGuys\Platform\Cli\Model\Activity;
-=======
 use Platformsh\Cli\Util\ActivityUtil;
->>>>>>> 0b2c52d8
 use Symfony\Component\Console\Input\InputArgument;
 use Symfony\Component\Console\Input\InputInterface;
 use Symfony\Component\Console\Input\InputOption;
@@ -18,20 +14,6 @@
     protected function configure()
     {
         $this
-<<<<<<< HEAD
-            ->setName('environment:synchronize')
-            ->setAliases(array('sync'))
-            ->setDescription('Synchronize an environment')
-            ->addArgument(
-                'synchronize',
-                InputArgument::IS_ARRAY,
-                'What to synchronize: code, data or both',
-                null
-            );
-        $this->addProjectOption()
-          ->addEnvironmentOption()
-          ->addNoWaitOption();
-=======
           ->setName('environment:synchronize')
           ->setAliases(array('sync'))
           ->setDescription('Synchronize an environment')
@@ -44,7 +26,6 @@
           ->addOption('no-wait', null, InputOption::VALUE_NONE, 'Do not wait for the operation to complete');
         $this->addProjectOption()
              ->addEnvironmentOption();
->>>>>>> 0b2c52d8
     }
 
     protected function execute(InputInterface $input, OutputInterface $output)
@@ -107,32 +88,15 @@
 
         $output->writeln("Synchronizing environment <info>$environmentId</info>");
 
-<<<<<<< HEAD
-        $params = array(
-            'synchronize_code' => $syncCode,
-            'synchronize_data' => $syncData,
-        );
-        $client = $this->getPlatformClient($this->environment['endpoint']);
-        $response = $client->synchronizeEnvironment($params);
-        if (!$input->getOption('no-wait')) {
-            $success = Activity::waitAndLog(
-              $response,
-              $client,
-=======
         $activity = $selectedEnvironment->synchronize($syncData, $syncCode);
         if (!$input->getOption('no-wait')) {
             $success = ActivityUtil::waitAndLog(
               $activity,
->>>>>>> 0b2c52d8
               $output,
               "Synchronization complete",
               "Synchronization failed"
             );
-<<<<<<< HEAD
-            if ($success === false) {
-=======
             if (!$success) {
->>>>>>> 0b2c52d8
                 return 1;
             }
         }

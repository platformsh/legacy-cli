--- conflicted
+++ resolved
@@ -2,14 +2,9 @@
 
 namespace Platformsh\Cli\Command;
 
-<<<<<<< HEAD
-use CommerceGuys\Platform\Cli\Local\LocalProject;
-use CommerceGuys\Platform\Cli\Model\Activity;
-=======
 use Platformsh\Cli\Local\LocalProject;
 use Platformsh\Cli\Util\ActivityUtil;
 use Platformsh\Client\Model\Environment;
->>>>>>> 0b2c52d8
 use Symfony\Component\Console\Input\InputArgument;
 use Symfony\Component\Console\Input\InputInterface;
 use Symfony\Component\Console\Input\InputOption;
@@ -24,18 +19,10 @@
           ->setName('environment:deactivate')
           ->setDescription('Deactivate an environment')
           ->addArgument('environment', InputArgument::IS_ARRAY, 'The environment(s) to deactivate')
-<<<<<<< HEAD
-          ->addOption('merged', null, InputOption::VALUE_NONE, 'Deactivate all merged environments');
-        $this
-          ->addProjectOption()
-          ->addEnvironmentOption()
-          ->addNoWaitOption();
-=======
           ->addOption('merged', null, InputOption::VALUE_NONE, 'Deactivate all merged environments')
           ->addOption('no-wait', null, InputOption::VALUE_NONE, 'Do not wait for the operation to complete');
         $this->addProjectOption()
              ->addEnvironmentOption();
->>>>>>> 0b2c52d8
     }
 
     protected function execute(InputInterface $input, OutputInterface $output)
@@ -139,17 +126,6 @@
             }
             $process[$environmentId] = $environment;
         }
-<<<<<<< HEAD
-        $responses = array();
-        foreach ($process as $environmentId =>  $environment) {
-            $client = $this->getPlatformClient($environment['endpoint']);
-            try {
-                $output->writeln("Deactivating environment <info>$environmentId</info>");
-                $responses[] = $client->deactivateEnvironment();
-                $processed++;
-            }
-            catch (\Exception $e) {
-=======
         $activities = array();
         /** @var Environment $environment */
         foreach ($process as $environmentId => $environment) {
@@ -158,12 +134,8 @@
                 $processed++;
                 $output->writeln("Deactivating environment <info>$environmentId</info>");
             } catch (\Exception $e) {
->>>>>>> 0b2c52d8
                 $output->writeln($e->getMessage());
             }
-        }
-        if (isset($client) && !$input->getOption('no-wait')) {
-            Activity::waitMultiple($responses, $client, $output);
         }
         if ($processed) {
             if (!$input->getOption('no-wait')) {

<?php

namespace CommerceGuys\Platform\Cli\Command;

use Symfony\Component\Console\Input\InputArgument;
use Symfony\Component\Console\Input\InputInterface;
<<<<<<< HEAD
=======
use Symfony\Component\Console\Input\InputOption;
>>>>>>> f44ab78a
use Symfony\Component\Console\Output\OutputInterface;

class EnvironmentDeactivateCommand extends EnvironmentCommand
{

    protected function configure()
    {
        $this
            ->setName('environment:deactivate')
            ->setDescription('Deactivate an environment')
<<<<<<< HEAD
            ->addArgument('environment', InputArgument::OPTIONAL, 'The environment to deactivate');
=======
            ->addOption('merged', null, InputOption::VALUE_NONE, 'Deactivate all merged environments');
>>>>>>> f44ab78a
        $this->addProjectOption()->addEnvironmentOption();
    }

    protected function execute(InputInterface $input, OutputInterface $output)
    {
        if (!$this->validateInput($input, $output)) {
            return 1;
        }

        $environmentId = $this->environment['id'];
        $environments = array($environmentId => $this->environment);

        if ($input->getOption('merged')) {
            $output->writeln("Finding environments merged with <info>$environmentId</info>");
            $environments = $this->getMergedEnvironments($output);
            if (!$environments) {
                $output->writeln("No merged environments found");
                return 0;
            }
        }

        $success = $this->deactivateMultiple($environments, $input, $output);

        return $success ? 0 : 1;
    }

    protected function getMergedEnvironments()
    {
        $projectRoot = $this->getProjectRoot();
        if (!$projectRoot) {
            throw new \RuntimeException("This can only be run from inside a project directory");
        }
        $environments = $this->getEnvironments($this->project, true);
        $gitHelper = $this->getHelper('git');
        $gitHelper->setDefaultRepositoryDir($projectRoot . '/repository');
        $gitHelper->execute(array('fetch', 'origin'));
        $mergedBranches = $gitHelper->getMergedBranches($this->environment['id']);
        $mergedEnvironments = array_intersect_key($environments, array_flip($mergedBranches));
        unset($mergedEnvironments[$this->environment['id']], $mergedEnvironments['master']);
        return $mergedEnvironments;
    }

    /**
     * @param array           $environments
     * @param InputInterface  $input
     * @param OutputInterface $output
     *
     * @return bool
     */
    protected function deactivateMultiple(array $environments, InputInterface $input, OutputInterface $output)
    {
        $count = count($environments);
        $deactivated = 0;
        // Confirm which environments the user wishes to be deactivated.
        $deactivate = array();
        $questionHelper = $this->getHelper('question');
        foreach ($environments as $key => $environment) {
            $environmentId = $environment['id'];
            if ($environmentId == 'master') {
                $output->writeln("The <error>master</error> environment cannot be deactivated or deleted.");
                continue;
            }
            if (empty($environment['_links']['public-url'])) {
                $output->writeln("The environment <info>$environmentId</info> is already inactive.");
                $deactivated++;
                continue;
            }
            if (!$this->operationAllowed('deactivate', $environment)) {
                $output->writeln("Operation not permitted: The environment <error>$environmentId</error> can't be deactivated.");
                continue;
            }
            $question = "Are you sure you want to deactivate the environment <info>$environmentId</info>?";
            if (!$questionHelper->confirm($question, $input, $output)) {
                continue;
            }
            $deactivate[$environmentId] = $environment;
        }
        foreach ($deactivate as $environmentId =>  $environment) {
            $client = $this->getPlatformClient($environment['endpoint']);
            try {
                $client->deactivateEnvironment();
                $deactivated++;
                $output->writeln("Deactivated environment <info>$environmentId</info>");
            }
            catch (\Exception $e) {
                $output->writeln($e->getMessage());
            }
        }
        return $deactivated >= $count;
    }

}<|MERGE_RESOLUTION|>--- conflicted
+++ resolved
@@ -4,10 +4,7 @@
 
 use Symfony\Component\Console\Input\InputArgument;
 use Symfony\Component\Console\Input\InputInterface;
-<<<<<<< HEAD
-=======
 use Symfony\Component\Console\Input\InputOption;
->>>>>>> f44ab78a
 use Symfony\Component\Console\Output\OutputInterface;
 
 class EnvironmentDeactivateCommand extends EnvironmentCommand
@@ -18,11 +15,8 @@
         $this
             ->setName('environment:deactivate')
             ->setDescription('Deactivate an environment')
-<<<<<<< HEAD
             ->addArgument('environment', InputArgument::OPTIONAL, 'The environment to deactivate');
-=======
             ->addOption('merged', null, InputOption::VALUE_NONE, 'Deactivate all merged environments');
->>>>>>> f44ab78a
         $this->addProjectOption()->addEnvironmentOption();
     }
 

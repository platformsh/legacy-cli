<?php
declare(strict_types=1);

namespace Platformsh\Cli\Service;

use Doctrine\Common\Cache\CacheProvider;
use GuzzleHttp\ClientInterface;
use Platformsh\Cli\Event\EnvironmentsChangedEvent;
use Platformsh\Cli\Exception\ApiFeatureMissingException;
use Platformsh\Cli\Session\KeychainStorage;
use Platformsh\Cli\Util\NestedArrayUtil;
use Platformsh\Client\Connection\Connector;
use Platformsh\Client\Model\ApiResourceBase;
use Platformsh\Client\Model\Deployment\EnvironmentDeployment;
use Platformsh\Client\Model\Environment;
use Platformsh\Client\Model\Git\Tree;
use Platformsh\Client\Model\Project;
use Platformsh\Client\Model\ProjectAccess;
use Platformsh\Client\PlatformClient;
use Platformsh\Client\Session\Session;
use Platformsh\Client\Session\Storage\File;
use Symfony\Component\EventDispatcher\EventDispatcher;
use Symfony\Component\EventDispatcher\EventDispatcherInterface;

/**
 * Decorates the PlatformClient API client to provide aggressive caching.
 */
class Api
{
    /** @var Config */
    protected $config;

    /** @var \Doctrine\Common\Cache\CacheProvider */
    protected $cache;

    /** @var EventDispatcherInterface */
    public $dispatcher;

    /** @var string */
    protected $sessionId = 'default';

    /** @var string|null */
    protected $apiToken;

    /** @var string */
    protected $apiTokenType = 'exchange';

    /** @var PlatformClient */
    protected static $client;

    /** @var Environment[] */
    protected static $environmentsCache = [];

    /** @var bool */
    protected static $environmentsCacheRefreshed = false;

    /** @var \Platformsh\Client\Model\Account[] */
    protected static $accountsCache = [];

    /** @var \Platformsh\Client\Model\ProjectAccess[] */
    protected static $projectAccessesCache = [];

    /** @var array */
    protected static $notFound = [];

    /** @var \Platformsh\Client\Session\Storage\SessionStorageInterface|null */
    protected $sessionStorage;

    public function __construct(
        ?Config $config = null,
        ?CacheProvider $cache = null
    ) {
        $this->config = $config ?: new Config();
        $this->dispatcher = new EventDispatcher();
        $this->cache = $cache ?: CacheFactory::createCacheProvider($this->config);

        $this->sessionId = $this->config->get('api.session_id') ?: 'default';
        if ($this->sessionId === 'api-token') {
            throw new \InvalidArgumentException('Invalid session ID: ' . $this->sessionId);
        }

        if (!isset($this->apiToken)) {
            // Exchangeable API tokens: a token which is exchanged for a
            // temporary access token.
            if ($this->config->has('api.token_file')) {
                $this->apiToken = $this->loadTokenFromFile($this->config->get('api.token_file'));
                $this->apiTokenType = 'exchange';
                $this->sessionId = 'api-token';
            } elseif ($this->config->has('api.token')) {
                $this->apiToken = $this->config->get('api.token');
                $this->apiTokenType = 'exchange';
                $this->sessionId = 'api-token';
            } elseif ($this->config->has('api.access_token_file') || $this->config->has('api.access_token')) {
                // Permanent, personal access token (deprecated) - an OAuth 2.0
                // bearer token which is used directly in API requests.
                @trigger_error('This type of API token (a permanent access token) is deprecated. Please generate a new API token when possible.', E_USER_DEPRECATED);
                if ($this->config->has('api.access_token_file')) {
                    $this->apiToken = $this->loadTokenFromFile($this->config->get('api.access_token_file'));
                } else {
                    $this->apiToken = $this->config->get('api.access_token');
                }
                $this->apiTokenType = 'access';
            }
        }
    }

    /**
     * Sets up listeners (called by the DI container).
     *
     * @required
     *
     * @param \Platformsh\Cli\Service\AutoLoginListener $autoLoginListener
     * @param \Platformsh\Cli\Service\DrushAliasUpdater $drushAliasUpdater
     */
    public function injectListeners(
        AutoLoginListener $autoLoginListener,
        DrushAliasUpdater $drushAliasUpdater
    ): void {
        $this->dispatcher->addListener(
            'login.required',
            [$autoLoginListener, 'onLoginRequired']
        );
        $this->dispatcher->addListener(
            'environments.changed',
            [$drushAliasUpdater, 'onEnvironmentsChanged']
        );
    }

    /**
     * Load an API token from a file.
     *
     * @param string $filename
     *   A filename, either relative to the user config directory, or absolute.
     *
     * @return string
     */
    protected function loadTokenFromFile(string $filename): string
    {
        if (strpos($filename, '/') !== 0 && strpos($filename, '\\') !== 0) {
            $filename = $this->config->getUserConfigDir() . '/' . $filename;
        }

        $content = file_get_contents($filename);
        if ($content === false) {
            throw new \RuntimeException('Failed to read file: ' . $filename);
        }

        return trim($content);
    }

    /**
     * Returns whether the CLI is authenticating using an API token.
     *
     * @return bool
     */
    public function hasApiToken(): bool
    {
        return isset($this->apiToken);
    }

    /**
     * Get an HTTP User Agent string representing this application.
     *
     * @return string
     */
    protected function getUserAgent(): string
    {
        return sprintf(
            '%s/%s (%s; %s; PHP %s)',
            str_replace(' ', '-', $this->config->get('application.name')),
            $this->config->get('application.version'),
            php_uname('s'),
            php_uname('r'),
            PHP_VERSION
        );
    }

    /**
     * Get the API client object.
     *
     * @param bool $autoLogin Whether to log in, if the client is not already
     *                        authenticated (default: true).
     * @param bool $reset     Whether to re-initialize the client.
     *
     * @return PlatformClient
     */
    public function getClient(bool $autoLogin = true, bool $reset = false): PlatformClient
    {
        if (!isset(self::$client) || $reset) {
            $connectorOptions = [];
            $connectorOptions['accounts'] = rtrim($this->config->get('api.accounts_api_url'), '/') . '/';
            $connectorOptions['verify'] = !$this->config->get('api.skip_ssl');
            $connectorOptions['debug'] = $this->config->get('api.debug') ? STDERR : false;
            $connectorOptions['client_id'] = $this->config->get('api.oauth2_client_id');
            $connectorOptions['user_agent'] = $this->getUserAgent();
            $connectorOptions['api_token'] = $this->apiToken;
            $connectorOptions['api_token_type'] = $this->apiTokenType;

            // Proxy support with the http_proxy or https_proxy environment
            // variables.
            if (PHP_SAPI === 'cli') {
                $proxies = [];
                foreach (['https', 'http'] as $scheme) {
                    $proxies[$scheme] = str_replace('http://', 'tcp://', getenv($scheme . '_proxy'));
                }
                $proxies = array_filter($proxies);
                if (count($proxies)) {
                    $connectorOptions['proxy'] = count($proxies) == 1 ? reset($proxies) : $proxies;
                }
            }

            // Set up a persistent session to store OAuth2 tokens. By default,
            // this will be stored in a JSON file:
            // $HOME/.platformsh/.session/sess-cli-default/sess-cli-default.json
            $session = new Session('cli-' . $this->sessionId);

            $this->sessionStorage = KeychainStorage::isSupported()
                && $this->config->isExperimentEnabled('use_keychain')
                ? new KeychainStorage($this->config->get('application.name'))
                : new File($this->config->getWritableUserDir() . '/.session');
            $session->setStorage($this->sessionStorage);

            $connector = new Connector($connectorOptions, $session);

            self::$client = new PlatformClient($connector);

            if ($autoLogin && !$connector->isLoggedIn()) {
                $this->dispatcher->dispatch('login.required');
            }
        }

        return self::$client;
    }

    /**
     * Return the user's projects.
     *
     * @param bool|null $refresh Whether to refresh the list of projects.
     *
     * @return Project[] The user's projects, keyed by project ID.
     */
    public function getProjects(?bool $refresh = null)
    {
        $cacheKey = sprintf('%s:projects', $this->sessionId);

        /** @var Project[] $projects */
        $projects = [];

        $cached = $this->cache->fetch($cacheKey);

        if ($refresh === false && !$cached) {
            return [];
        } elseif ($refresh || !$cached) {
            foreach ($this->getClient()->getProjects() as $project) {
                $projects[$project->id] = $project;
            }

            $cachedProjects = [];
            foreach ($projects as $id => $project) {
                $cachedProjects[$id] = $project->getData();
                $cachedProjects[$id]['_endpoint'] = $project->getUri(true);
            }

            $this->cache->save($cacheKey, $cachedProjects, $this->config->get('api.projects_ttl'));
        } else {
            $guzzleClient = $this->getHttpClient();
            foreach ((array) $cached as $id => $data) {
                $projects[$id] = new Project($data, $data['_endpoint'], $guzzleClient);
            }
        }

        return $projects;
    }

    /**
     * Return the user's project with the given ID.
     *
     * @param string      $id      The project ID.
     * @param string|null $host    The project's hostname.
     * @param bool|null   $refresh Whether to bypass the cache.
     *
     * @return Project|false
     */
    public function getProject(string $id, ?string $host = null, ?bool $refresh = null)
    {
        // Find the project in the user's main project list. This uses a
        // separate cache.
        $projects = $this->getProjects($refresh);
        if (isset($projects[$id])) {
            return $projects[$id];
        }

        // Find the project directly.
        $cacheKey = sprintf('%s:project:%s:%s', $this->sessionId, $id, $host);
        $cached = $this->cache->fetch($cacheKey);
        if ($refresh || !$cached) {
            $scheme = 'https';
            if ($host !== null && (($pos = strpos($host, '//')) !== false)) {
                $scheme = parse_url($host, PHP_URL_SCHEME);
                $host = substr($host, $pos + 2);
            }
            $project = $this->getClient()
                ->getProject($id, $host, $scheme !== 'http');
            if ($project) {
                $toCache = $project->getData();
                $toCache['_endpoint'] = $project->getUri(true);
                $this->cache->save($cacheKey, $toCache, $this->config->get('api.projects_ttl'));
            }
        } else {
            $guzzleClient = $this->getHttpClient();
            $baseUrl = $cached['_endpoint'];
            unset($cached['_endpoint']);
            $project = new Project($cached, $baseUrl, $guzzleClient);
        }

        return $project;
    }

    /**
     * Return the user's environments.
     *
     * @param Project   $project The project.
     * @param bool|null $refresh Whether to refresh the list.
     * @param bool      $events  Whether to update Drush aliases if the list changes.
     *
     * @return Environment[] The user's environments, keyed by ID.
     */
    public function getEnvironments(Project $project, ?bool $refresh = null, ?bool $events = true): array
    {
        $projectId = $project->id;

        if (!$refresh && isset(self::$environmentsCache[$projectId])) {
            return self::$environmentsCache[$projectId];
        }

        $cacheKey = 'environments:' . $projectId;
        $cached = $this->cache->fetch($cacheKey);

        if ($refresh === false && !$cached) {
            return [];
        } elseif ($refresh || !$cached) {
            $environments = [];
            $toCache = [];
            foreach ($project->getEnvironments() as $environment) {
                $environments[$environment->id] = $environment;
                $toCache[$environment->id] = $environment->getData();
            }

            // Dispatch an event if the list of environments has changed.
            if ($events && (!$cached || array_diff_key($environments, $cached))) {
                $this->dispatcher->dispatch(
                    'environments.changed',
                    new EnvironmentsChangedEvent($project, $environments)
                );
            }

            $this->cache->save($cacheKey, $toCache, $this->config->get('api.environments_ttl'));
            self::$environmentsCacheRefreshed = true;
        } else {
            $environments = [];
            $endpoint = $project->getUri();
            $guzzleClient = $this->getHttpClient();
            foreach ((array) $cached as $id => $data) {
                $environments[$id] = new Environment($data, $endpoint, $guzzleClient, true);
            }
        }

        self::$environmentsCache[$projectId] = $environments;

        return $environments;
    }

    /**
     * Get a single environment.
     *
     * @param string  $id          The environment ID to load.
     * @param Project $project     The project.
     * @param bool|null $refresh   Whether to refresh the list of environments.
     * @param bool $tryMachineName Whether to retry, treating the ID as a
     *                             machine name.
     *
     * @return Environment|false The environment, or false if not found.
     */
    public function getEnvironment(string $id, Project $project, ?bool $refresh = null, ?bool $tryMachineName = false)
    {
        // Statically cache not found environments.
        $cacheKey = $project->id . ':' . $id . ($tryMachineName ? ':mn' : '');
        if (!$refresh && isset(self::$notFound[$cacheKey])) {
            return false;
        }

        $environments = $this->getEnvironments($project, $refresh);

        // Look for the environment by ID.
        if (isset($environments[$id])) {
            return $environments[$id];
        }

        // Retry directly if the environment was not found in the cache.
        if ($refresh === null) {
            if ($environment = $project->getEnvironment($id)) {
                // If the environment was found directly, the cache must be out
                // of date.
                $this->clearEnvironmentsCache($project->id);
                return $environment;
            }
        }

        // Look for the environment by machine name.
        if ($tryMachineName) {
            foreach ($environments as $environment) {
                if ($environment->machine_name === $id) {
                    return $environment;
                }
            }
        }

        self::$notFound[$cacheKey] = true;

        return false;
    }

    /**
     * Get the current user's account info.
     *
     * @param bool $reset
     *
     * @return array
     *   An array containing at least 'username', 'uuid', 'mail', and
     *   'display_name'.
     */
    public function getMyAccount(bool $reset = false): array
    {
        $cacheKey = sprintf('%s:my-account', $this->sessionId);
        if ($reset || !($info = $this->cache->fetch($cacheKey))) {
            $info = $this->getClient()->getAccountInfo($reset);
            $this->cache->save($cacheKey, $info, $this->config->get('api.users_ttl'));
        }

        return $info;
    }

    /**
     * Get a user's account info.
     *
     * @param ProjectAccess $user
     * @param bool $reset
     *
     * @return array
     *   An array containing 'email' and 'display_name'.
     */
    public function getAccount(ProjectAccess $user, bool $reset = false): array
    {
        if (isset(self::$accountsCache[$user->id]) && !$reset) {
            return self::$accountsCache[$user->id];
        }

        $cacheKey = 'account:' . $user->id;
        if ($reset || !($details = $this->cache->fetch($cacheKey))) {
            $details = $user->getAccount()->getProperties();
            $this->cache->save($cacheKey, $details, $this->config->get('api.users_ttl'));
            self::$accountsCache[$user->id] = $details;
        }

        return $details;
    }

    /**
     * Clear the environments cache for a project.
     *
     * Use this after creating/deleting/updating environment(s).
     *
     * @param string $projectId
     */
    public function clearEnvironmentsCache(string $projectId): void
    {
        $this->cache->delete('environments:' . $projectId);
        unset(self::$environmentsCache[$projectId]);
        foreach (array_keys(self::$notFound) as $key) {
            if (strpos($key, $projectId . ':') === 0) {
                unset(self::$notFound[$key]);
            }
        }
    }

    /**
     * Clear the projects cache.
     */
    public function clearProjectsCache(): void
    {
        $this->cache->delete(sprintf('%s:projects', $this->sessionId));
        $this->cache->delete(sprintf('%s:my-account', $this->sessionId));
    }

    /**
     * Sort resources.
     *
     * @param ApiResourceBase[] &$resources
     * @param string        $propertyPath
     *
     * @return ApiResourceBase[]
     */
    public static function sortResources(array &$resources, string $propertyPath): array
    {
        uasort($resources, function (ApiResourceBase $a, ApiResourceBase $b) use ($propertyPath) {
            $valueA = static::getNestedProperty($a, $propertyPath, false);
            $valueB = static::getNestedProperty($b, $propertyPath, false);

            switch (gettype($valueA)) {
                case 'string':
                    return strcasecmp($valueA, $valueB);

                case 'integer':
                case 'double':
                case 'boolean':
                    return $valueA - $valueB;
            }

            return 0;
        });

        return $resources;
    }

    /**
     * Get a nested property of a resource, via a dot-separated string path.
     *
     * @param ApiResourceBase $resource
     * @param string          $propertyPath
     * @param bool            $lazyLoad
     *
     * @throws \InvalidArgumentException if the property is not found.
     *
     * @return mixed
     */
    public static function getNestedProperty(ApiResourceBase $resource, string $propertyPath, bool $lazyLoad = true)
    {
        if (!strpos($propertyPath, '.')) {
            return $resource->getProperty($propertyPath, true, $lazyLoad);
        }

        $parents = explode('.', $propertyPath);
        $propertyName = array_shift($parents);
        $property = $resource->getProperty($propertyName, true, $lazyLoad);
        if (!is_array($property)) {
            throw new \InvalidArgumentException(sprintf(
                'Invalid path "%s": the property "%s" is not an array.',
                $propertyPath,
                $propertyName
            ));
        }
        $value = NestedArrayUtil::getNestedArrayValue($property, $parents, $keyExists);
        if (!$keyExists) {
            throw new \InvalidArgumentException('Property not found: ' . $propertyPath);
        }

        return $value;
    }

    /**
     * @return bool
     */
    public function isLoggedIn(): bool
    {
        return $this->getClient(false)->getConnector()->isLoggedIn();
    }

    /**
     * Load project users ("project access" records).
     *
     * @param \Platformsh\Client\Model\Project $project
     * @param bool                             $reset
     *
     * @return ProjectAccess[]
     */
    public function getProjectAccesses(Project $project, bool $reset = false): array
    {
        if ($reset || !isset(self::$projectAccessesCache[$project->id])) {
            self::$projectAccessesCache[$project->id] = $project->getUsers();
        }

        return self::$projectAccessesCache[$project->id];
    }

    /**
     * Load a project user ("project access" record) by email address.
     *
     * @param Project $project
     * @param string  $email
     * @param bool    $reset
     *
     * @return ProjectAccess|false
     */
    public function loadProjectAccessByEmail(Project $project, string $email, bool $reset = false)
    {
        foreach ($this->getProjectAccesses($project, $reset) as $user) {
            $account = $this->getAccount($user);
            if ($account['email'] === $email) {
                return $user;
            }
        }

        return false;
    }

    /**
     * Returns a project label.
     *
     * @param Project      $project
     * @param string|false $tag
     *
     * @return string
     */
    public function getProjectLabel(Project $project, $tag = 'info'): string
    {
        $title = $project->title;
        $pattern = $title ? '%2$s (%3$s)' : '%3$s';
        if ($tag !== false) {
            $pattern = $title ? '<%1$s>%2$s</%1$s> (%3$s)' : '<%1$s>%3$s</%1$s>';
        }

        return sprintf($pattern, $tag, $title, $project->id);
    }

    /**
     * Returns an environment label.
     *
     * @param Environment  $environment
     * @param string|false $tag
     *
     * @return string
     */
    public function getEnvironmentLabel(Environment $environment, $tag = 'info')
    {
        $id = $environment->id;
        $title = $environment->title;
        $use_title = $title && $title !== $id;
        $pattern = $use_title ? '%2$s (%3$s)' : '%3$s';
        if ($tag !== false) {
            $pattern = $use_title ? '<%1$s>%2$s</%1$s> (%3$s)' : '<%1$s>%3$s</%1$s>';
        }

        return sprintf($pattern, $tag, $title, $id);
    }

    /**
     * Get a resource, matching on the beginning of the ID.
     *
     * @param string            $id
     * @param ApiResourceBase[] $resources
     * @param string            $name
     *
     * @return ApiResourceBase
     *   The resource, if one (and only one) is matched.
     */
    public function matchPartialId(string $id, array $resources, string $name = 'Resource'): ApiResourceBase
    {
        $matched = array_filter($resources, function (ApiResourceBase $resource) use ($id) {
            return strpos($resource->getProperty('id'), $id) === 0;
        });

        if (count($matched) > 1) {
            $matchedIds = array_map(function (ApiResourceBase $resource) {
                return $resource->getProperty('id');
            }, $matched);
            throw new \InvalidArgumentException(sprintf(
                'The partial ID "<error>%s</error>" is ambiguous; it matches the following %s IDs: %s',
                $id,
                strtolower($name),
                "\n  " . implode("\n  ", $matchedIds)
            ));
        } elseif (count($matched) === 0) {
            throw new \InvalidArgumentException(sprintf('%s not found: "<error>%s</error>"', $name, $id));
        }

        return reset($matched);
    }

    /**
     * Returns the OAuth 2 access token.
     *
     * @return string
     */
    public function getAccessToken(): string
    {
        $session = $this->getClient()->getConnector()->getSession();
        $token = (string) $session->get('accessToken');
        $expires = $session->get('expires');
        if (!$token || $expires < time()) {
            // Force a connection to the API to ensure there is an access token.
            $this->getMyAccount(true);
            if (!$token = (string) $session->get('accessToken')) {
                throw new \RuntimeException('No access token found');
            }
        }

        return $token;
    }

    /**
     * Sort URLs, preferring shorter ones with HTTPS.
     *
     * @param string $a
     * @param string $b
     *
     * @return int
    */
    public function urlSort(string $a, string $b): int
    {
        $result = 0;
        foreach ([$a, $b] as $key => $url) {
            if (parse_url($url, PHP_URL_SCHEME) === 'https') {
                $result += $key === 0 ? -2 : 2;
            }
        }
        $result += strlen($a) <= strlen($b) ? -1 : 1;

        return $result;
    }

    /**
     * Get the HTTP client.
     *
     * @return ClientInterface
     */
    public function getHttpClient(): ClientInterface
    {
        return $this->getClient(false)->getConnector()->getClient();
    }

    /**
     * Read a file in the environment, using the Git Data API.
     *
     * @param string      $filename
     * @param Environment $environment
     *
     * @throws \RuntimeException on error.
     *
     * @return string|false
     *   The raw contents of the file, or false if the file is not found.
     */
    public function readFile(string $filename, Environment $environment)
    {
        $cacheKey = implode(':', ['raw', $environment->project, $filename]);
        $data = $this->cache->fetch($cacheKey);
        if (!is_array($data) || $data['commit_sha'] !== $environment->head_commit) {
            // Find the file.
            if (($tree = $this->getTree($environment, dirname($filename)))
                && ($blob = $tree->getBlob(basename($filename)))) {
                $raw = $blob->getRawContent();
            } else {
                $raw = false;
            }
            $data = ['raw' => $raw, 'commit_sha' => $environment->head_commit];
            // Skip caching if the file is bigger than 100 KiB.
            if ($raw === false || strlen($raw) <= 102400) {
                $this->cache->save($cacheKey, $data);
            }
        }

        return $data['raw'];
    }

    /**
     * Get a Git Tree object (a repository directory) for an environment.
     *
     * @param Environment $environment
     * @param string      $path
     *
     * @return Tree|false
     */
    public function getTree(Environment $environment, string $path = '.')
    {
        $cacheKey = implode(':', ['tree', $environment->project, $path]);
        $data = $this->cache->fetch($cacheKey);
        if (!is_array($data) || $data['commit_sha'] !== $environment->head_commit) {
            if (!$head = $environment->getHeadCommit()) {
                // This is unlikely to happen, unless the project doesn't have the
                // Git Data API available at all (e.g. old Git version).
                throw new ApiFeatureMissingException(sprintf(
                    'The project %s does not support the Git Data API.',
                    $environment->project
                ));
            }
            if (!$headTree = $head->getTree()) {
                // This is even less likely to happen.
                throw new \RuntimeException('Failed to get tree for HEAD commit: ' . $head->id);
            }
            $tree = $headTree->getTree($path);
            $this->cache->save($cacheKey, [
                'tree' => $tree ? $tree->getData() : null,
                'uri' => $tree ? $tree->getUri() : null,
                'commit_sha' => $environment->head_commit,
            ]);
        } elseif (empty($data['tree'])) {
            return false;
        } else {
            $tree = new Tree($data['tree'], $data['uri'], $this->getHttpClient(), true);
        }

        return $tree;
    }

    /**
     * Delete all keychain keys.
     */
    public function deleteFromKeychain(): void
    {
        if ($this->sessionStorage instanceof KeychainStorage) {
            $this->sessionStorage->deleteAll();
        }
    }

    /**
     * Get the current deployment for an environment.
     *
     * @param Environment $environment
     * @param bool        $refresh
     *
     * @return EnvironmentDeployment
     */
    public function getCurrentDeployment(Environment $environment, bool $refresh = false): EnvironmentDeployment
    {
        $cacheKey = implode(':', ['current-deployment', $environment->project, $environment->id]);
        $data = $this->cache->fetch($cacheKey);
        if ($data === false || $refresh) {
            $deployment = $environment->getCurrentDeployment();
            $data = $deployment->getData();
            $data['_uri'] = $deployment->getUri();
            $this->cache->save($cacheKey, $data, $this->config->get('api.environments_ttl'));
        } else {
            $deployment = new EnvironmentDeployment($data, $data['_uri'], $this->getHttpClient(), true);
        }

        return $deployment;
    }

    /**
     * Get the default environment in a list.
     *
     * @param array $environments An array of environments, keyed by ID.
     *
     * @return string|null
     */
    public function getDefaultEnvironmentId(array $environments): ?string
    {
        // If there is only one environment, use that.
        if (count($environments) <= 1) {
            $environment = reset($environments);

            return $environment ? $environment->id : null;
        }

        // Check if there is only one "main" environment.
        $main = array_filter($environments, function (Environment $environment) {
            return $environment->is_main;
        });
        if (count($main) === 1) {
            $environment = reset($main);

            return $environment ? $environment->id : null;
        }

        // Check if there is a "master" environment.
        if (isset($environments['master'])) {
            return 'master';
        }

        return null;
    }

    /**
     * Get the preferred site URL for an environment and app.
     *
     * @param \Platformsh\Client\Model\Environment                           $environment
     * @param string                                                         $appName
     * @param \Platformsh\Client\Model\Deployment\EnvironmentDeployment|null $deployment
     *
     * @return string|null
     */
    public function getSiteUrl(Environment $environment, string $appName, ?EnvironmentDeployment $deployment = null): ?string
    {
        $deployment = $deployment ?: $this->getCurrentDeployment($environment);
        $routes = $deployment->routes;
        $appUrls = [];
        foreach ($routes as $url => $route) {
            if ($route->type === 'upstream' && $route->__get('upstream') === $appName) {
                $appUrls[] = $url;
            }
        }
        usort($appUrls, [$this, 'urlSort']);
        $siteUrl = reset($appUrls);
        if ($siteUrl) {
            return $siteUrl;
        }
        if ($environment->hasLink('public-url')) {
            return $environment->getLink('public-url');
        }

        return null;
    }

    /**
<<<<<<< HEAD
     * Checks if an operation is available on an environment.
     *
     * This auto-refreshes the environment data if the operation is not
     * available.
     *
     * @param string                               $op
     * @param \Platformsh\Client\Model\Environment $environment
     *
     * @return bool
     */
    public function checkEnvironmentOperation(string $op, Environment $environment): bool
    {
        if ($environment->operationAvailable($op)) {
            return true;
        }

        $refresh = self::$environmentsCacheRefreshed ? null : true;
        $environment = $this->getEnvironment($environment->id, $this->getProject($environment->project), $refresh);

        return $environment->operationAvailable($op);
    }

    /**
     * Get help on how to use API tokens.
     *
     * @param string $tag
=======
     * React on an API 403 request.
>>>>>>> 9d4e799f
     *
     * @return string|null
     */
    public function getApiTokenHelp(string $tag = 'info'): ?string
    {
        if ($this->config->has('service.api_token_help_url')) {
            return "To authenticate non-interactively using an API token, see:\n    <$tag>"
                . $this->config->get('service.api_token_help_url') . "</$tag>";
        }

        return null;
    }
}<|MERGE_RESOLUTION|>--- conflicted
+++ resolved
@@ -901,36 +901,9 @@
     }
 
     /**
-<<<<<<< HEAD
-     * Checks if an operation is available on an environment.
-     *
-     * This auto-refreshes the environment data if the operation is not
-     * available.
-     *
-     * @param string                               $op
-     * @param \Platformsh\Client\Model\Environment $environment
-     *
-     * @return bool
-     */
-    public function checkEnvironmentOperation(string $op, Environment $environment): bool
-    {
-        if ($environment->operationAvailable($op)) {
-            return true;
-        }
-
-        $refresh = self::$environmentsCacheRefreshed ? null : true;
-        $environment = $this->getEnvironment($environment->id, $this->getProject($environment->project), $refresh);
-
-        return $environment->operationAvailable($op);
-    }
-
-    /**
      * Get help on how to use API tokens.
      *
      * @param string $tag
-=======
-     * React on an API 403 request.
->>>>>>> 9d4e799f
      *
      * @return string|null
      */

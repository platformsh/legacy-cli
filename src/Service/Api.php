<?php
declare(strict_types=1);

namespace Platformsh\Cli\Service;

use Doctrine\Common\Cache\CacheProvider;
use GuzzleHttp\ClientInterface;
use Platformsh\Cli\Event\EnvironmentsChangedEvent;
use Platformsh\Cli\Session\KeychainStorage;
use Platformsh\Cli\Util\NestedArrayUtil;
use Platformsh\Client\Connection\Connector;
use Platformsh\Client\Model\ApiResourceBase;
use Platformsh\Client\Model\Deployment\EnvironmentDeployment;
use Platformsh\Client\Model\Environment;
use Platformsh\Client\Model\Project;
use Platformsh\Client\Model\ProjectAccess;
use Platformsh\Client\PlatformClient;
use Platformsh\Client\Session\Session;
use Platformsh\Client\Session\Storage\File;
use Symfony\Component\EventDispatcher\EventDispatcher;
use Symfony\Component\EventDispatcher\EventDispatcherInterface;

/**
 * Decorates the PlatformClient API client to provide aggressive caching.
 */
class Api
{
    /** @var Config */
    protected $config;

    /** @var \Doctrine\Common\Cache\CacheProvider */
    protected $cache;

    /** @var EventDispatcherInterface */
    public $dispatcher;

    /** @var string */
    protected $sessionId = 'default';

    /** @var string|null */
    protected $apiToken;

    /** @var string */
    protected $apiTokenType = 'exchange';

    /** @var PlatformClient */
    protected static $client;

    /** @var Environment[] */
    protected static $environmentsCache = [];

    /** @var bool */
    protected static $environmentsCacheRefreshed = false;

    /** @var \Platformsh\Client\Model\Account[] */
    protected static $accountsCache = [];

    /** @var \Platformsh\Client\Model\ProjectAccess[] */
    protected static $projectAccessesCache = [];

    /** @var array */
    protected static $notFound = [];

    /** @var \Platformsh\Client\Session\Storage\SessionStorageInterface|null */
    protected $sessionStorage;

    public function __construct(
        ?Config $config = null,
        ?CacheProvider $cache = null
    ) {
        $this->config = $config ?: new Config();
        $this->dispatcher = new EventDispatcher();
        $this->cache = $cache ?: CacheFactory::createCacheProvider($this->config);

        $this->sessionId = $this->config->get('api.session_id') ?: 'default';
        if ($this->sessionId === 'api-token') {
            throw new \InvalidArgumentException('Invalid session ID: ' . $this->sessionId);
        }

        if (!isset($this->apiToken)) {
            // Exchangeable API tokens: a token which is exchanged for a
            // temporary access token.
            if ($this->config->has('api.token_file')) {
                $this->apiToken = $this->loadTokenFromFile($this->config->get('api.token_file'));
                $this->apiTokenType = 'exchange';
                $this->sessionId = 'api-token';
            } elseif ($this->config->has('api.token')) {
                $this->apiToken = $this->config->get('api.token');
                $this->apiTokenType = 'exchange';
                $this->sessionId = 'api-token';
            } elseif ($this->config->has('api.access_token_file') || $this->config->has('api.access_token')) {
                // Permanent, personal access token (deprecated) - an OAuth 2.0
                // bearer token which is used directly in API requests.
                @trigger_error('This type of API token (a permanent access token) is deprecated. Please generate a new API token when possible.', E_USER_DEPRECATED);
                if ($this->config->has('api.access_token_file')) {
                    $this->apiToken = $this->loadTokenFromFile($this->config->get('api.access_token_file'));
                } else {
                    $this->apiToken = $this->config->get('api.access_token');
                }
                $this->apiTokenType = 'access';
            }
        }
    }

    /**
     * Sets up listeners (called by the DI container).
     *
     * @required
     *
     * @param \Platformsh\Cli\Service\AutoLoginListener $autoLoginListener
     * @param \Platformsh\Cli\Service\DrushAliasUpdater $drushAliasUpdater
     */
    public function injectListeners(
        AutoLoginListener $autoLoginListener,
        DrushAliasUpdater $drushAliasUpdater
    ): void
    {
        $this->dispatcher->addListener(
            'login.required',
            [$autoLoginListener, 'onLoginRequired']
        );
        $this->dispatcher->addListener(
            'environments.changed',
            [$drushAliasUpdater, 'onEnvironmentsChanged']
        );
    }

    /**
     * Get the cache object.
     *
     * @return \Doctrine\Common\Cache\CacheProvider
     */
    public function getCache(): CacheProvider
    {
        return $this->cache;
    }

    /**
     * Load an API token from a file.
     *
     * @param string $filename
     *   A filename, either relative to the user config directory, or absolute.
     *
     * @return string
     */
    protected function loadTokenFromFile(string $filename): string
    {
        if (strpos($filename, '/') !== 0 && strpos($filename, '\\') !== 0) {
            $filename = $this->config->getUserConfigDir() . '/' . $filename;
        }

        $content = file_get_contents($filename);
        if ($content === false) {
            throw new \RuntimeException('Failed to read file: ' . $filename);
        }

        return trim($content);
    }

    /**
     * Returns whether the CLI is authenticating using an API token.
     *
     * @return bool
     */
    public function hasApiToken(): bool
    {
        return isset($this->apiToken);
    }

    /**
     * Get an HTTP User Agent string representing this application.
     *
     * @return string
     */
    protected function getUserAgent(): string
    {
        return sprintf(
            '%s/%s (%s; %s; PHP %s)',
            str_replace(' ', '-', $this->config->get('application.name')),
            $this->config->get('application.version'),
            php_uname('s'),
            php_uname('r'),
            PHP_VERSION
        );
    }

    /**
     * Get the API client object.
     *
     * @param bool $autoLogin Whether to log in, if the client is not already
     *                        authenticated (default: true).
     * @param bool $reset     Whether to re-initialize the client.
     *
     * @return PlatformClient
     */
    public function getClient(bool $autoLogin = true, bool $reset = false): PlatformClient
    {
        if (!isset(self::$client) || $reset) {
            $connectorOptions = [];
            $connectorOptions['accounts'] = rtrim($this->config->get('api.accounts_api_url'), '/') . '/';
            $connectorOptions['verify'] = !$this->config->get('api.skip_ssl');
            $connectorOptions['debug'] = $this->config->get('api.debug') ? STDERR : false;
            $connectorOptions['client_id'] = $this->config->get('api.oauth2_client_id');
            $connectorOptions['user_agent'] = $this->getUserAgent();
            $connectorOptions['api_token'] = $this->apiToken;
            $connectorOptions['api_token_type'] = $this->apiTokenType;

            // Proxy support with the http_proxy or https_proxy environment
            // variables.
            if (PHP_SAPI === 'cli') {
                $proxies = [];
                foreach (['https', 'http'] as $scheme) {
                    $proxies[$scheme] = str_replace('http://', 'tcp://', getenv($scheme . '_proxy'));
                }
                $proxies = array_filter($proxies);
                if (count($proxies)) {
                    $connectorOptions['proxy'] = count($proxies) == 1 ? reset($proxies) : $proxies;
                }
            }

            // Set up a persistent session to store OAuth2 tokens. By default,
            // this will be stored in a JSON file:
            // $HOME/.platformsh/.session/sess-cli-default/sess-cli-default.json
            $session = new Session('cli-' . $this->sessionId);

            $this->sessionStorage = KeychainStorage::isSupported()
                && $this->config->isExperimentEnabled('use_keychain')
                ? new KeychainStorage($this->config->get('application.name'))
                : new File($this->config->getSessionDir());
            $session->setStorage($this->sessionStorage);

<<<<<<< HEAD
            $connector = new Connector($connectorOptions, $session);
=======
            // Ensure session data is (re-)loaded every time.
            // @todo move this to the Session
            if (!$session->getData()) {
                $session->load(true);
            }
>>>>>>> 5d415183

            self::$client = new PlatformClient($connector);

            if ($autoLogin && !$connector->isLoggedIn()) {
                $this->dispatcher->dispatch('login.required');
            }
        }

        return self::$client;
    }

    /**
     * Return the user's projects.
     *
     * @param bool|null $refresh Whether to refresh the list of projects.
     *
     * @return Project[] The user's projects, keyed by project ID.
     */
    public function getProjects(?bool $refresh = null)
    {
        $cacheKey = sprintf('%s:projects', $this->sessionId);

        /** @var Project[] $projects */
        $projects = [];

        $cached = $this->cache->fetch($cacheKey);

        if ($refresh === false && !$cached) {
            return [];
        } elseif ($refresh || !$cached) {
            foreach ($this->getClient()->getProjects() as $project) {
                $projects[$project->id] = $project;
            }

            $cachedProjects = [];
            foreach ($projects as $id => $project) {
                $cachedProjects[$id] = $project->getData();
                $cachedProjects[$id]['_endpoint'] = $project->getUri(true);
            }

            $this->cache->save($cacheKey, $cachedProjects, $this->config->get('api.projects_ttl'));
        } else {
            $guzzleClient = $this->getHttpClient();
            foreach ((array) $cached as $id => $data) {
                $projects[$id] = new Project($data, $data['_endpoint'], $guzzleClient);
            }
        }

        return $projects;
    }

    /**
     * Return the user's project with the given ID.
     *
     * @param string      $id      The project ID.
     * @param string|null $host    The project's hostname.
     * @param bool|null   $refresh Whether to bypass the cache.
     *
     * @return Project|false
     */
    public function getProject(string $id, ?string $host = null, ?bool $refresh = null)
    {
        // Find the project in the user's main project list. This uses a
        // separate cache.
        $projects = $this->getProjects($refresh);
        if (isset($projects[$id])) {
            return $projects[$id];
        }

        // Find the project directly.
        $cacheKey = sprintf('%s:project:%s:%s', $this->sessionId, $id, $host);
        $cached = $this->cache->fetch($cacheKey);
        if ($refresh || !$cached) {
            $scheme = 'https';
            if ($host !== null && (($pos = strpos($host, '//')) !== false)) {
                $scheme = parse_url($host, PHP_URL_SCHEME);
                $host = substr($host, $pos + 2);
            }
            $project = $this->getClient()
                ->getProject($id, $host, $scheme !== 'http');
            if ($project) {
                $toCache = $project->getData();
                $toCache['_endpoint'] = $project->getUri(true);
                $this->cache->save($cacheKey, $toCache, $this->config->get('api.projects_ttl'));
            }
        } else {
            $guzzleClient = $this->getHttpClient();
            $baseUrl = $cached['_endpoint'];
            unset($cached['_endpoint']);
            $project = new Project($cached, $baseUrl, $guzzleClient);
        }

        return $project;
    }

    /**
     * Return the user's environments.
     *
     * @param Project   $project The project.
     * @param bool|null $refresh Whether to refresh the list.
     * @param bool      $events  Whether to update Drush aliases if the list changes.
     *
     * @return Environment[] The user's environments, keyed by ID.
     */
    public function getEnvironments(Project $project, ?bool $refresh = null, ?bool $events = true): array
    {
        $projectId = $project->id;

        if (!$refresh && isset(self::$environmentsCache[$projectId])) {
            return self::$environmentsCache[$projectId];
        }

        $cacheKey = 'environments:' . $projectId;
        $cached = $this->cache->fetch($cacheKey);

        if ($refresh === false && !$cached) {
            return [];
        } elseif ($refresh || !$cached) {
            $environments = [];
            $toCache = [];
            foreach ($project->getEnvironments() as $environment) {
                $environments[$environment->id] = $environment;
                $toCache[$environment->id] = $environment->getData();
            }

            // Dispatch an event if the list of environments has changed.
            if ($events && (!$cached || array_diff_key($environments, $cached))) {
                $this->dispatcher->dispatch(
                    'environments.changed',
                    new EnvironmentsChangedEvent($project, $environments)
                );
            }

            $this->cache->save($cacheKey, $toCache, $this->config->get('api.environments_ttl'));
            self::$environmentsCacheRefreshed = true;
        } else {
            $environments = [];
            $endpoint = $project->getUri();
            $guzzleClient = $this->getHttpClient();
            foreach ((array) $cached as $id => $data) {
                $environments[$id] = new Environment($data, $endpoint, $guzzleClient, true);
            }
        }

        self::$environmentsCache[$projectId] = $environments;

        return $environments;
    }

    /**
     * Get a single environment.
     *
     * @param string  $id          The environment ID to load.
     * @param Project $project     The project.
     * @param bool|null $refresh   Whether to refresh the list of environments.
     * @param bool $tryMachineName Whether to retry, treating the ID as a
     *                             machine name.
     *
     * @return Environment|false The environment, or false if not found.
     */
    public function getEnvironment(string $id, Project $project, ?bool $refresh = null, ?bool $tryMachineName = false)
    {
        // Statically cache not found environments.
        $cacheKey = $project->id . ':' . $id . ($tryMachineName ? ':mn' : '');
        if (!$refresh && isset(self::$notFound[$cacheKey])) {
            return false;
        }

        $environments = $this->getEnvironments($project, $refresh);

        // Look for the environment by ID.
        if (isset($environments[$id])) {
            return $environments[$id];
        }

        // Retry directly if the environment was not found in the cache.
        if ($refresh === null) {
            if ($environment = $project->getEnvironment($id)) {
                // If the environment was found directly, the cache must be out
                // of date.
                $this->clearEnvironmentsCache($project->id);
                return $environment;
            }
        }

        // Look for the environment by machine name.
        if ($tryMachineName) {
            foreach ($environments as $environment) {
                if ($environment->machine_name === $id) {
                    return $environment;
                }
            }
        }

        self::$notFound[$cacheKey] = true;

        return false;
    }

    /**
     * Get the current user's account info.
     *
     * @param bool $reset
     *
     * @return array
     *   An array containing at least 'username', 'id', 'mail', and
     *   'display_name'.
     */
    public function getMyAccount(bool $reset = false): array
    {
        $cacheKey = sprintf('%s:my-account', $this->sessionId);
        if ($reset || !($info = $this->cache->fetch($cacheKey))) {
            $info = $this->getClient()->getAccountInfo($reset);
            $this->cache->save($cacheKey, $info, $this->config->get('api.users_ttl'));
        }

        return $info;
    }

    /**
     * Get a user's account info.
     *
     * @param ProjectAccess $user
     * @param bool $reset
     *
     * @return array
     *   An array containing 'email' and 'display_name'.
     */
    public function getAccount(ProjectAccess $user, bool $reset = false): array
    {
        if (isset(self::$accountsCache[$user->id]) && !$reset) {
            return self::$accountsCache[$user->id];
        }

        $cacheKey = 'account:' . $user->id;
        if ($reset || !($details = $this->cache->fetch($cacheKey))) {
            $details = $user->getAccount()->getProperties();
            $this->cache->save($cacheKey, $details, $this->config->get('api.users_ttl'));
            self::$accountsCache[$user->id] = $details;
        }

        return $details;
    }

    /**
     * Clear the environments cache for a project.
     *
     * Use this after creating/deleting/updating environment(s).
     *
     * @param string $projectId
     */
    public function clearEnvironmentsCache(string $projectId): void
    {
        $this->cache->delete('environments:' . $projectId);
        unset(self::$environmentsCache[$projectId]);
        foreach (array_keys(self::$notFound) as $key) {
            if (strpos($key, $projectId . ':') === 0) {
                unset(self::$notFound[$key]);
            }
        }
    }

    /**
     * Clear the projects cache.
     */
    public function clearProjectsCache(): void
    {
        $this->cache->delete(sprintf('%s:projects', $this->sessionId));
        $this->cache->delete(sprintf('%s:my-account', $this->sessionId));
    }

    /**
     * Sort resources.
     *
     * @param ApiResourceBase[] &$resources
     * @param string        $propertyPath
     *
     * @return ApiResourceBase[]
     */
    public static function sortResources(array &$resources, string $propertyPath): array
    {
        uasort($resources, function (ApiResourceBase $a, ApiResourceBase $b) use ($propertyPath) {
            $valueA = static::getNestedProperty($a, $propertyPath, false);
            $valueB = static::getNestedProperty($b, $propertyPath, false);

            switch (gettype($valueA)) {
                case 'string':
                    return strcasecmp($valueA, $valueB);

                case 'integer':
                case 'double':
                case 'boolean':
                    return $valueA - $valueB;
            }

            return 0;
        });

        return $resources;
    }

    /**
     * Get a nested property of a resource, via a dot-separated string path.
     *
     * @param ApiResourceBase $resource
     * @param string          $propertyPath
     * @param bool            $lazyLoad
     *
     * @throws \InvalidArgumentException if the property is not found.
     *
     * @return mixed
     */
    public static function getNestedProperty(ApiResourceBase $resource, string $propertyPath, bool $lazyLoad = true)
    {
        if (!strpos($propertyPath, '.')) {
            return $resource->getProperty($propertyPath, true, $lazyLoad);
        }

        $parents = explode('.', $propertyPath);
        $propertyName = array_shift($parents);
        $property = $resource->getProperty($propertyName, true, $lazyLoad);
        if (!is_array($property)) {
            throw new \InvalidArgumentException(sprintf(
                'Invalid path "%s": the property "%s" is not an array.',
                $propertyPath,
                $propertyName
            ));
        }
        $value = NestedArrayUtil::getNestedArrayValue($property, $parents, $keyExists);
        if (!$keyExists) {
            throw new \InvalidArgumentException('Property not found: ' . $propertyPath);
        }

        return $value;
    }

    /**
     * @return bool
     */
    public function isLoggedIn(): bool
    {
        return $this->getClient(false)->getConnector()->isLoggedIn();
    }

    /**
     * Load project users ("project access" records).
     *
     * @param \Platformsh\Client\Model\Project $project
     * @param bool                             $reset
     *
     * @return ProjectAccess[]
     */
    public function getProjectAccesses(Project $project, bool $reset = false): array
    {
        if ($reset || !isset(self::$projectAccessesCache[$project->id])) {
            self::$projectAccessesCache[$project->id] = $project->getUsers();
        }

        return self::$projectAccessesCache[$project->id];
    }

    /**
     * Load a project user ("project access" record) by email address.
     *
     * @param Project $project
     * @param string  $email
     * @param bool    $reset
     *
     * @return ProjectAccess|false
     */
    public function loadProjectAccessByEmail(Project $project, string $email, bool $reset = false)
    {
        foreach ($this->getProjectAccesses($project, $reset) as $user) {
            $account = $this->getAccount($user);
            if ($account['email'] === $email) {
                return $user;
            }
        }

        return false;
    }

    /**
     * Returns a project label.
     *
     * @param Project      $project
     * @param string|false $tag
     *
     * @return string
     */
    public function getProjectLabel(Project $project, $tag = 'info'): string
    {
        $title = $project->title;
        $pattern = $title ? '%2$s (%3$s)' : '%3$s';
        if ($tag !== false) {
            $pattern = $title ? '<%1$s>%2$s</%1$s> (%3$s)' : '<%1$s>%3$s</%1$s>';
        }

        return sprintf($pattern, $tag, $title, $project->id);
    }

    /**
     * Returns an environment label.
     *
     * @param Environment  $environment
     * @param string|false $tag
     *
     * @return string
     */
    public function getEnvironmentLabel(Environment $environment, $tag = 'info')
    {
        $id = $environment->id;
        $title = $environment->title;
        $use_title = $title && $title !== $id;
        $pattern = $use_title ? '%2$s (%3$s)' : '%3$s';
        if ($tag !== false) {
            $pattern = $use_title ? '<%1$s>%2$s</%1$s> (%3$s)' : '<%1$s>%3$s</%1$s>';
        }

        return sprintf($pattern, $tag, $title, $id);
    }

    /**
     * Get a resource, matching on the beginning of the ID.
     *
     * @param string            $id
     * @param ApiResourceBase[] $resources
     * @param string            $name
     *
     * @return ApiResourceBase
     *   The resource, if one (and only one) is matched.
     */
    public function matchPartialId(string $id, array $resources, string $name = 'Resource'): ApiResourceBase
    {
        $matched = array_filter($resources, function (ApiResourceBase $resource) use ($id) {
            return strpos($resource->getProperty('id'), $id) === 0;
        });

        if (count($matched) > 1) {
            $matchedIds = array_map(function (ApiResourceBase $resource) {
                return $resource->getProperty('id');
            }, $matched);
            throw new \InvalidArgumentException(sprintf(
                'The partial ID "<error>%s</error>" is ambiguous; it matches the following %s IDs: %s',
                $id,
                strtolower($name),
                "\n  " . implode("\n  ", $matchedIds)
            ));
        } elseif (count($matched) === 0) {
            throw new \InvalidArgumentException(sprintf('%s not found: "<error>%s</error>"', $name, $id));
        }

        return reset($matched);
    }

    /**
     * Returns the OAuth 2 access token.
     *
     * @return string
     */
    public function getAccessToken(): string
    {
        $session = $this->getClient()->getConnector()->getSession();
        $token = (string) $session->get('accessToken');
        $expires = $session->get('expires');
        if (!$token || $expires < time()) {
            // Force a connection to the API to ensure there is an access token.
            $this->getMyAccount(true);
            if (!$token = (string) $session->get('accessToken')) {
                throw new \RuntimeException('No access token found');
            }
        }

        return $token;
    }

    /**
     * Sort URLs, preferring shorter ones with HTTPS.
     *
     * @param string $a
     * @param string $b
     *
     * @return int
    */
    public function urlSort(string $a, string $b): int
    {
        $result = 0;
        foreach ([$a, $b] as $key => $url) {
            if (parse_url($url, PHP_URL_SCHEME) === 'https') {
                $result += $key === 0 ? -2 : 2;
            }
        }
        $result += strlen($a) <= strlen($b) ? -1 : 1;

        return $result;
    }

    /**
     * Get the HTTP client.
     *
     * @return ClientInterface
     */
    public function getHttpClient(): ClientInterface
    {
        return $this->getClient(false)->getConnector()->getClient();
    }

    /**
     * Delete all keychain keys.
     */
    public function deleteFromKeychain(): void
    {
        if ($this->sessionStorage instanceof KeychainStorage) {
            $this->sessionStorage->deleteAll();
        }
    }

    /**
     * Get the current deployment for an environment.
     *
     * @param Environment $environment
     * @param bool        $refresh
     *
     * @return EnvironmentDeployment
     */
    public function getCurrentDeployment(Environment $environment, bool $refresh = false): EnvironmentDeployment
    {
        $cacheKey = implode(':', ['current-deployment', $environment->project, $environment->id]);
        $data = $this->cache->fetch($cacheKey);
        if ($data === false || $refresh) {
            $deployment = $environment->getCurrentDeployment();
            $data = $deployment->getData();
            $data['_uri'] = $deployment->getUri();
            $this->cache->save($cacheKey, $data, $this->config->get('api.environments_ttl'));
        } else {
            $deployment = new EnvironmentDeployment($data, $data['_uri'], $this->getHttpClient(), true);
        }

        return $deployment;
    }

    /**
     * Get the default environment in a list.
     *
     * @param array $environments An array of environments, keyed by ID.
     *
     * @return string|null
     */
    public function getDefaultEnvironmentId(array $environments): ?string
    {
        // If there is only one environment, use that.
        if (count($environments) <= 1) {
            $environment = reset($environments);

            return $environment ? $environment->id : null;
        }

        // Check if there is only one "main" environment.
        $main = array_filter($environments, function (Environment $environment) {
            return $environment->is_main;
        });
        if (count($main) === 1) {
            $environment = reset($main);

            return $environment ? $environment->id : null;
        }

        // Check if there is a "master" environment.
        if (isset($environments['master'])) {
            return 'master';
        }

        return null;
    }

    /**
     * Get the preferred site URL for an environment and app.
     *
     * @param \Platformsh\Client\Model\Environment                           $environment
     * @param string                                                         $appName
     * @param \Platformsh\Client\Model\Deployment\EnvironmentDeployment|null $deployment
     *
     * @return string|null
     */
    public function getSiteUrl(Environment $environment, string $appName, ?EnvironmentDeployment $deployment = null): ?string
    {
        $deployment = $deployment ?: $this->getCurrentDeployment($environment);
        $routes = $deployment->routes;
        $appUrls = [];
        foreach ($routes as $url => $route) {
            if ($route->type === 'upstream' && $route->__get('upstream') === $appName) {
                $appUrls[] = $url;
            }
        }
        usort($appUrls, [$this, 'urlSort']);
        $siteUrl = reset($appUrls);
        if ($siteUrl) {
            return $siteUrl;
        }
        if ($environment->hasLink('public-url')) {
            return $environment->getLink('public-url');
        }

        return null;
    }

    /**
     * Get help on how to use API tokens.
     *
     * @param string $tag
     *
     * @return string|null
     */
    public function getApiTokenHelp(string $tag = 'info'): ?string
    {
        if ($this->config->has('service.api_token_help_url')) {
            return "To authenticate non-interactively using an API token, see:\n    <$tag>"
                . $this->config->get('service.api_token_help_url') . "</$tag>";
        }

        return null;
    }
}<|MERGE_RESOLUTION|>--- conflicted
+++ resolved
@@ -229,15 +229,7 @@
                 : new File($this->config->getSessionDir());
             $session->setStorage($this->sessionStorage);
 
-<<<<<<< HEAD
             $connector = new Connector($connectorOptions, $session);
-=======
-            // Ensure session data is (re-)loaded every time.
-            // @todo move this to the Session
-            if (!$session->getData()) {
-                $session->load(true);
-            }
->>>>>>> 5d415183
 
             self::$client = new PlatformClient($connector);
 

--- conflicted
+++ resolved
@@ -461,11 +461,7 @@
      * @return array
      *   An array containing 'email' and 'display_name'.
      */
-<<<<<<< HEAD
-    public function getAccount(ProjectAccess $user, bool $reset = false): array
-=======
-    public function getAccount(ProjectAccess $access, $reset = false)
->>>>>>> 004684a9
+    public function getAccount(ProjectAccess $access, bool $reset = false): array
     {
         if (isset(self::$accountsCache[$access->id]) && !$reset) {
             return self::$accountsCache[$access->id];

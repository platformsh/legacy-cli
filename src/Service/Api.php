--- conflicted
+++ resolved
@@ -1185,11 +1185,7 @@
      *
      * @return string
      */
-<<<<<<< HEAD
-    public function getAccessToken(): string
-=======
-    public function getAccessToken($forceNew = false)
->>>>>>> 0cd295d9
+    public function getAccessToken(bool $forceNew = false): string
     {
         // Check for an externally configured access token.
         if ($accessToken = $this->tokenConfig->getAccessToken()) {

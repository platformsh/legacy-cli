<?php
declare(strict_types=1);

namespace Platformsh\Cli\Service;

use Doctrine\Common\Cache\CacheProvider;
use GuzzleHttp\ClientInterface;
use Platformsh\Cli\Event\EnvironmentsChangedEvent;
use Platformsh\Cli\Session\KeychainStorage;
use Platformsh\Cli\Util\NestedArrayUtil;
use Platformsh\Client\Connection\Connector;
use Platformsh\Client\Model\ApiResourceBase;
use Platformsh\Client\Model\Deployment\EnvironmentDeployment;
use Platformsh\Client\Model\Environment;
use Platformsh\Client\Model\Project;
use Platformsh\Client\Model\ProjectAccess;
use Platformsh\Client\PlatformClient;
use Platformsh\Client\Session\Session;
use Platformsh\Client\Session\Storage\File;
use Symfony\Component\EventDispatcher\EventDispatcher;
use Symfony\Component\EventDispatcher\EventDispatcherInterface;

/**
 * Decorates the PlatformClient API client to provide aggressive caching.
 */
class Api
{
    /** @var Config */
    protected $config;

    /** @var \Doctrine\Common\Cache\CacheProvider */
    protected $cache;

    /** @var EventDispatcherInterface */
    public $dispatcher;

    /** @var string */
    protected $sessionId = 'default';

    /** @var string|null */
    protected $apiToken;

    /** @var string */
    protected $apiTokenType = 'exchange';

    /** @var PlatformClient */
    protected static $client;

    /** @var Environment[] */
    protected static $environmentsCache = [];

    /** @var bool */
    protected static $environmentsCacheRefreshed = false;

    /** @var \Platformsh\Client\Model\Account[] */
    protected static $accountsCache = [];

    /** @var \Platformsh\Client\Model\ProjectAccess[] */
    protected static $projectAccessesCache = [];

    /** @var array */
    protected static $notFound = [];

    /** @var \Platformsh\Client\Session\Storage\SessionStorageInterface|null */
    protected $sessionStorage;

    public function __construct(
        ?Config $config = null,
        ?CacheProvider $cache = null
    ) {
        $this->config = $config ?: new Config();
        $this->dispatcher = new EventDispatcher();
        $this->cache = $cache ?: CacheFactory::createCacheProvider($this->config);

        $this->sessionId = $this->config->get('api.session_id') ?: 'default';
        if ($this->sessionId === 'api-token') {
            throw new \InvalidArgumentException('Invalid session ID: ' . $this->sessionId);
        }

        if (!isset($this->apiToken)) {
            // Exchangeable API tokens: a token which is exchanged for a
            // temporary access token.
            if ($this->config->has('api.token_file')) {
                $this->apiToken = $this->loadTokenFromFile($this->config->get('api.token_file'));
                $this->apiTokenType = 'exchange';
                $this->sessionId = 'api-token';
            } elseif ($this->config->has('api.token')) {
                $this->apiToken = $this->config->get('api.token');
                $this->apiTokenType = 'exchange';
                $this->sessionId = 'api-token';
            } elseif ($this->config->has('api.access_token_file') || $this->config->has('api.access_token')) {
                // Permanent, personal access token (deprecated) - an OAuth 2.0
                // bearer token which is used directly in API requests.
                @trigger_error('This type of API token (a permanent access token) is deprecated. Please generate a new API token when possible.', E_USER_DEPRECATED);
                if ($this->config->has('api.access_token_file')) {
                    $this->apiToken = $this->loadTokenFromFile($this->config->get('api.access_token_file'));
                } else {
                    $this->apiToken = $this->config->get('api.access_token');
                }
                $this->apiTokenType = 'access';
            }
        }
    }

    /**
<<<<<<< HEAD
     * Sets up listeners (called by the DI container).
     *
     * @required
     *
     * @param \Platformsh\Cli\Service\AutoLoginListener $autoLoginListener
     * @param \Platformsh\Cli\Service\DrushAliasUpdater $drushAliasUpdater
     */
    public function injectListeners(
        AutoLoginListener $autoLoginListener,
        DrushAliasUpdater $drushAliasUpdater
    ): void {
        $this->dispatcher->addListener(
            'login.required',
            [$autoLoginListener, 'onLoginRequired']
        );
        $this->dispatcher->addListener(
            'environments.changed',
            [$drushAliasUpdater, 'onEnvironmentsChanged']
        );
=======
     * @return \Doctrine\Common\Cache\CacheProvider
     */
    public function getCache()
    {
        return $this->cache;
>>>>>>> 008d18ae
    }

    /**
     * Load an API token from a file.
     *
     * @param string $filename
     *   A filename, either relative to the user config directory, or absolute.
     *
     * @return string
     */
    protected function loadTokenFromFile(string $filename): string
    {
        if (strpos($filename, '/') !== 0 && strpos($filename, '\\') !== 0) {
            $filename = $this->config->getUserConfigDir() . '/' . $filename;
        }

        $content = file_get_contents($filename);
        if ($content === false) {
            throw new \RuntimeException('Failed to read file: ' . $filename);
        }

        return trim($content);
    }

    /**
     * Returns whether the CLI is authenticating using an API token.
     *
     * @return bool
     */
    public function hasApiToken(): bool
    {
        return isset($this->apiToken);
    }

    /**
     * Get an HTTP User Agent string representing this application.
     *
     * @return string
     */
    protected function getUserAgent(): string
    {
        return sprintf(
            '%s/%s (%s; %s; PHP %s)',
            str_replace(' ', '-', $this->config->get('application.name')),
            $this->config->get('application.version'),
            php_uname('s'),
            php_uname('r'),
            PHP_VERSION
        );
    }

    /**
     * Get the API client object.
     *
     * @param bool $autoLogin Whether to log in, if the client is not already
     *                        authenticated (default: true).
     * @param bool $reset     Whether to re-initialize the client.
     *
     * @return PlatformClient
     */
    public function getClient(bool $autoLogin = true, bool $reset = false): PlatformClient
    {
        if (!isset(self::$client) || $reset) {
            $connectorOptions = [];
            $connectorOptions['accounts'] = rtrim($this->config->get('api.accounts_api_url'), '/') . '/';
            $connectorOptions['verify'] = !$this->config->get('api.skip_ssl');
            $connectorOptions['debug'] = $this->config->get('api.debug') ? STDERR : false;
            $connectorOptions['client_id'] = $this->config->get('api.oauth2_client_id');
            $connectorOptions['user_agent'] = $this->getUserAgent();
            $connectorOptions['api_token'] = $this->apiToken;
            $connectorOptions['api_token_type'] = $this->apiTokenType;

            // Proxy support with the http_proxy or https_proxy environment
            // variables.
            if (PHP_SAPI === 'cli') {
                $proxies = [];
                foreach (['https', 'http'] as $scheme) {
                    $proxies[$scheme] = str_replace('http://', 'tcp://', getenv($scheme . '_proxy'));
                }
                $proxies = array_filter($proxies);
                if (count($proxies)) {
                    $connectorOptions['proxy'] = count($proxies) == 1 ? reset($proxies) : $proxies;
                }
            }

            // Set up a persistent session to store OAuth2 tokens. By default,
            // this will be stored in a JSON file:
            // $HOME/.platformsh/.session/sess-cli-default/sess-cli-default.json
            $session = new Session('cli-' . $this->sessionId);

            $this->sessionStorage = KeychainStorage::isSupported()
                && $this->config->isExperimentEnabled('use_keychain')
                ? new KeychainStorage($this->config->get('application.name'))
                : new File($this->config->getWritableUserDir() . '/.session');
            $session->setStorage($this->sessionStorage);

            $connector = new Connector($connectorOptions, $session);

            self::$client = new PlatformClient($connector);

            if ($autoLogin && !$connector->isLoggedIn()) {
                $this->dispatcher->dispatch('login.required');
            }
        }

        return self::$client;
    }

    /**
     * Return the user's projects.
     *
     * @param bool|null $refresh Whether to refresh the list of projects.
     *
     * @return Project[] The user's projects, keyed by project ID.
     */
    public function getProjects(?bool $refresh = null)
    {
        $cacheKey = sprintf('%s:projects', $this->sessionId);

        /** @var Project[] $projects */
        $projects = [];

        $cached = $this->cache->fetch($cacheKey);

        if ($refresh === false && !$cached) {
            return [];
        } elseif ($refresh || !$cached) {
            foreach ($this->getClient()->getProjects() as $project) {
                $projects[$project->id] = $project;
            }

            $cachedProjects = [];
            foreach ($projects as $id => $project) {
                $cachedProjects[$id] = $project->getData();
                $cachedProjects[$id]['_endpoint'] = $project->getUri(true);
            }

            $this->cache->save($cacheKey, $cachedProjects, $this->config->get('api.projects_ttl'));
        } else {
            $guzzleClient = $this->getHttpClient();
            foreach ((array) $cached as $id => $data) {
                $projects[$id] = new Project($data, $data['_endpoint'], $guzzleClient);
            }
        }

        return $projects;
    }

    /**
     * Return the user's project with the given ID.
     *
     * @param string      $id      The project ID.
     * @param string|null $host    The project's hostname.
     * @param bool|null   $refresh Whether to bypass the cache.
     *
     * @return Project|false
     */
    public function getProject(string $id, ?string $host = null, ?bool $refresh = null)
    {
        // Find the project in the user's main project list. This uses a
        // separate cache.
        $projects = $this->getProjects($refresh);
        if (isset($projects[$id])) {
            return $projects[$id];
        }

        // Find the project directly.
        $cacheKey = sprintf('%s:project:%s:%s', $this->sessionId, $id, $host);
        $cached = $this->cache->fetch($cacheKey);
        if ($refresh || !$cached) {
            $scheme = 'https';
            if ($host !== null && (($pos = strpos($host, '//')) !== false)) {
                $scheme = parse_url($host, PHP_URL_SCHEME);
                $host = substr($host, $pos + 2);
            }
            $project = $this->getClient()
                ->getProject($id, $host, $scheme !== 'http');
            if ($project) {
                $toCache = $project->getData();
                $toCache['_endpoint'] = $project->getUri(true);
                $this->cache->save($cacheKey, $toCache, $this->config->get('api.projects_ttl'));
            }
        } else {
            $guzzleClient = $this->getHttpClient();
            $baseUrl = $cached['_endpoint'];
            unset($cached['_endpoint']);
            $project = new Project($cached, $baseUrl, $guzzleClient);
        }

        return $project;
    }

    /**
     * Return the user's environments.
     *
     * @param Project   $project The project.
     * @param bool|null $refresh Whether to refresh the list.
     * @param bool      $events  Whether to update Drush aliases if the list changes.
     *
     * @return Environment[] The user's environments, keyed by ID.
     */
    public function getEnvironments(Project $project, ?bool $refresh = null, ?bool $events = true): array
    {
        $projectId = $project->id;

        if (!$refresh && isset(self::$environmentsCache[$projectId])) {
            return self::$environmentsCache[$projectId];
        }

        $cacheKey = 'environments:' . $projectId;
        $cached = $this->cache->fetch($cacheKey);

        if ($refresh === false && !$cached) {
            return [];
        } elseif ($refresh || !$cached) {
            $environments = [];
            $toCache = [];
            foreach ($project->getEnvironments() as $environment) {
                $environments[$environment->id] = $environment;
                $toCache[$environment->id] = $environment->getData();
            }

            // Dispatch an event if the list of environments has changed.
            if ($events && (!$cached || array_diff_key($environments, $cached))) {
                $this->dispatcher->dispatch(
                    'environments.changed',
                    new EnvironmentsChangedEvent($project, $environments)
                );
            }

            $this->cache->save($cacheKey, $toCache, $this->config->get('api.environments_ttl'));
            self::$environmentsCacheRefreshed = true;
        } else {
            $environments = [];
            $endpoint = $project->getUri();
            $guzzleClient = $this->getHttpClient();
            foreach ((array) $cached as $id => $data) {
                $environments[$id] = new Environment($data, $endpoint, $guzzleClient, true);
            }
        }

        self::$environmentsCache[$projectId] = $environments;

        return $environments;
    }

    /**
     * Get a single environment.
     *
     * @param string  $id          The environment ID to load.
     * @param Project $project     The project.
     * @param bool|null $refresh   Whether to refresh the list of environments.
     * @param bool $tryMachineName Whether to retry, treating the ID as a
     *                             machine name.
     *
     * @return Environment|false The environment, or false if not found.
     */
    public function getEnvironment(string $id, Project $project, ?bool $refresh = null, ?bool $tryMachineName = false)
    {
        // Statically cache not found environments.
        $cacheKey = $project->id . ':' . $id . ($tryMachineName ? ':mn' : '');
        if (!$refresh && isset(self::$notFound[$cacheKey])) {
            return false;
        }

        $environments = $this->getEnvironments($project, $refresh);

        // Look for the environment by ID.
        if (isset($environments[$id])) {
            return $environments[$id];
        }

        // Retry directly if the environment was not found in the cache.
        if ($refresh === null) {
            if ($environment = $project->getEnvironment($id)) {
                // If the environment was found directly, the cache must be out
                // of date.
                $this->clearEnvironmentsCache($project->id);
                return $environment;
            }
        }

        // Look for the environment by machine name.
        if ($tryMachineName) {
            foreach ($environments as $environment) {
                if ($environment->machine_name === $id) {
                    return $environment;
                }
            }
        }

        self::$notFound[$cacheKey] = true;

        return false;
    }

    /**
     * Get the current user's account info.
     *
     * @param bool $reset
     *
     * @return array
     *   An array containing at least 'username', 'id', 'mail', and
     *   'display_name'.
     */
    public function getMyAccount(bool $reset = false): array
    {
        $cacheKey = sprintf('%s:my-account', $this->sessionId);
        if ($reset || !($info = $this->cache->fetch($cacheKey))) {
            $info = $this->getClient()->getAccountInfo($reset);
            $this->cache->save($cacheKey, $info, $this->config->get('api.users_ttl'));
        }

        return $info;
    }

    /**
     * Get a user's account info.
     *
     * @param ProjectAccess $user
     * @param bool $reset
     *
     * @return array
     *   An array containing 'email' and 'display_name'.
     */
    public function getAccount(ProjectAccess $user, bool $reset = false): array
    {
        if (isset(self::$accountsCache[$user->id]) && !$reset) {
            return self::$accountsCache[$user->id];
        }

        $cacheKey = 'account:' . $user->id;
        if ($reset || !($details = $this->cache->fetch($cacheKey))) {
            $details = $user->getAccount()->getProperties();
            $this->cache->save($cacheKey, $details, $this->config->get('api.users_ttl'));
            self::$accountsCache[$user->id] = $details;
        }

        return $details;
    }

    /**
     * Clear the environments cache for a project.
     *
     * Use this after creating/deleting/updating environment(s).
     *
     * @param string $projectId
     */
    public function clearEnvironmentsCache(string $projectId): void
    {
        $this->cache->delete('environments:' . $projectId);
        unset(self::$environmentsCache[$projectId]);
        foreach (array_keys(self::$notFound) as $key) {
            if (strpos($key, $projectId . ':') === 0) {
                unset(self::$notFound[$key]);
            }
        }
    }

    /**
     * Clear the projects cache.
     */
    public function clearProjectsCache(): void
    {
        $this->cache->delete(sprintf('%s:projects', $this->sessionId));
        $this->cache->delete(sprintf('%s:my-account', $this->sessionId));
    }

    /**
     * Sort resources.
     *
     * @param ApiResourceBase[] &$resources
     * @param string        $propertyPath
     *
     * @return ApiResourceBase[]
     */
    public static function sortResources(array &$resources, string $propertyPath): array
    {
        uasort($resources, function (ApiResourceBase $a, ApiResourceBase $b) use ($propertyPath) {
            $valueA = static::getNestedProperty($a, $propertyPath, false);
            $valueB = static::getNestedProperty($b, $propertyPath, false);

            switch (gettype($valueA)) {
                case 'string':
                    return strcasecmp($valueA, $valueB);

                case 'integer':
                case 'double':
                case 'boolean':
                    return $valueA - $valueB;
            }

            return 0;
        });

        return $resources;
    }

    /**
     * Get a nested property of a resource, via a dot-separated string path.
     *
     * @param ApiResourceBase $resource
     * @param string          $propertyPath
     * @param bool            $lazyLoad
     *
     * @throws \InvalidArgumentException if the property is not found.
     *
     * @return mixed
     */
    public static function getNestedProperty(ApiResourceBase $resource, string $propertyPath, bool $lazyLoad = true)
    {
        if (!strpos($propertyPath, '.')) {
            return $resource->getProperty($propertyPath, true, $lazyLoad);
        }

        $parents = explode('.', $propertyPath);
        $propertyName = array_shift($parents);
        $property = $resource->getProperty($propertyName, true, $lazyLoad);
        if (!is_array($property)) {
            throw new \InvalidArgumentException(sprintf(
                'Invalid path "%s": the property "%s" is not an array.',
                $propertyPath,
                $propertyName
            ));
        }
        $value = NestedArrayUtil::getNestedArrayValue($property, $parents, $keyExists);
        if (!$keyExists) {
            throw new \InvalidArgumentException('Property not found: ' . $propertyPath);
        }

        return $value;
    }

    /**
     * @return bool
     */
    public function isLoggedIn(): bool
    {
        return $this->getClient(false)->getConnector()->isLoggedIn();
    }

    /**
     * Load project users ("project access" records).
     *
     * @param \Platformsh\Client\Model\Project $project
     * @param bool                             $reset
     *
     * @return ProjectAccess[]
     */
    public function getProjectAccesses(Project $project, bool $reset = false): array
    {
        if ($reset || !isset(self::$projectAccessesCache[$project->id])) {
            self::$projectAccessesCache[$project->id] = $project->getUsers();
        }

        return self::$projectAccessesCache[$project->id];
    }

    /**
     * Load a project user ("project access" record) by email address.
     *
     * @param Project $project
     * @param string  $email
     * @param bool    $reset
     *
     * @return ProjectAccess|false
     */
    public function loadProjectAccessByEmail(Project $project, string $email, bool $reset = false)
    {
        foreach ($this->getProjectAccesses($project, $reset) as $user) {
            $account = $this->getAccount($user);
            if ($account['email'] === $email) {
                return $user;
            }
        }

        return false;
    }

    /**
     * Returns a project label.
     *
     * @param Project      $project
     * @param string|false $tag
     *
     * @return string
     */
    public function getProjectLabel(Project $project, $tag = 'info'): string
    {
        $title = $project->title;
        $pattern = $title ? '%2$s (%3$s)' : '%3$s';
        if ($tag !== false) {
            $pattern = $title ? '<%1$s>%2$s</%1$s> (%3$s)' : '<%1$s>%3$s</%1$s>';
        }

        return sprintf($pattern, $tag, $title, $project->id);
    }

    /**
     * Returns an environment label.
     *
     * @param Environment  $environment
     * @param string|false $tag
     *
     * @return string
     */
    public function getEnvironmentLabel(Environment $environment, $tag = 'info')
    {
        $id = $environment->id;
        $title = $environment->title;
        $use_title = $title && $title !== $id;
        $pattern = $use_title ? '%2$s (%3$s)' : '%3$s';
        if ($tag !== false) {
            $pattern = $use_title ? '<%1$s>%2$s</%1$s> (%3$s)' : '<%1$s>%3$s</%1$s>';
        }

        return sprintf($pattern, $tag, $title, $id);
    }

    /**
     * Get a resource, matching on the beginning of the ID.
     *
     * @param string            $id
     * @param ApiResourceBase[] $resources
     * @param string            $name
     *
     * @return ApiResourceBase
     *   The resource, if one (and only one) is matched.
     */
    public function matchPartialId(string $id, array $resources, string $name = 'Resource'): ApiResourceBase
    {
        $matched = array_filter($resources, function (ApiResourceBase $resource) use ($id) {
            return strpos($resource->getProperty('id'), $id) === 0;
        });

        if (count($matched) > 1) {
            $matchedIds = array_map(function (ApiResourceBase $resource) {
                return $resource->getProperty('id');
            }, $matched);
            throw new \InvalidArgumentException(sprintf(
                'The partial ID "<error>%s</error>" is ambiguous; it matches the following %s IDs: %s',
                $id,
                strtolower($name),
                "\n  " . implode("\n  ", $matchedIds)
            ));
        } elseif (count($matched) === 0) {
            throw new \InvalidArgumentException(sprintf('%s not found: "<error>%s</error>"', $name, $id));
        }

        return reset($matched);
    }

    /**
     * Returns the OAuth 2 access token.
     *
     * @return string
     */
    public function getAccessToken(): string
    {
        $session = $this->getClient()->getConnector()->getSession();
        $token = (string) $session->get('accessToken');
        $expires = $session->get('expires');
        if (!$token || $expires < time()) {
            // Force a connection to the API to ensure there is an access token.
            $this->getMyAccount(true);
            if (!$token = (string) $session->get('accessToken')) {
                throw new \RuntimeException('No access token found');
            }
        }

        return $token;
    }

    /**
     * Sort URLs, preferring shorter ones with HTTPS.
     *
     * @param string $a
     * @param string $b
     *
     * @return int
    */
    public function urlSort(string $a, string $b): int
    {
        $result = 0;
        foreach ([$a, $b] as $key => $url) {
            if (parse_url($url, PHP_URL_SCHEME) === 'https') {
                $result += $key === 0 ? -2 : 2;
            }
        }
        $result += strlen($a) <= strlen($b) ? -1 : 1;

        return $result;
    }

    /**
     * Get the HTTP client.
     *
     * @return ClientInterface
     */
    public function getHttpClient(): ClientInterface
    {
        return $this->getClient(false)->getConnector()->getClient();
    }

    /**
<<<<<<< HEAD
     * Read a file in the environment, using the Git Data API.
     *
     * @param string      $filename
     * @param Environment $environment
     *
     * @throws \RuntimeException on error.
     *
     * @return string|false
     *   The raw contents of the file, or false if the file is not found.
     */
    public function readFile(string $filename, Environment $environment)
    {
        $cacheKey = implode(':', ['raw', $environment->project, $filename]);
        $data = $this->cache->fetch($cacheKey);
        if (!is_array($data) || $data['commit_sha'] !== $environment->head_commit) {
            // Find the file.
            if (($tree = $this->getTree($environment, dirname($filename)))
                && ($blob = $tree->getBlob(basename($filename)))) {
                $raw = $blob->getRawContent();
            } else {
                $raw = false;
            }
            $data = ['raw' => $raw, 'commit_sha' => $environment->head_commit];
            // Skip caching if the file is bigger than 100 KiB.
            if ($raw === false || strlen($raw) <= 102400) {
                $this->cache->save($cacheKey, $data);
            }
        }

        return $data['raw'];
    }

    /**
     * Get a Git Tree object (a repository directory) for an environment.
     *
     * @param Environment $environment
     * @param string      $path
     *
     * @return Tree|false
     */
    public function getTree(Environment $environment, string $path = '.')
    {
        $cacheKey = implode(':', ['tree', $environment->project, $path]);
        $data = $this->cache->fetch($cacheKey);
        if (!is_array($data) || $data['commit_sha'] !== $environment->head_commit) {
            if (!$head = $environment->getHeadCommit()) {
                // This is unlikely to happen, unless the project doesn't have the
                // Git Data API available at all (e.g. old Git version).
                throw new ApiFeatureMissingException(sprintf(
                    'The project %s does not support the Git Data API.',
                    $environment->project
                ));
            }
            if (!$headTree = $head->getTree()) {
                // This is even less likely to happen.
                throw new \RuntimeException('Failed to get tree for HEAD commit: ' . $head->id);
            }
            $tree = $headTree->getTree($path);
            $this->cache->save($cacheKey, [
                'tree' => $tree ? $tree->getData() : null,
                'uri' => $tree ? $tree->getUri() : null,
                'commit_sha' => $environment->head_commit,
            ]);
        } elseif (empty($data['tree'])) {
            return false;
        } else {
            $tree = new Tree($data['tree'], $data['uri'], $this->getHttpClient(), true);
        }

        return $tree;
    }

    /**
=======
>>>>>>> 008d18ae
     * Delete all keychain keys.
     */
    public function deleteFromKeychain(): void
    {
        if ($this->sessionStorage instanceof KeychainStorage) {
            $this->sessionStorage->deleteAll();
        }
    }

    /**
     * Get the current deployment for an environment.
     *
     * @param Environment $environment
     * @param bool        $refresh
     *
     * @return EnvironmentDeployment
     */
    public function getCurrentDeployment(Environment $environment, bool $refresh = false): EnvironmentDeployment
    {
        $cacheKey = implode(':', ['current-deployment', $environment->project, $environment->id]);
        $data = $this->cache->fetch($cacheKey);
        if ($data === false || $refresh) {
            $deployment = $environment->getCurrentDeployment();
            $data = $deployment->getData();
            $data['_uri'] = $deployment->getUri();
            $this->cache->save($cacheKey, $data, $this->config->get('api.environments_ttl'));
        } else {
            $deployment = new EnvironmentDeployment($data, $data['_uri'], $this->getHttpClient(), true);
        }

        return $deployment;
    }

    /**
     * Get the default environment in a list.
     *
     * @param array $environments An array of environments, keyed by ID.
     *
     * @return string|null
     */
    public function getDefaultEnvironmentId(array $environments): ?string
    {
        // If there is only one environment, use that.
        if (count($environments) <= 1) {
            $environment = reset($environments);

            return $environment ? $environment->id : null;
        }

        // Check if there is only one "main" environment.
        $main = array_filter($environments, function (Environment $environment) {
            return $environment->is_main;
        });
        if (count($main) === 1) {
            $environment = reset($main);

            return $environment ? $environment->id : null;
        }

        // Check if there is a "master" environment.
        if (isset($environments['master'])) {
            return 'master';
        }

        return null;
    }

    /**
     * Get the preferred site URL for an environment and app.
     *
     * @param \Platformsh\Client\Model\Environment                           $environment
     * @param string                                                         $appName
     * @param \Platformsh\Client\Model\Deployment\EnvironmentDeployment|null $deployment
     *
     * @return string|null
     */
    public function getSiteUrl(Environment $environment, string $appName, ?EnvironmentDeployment $deployment = null): ?string
    {
        $deployment = $deployment ?: $this->getCurrentDeployment($environment);
        $routes = $deployment->routes;
        $appUrls = [];
        foreach ($routes as $url => $route) {
            if ($route->type === 'upstream' && $route->__get('upstream') === $appName) {
                $appUrls[] = $url;
            }
        }
        usort($appUrls, [$this, 'urlSort']);
        $siteUrl = reset($appUrls);
        if ($siteUrl) {
            return $siteUrl;
        }
        if ($environment->hasLink('public-url')) {
            return $environment->getLink('public-url');
        }

        return null;
    }

    /**
     * Get help on how to use API tokens.
     *
     * @param string $tag
     *
     * @return string|null
     */
    public function getApiTokenHelp(string $tag = 'info'): ?string
    {
        if ($this->config->has('service.api_token_help_url')) {
            return "To authenticate non-interactively using an API token, see:\n    <$tag>"
                . $this->config->get('service.api_token_help_url') . "</$tag>";
        }

        return null;
    }
}<|MERGE_RESOLUTION|>--- conflicted
+++ resolved
@@ -103,7 +103,6 @@
     }
 
     /**
-<<<<<<< HEAD
      * Sets up listeners (called by the DI container).
      *
      * @required
@@ -114,7 +113,8 @@
     public function injectListeners(
         AutoLoginListener $autoLoginListener,
         DrushAliasUpdater $drushAliasUpdater
-    ): void {
+    ): void
+    {
         $this->dispatcher->addListener(
             'login.required',
             [$autoLoginListener, 'onLoginRequired']
@@ -123,13 +123,16 @@
             'environments.changed',
             [$drushAliasUpdater, 'onEnvironmentsChanged']
         );
-=======
+    }
+
+    /**
+     * Get the cache object.
+     *
      * @return \Doctrine\Common\Cache\CacheProvider
      */
-    public function getCache()
+    public function getCache(): CacheProvider
     {
         return $this->cache;
->>>>>>> 008d18ae
     }
 
     /**
@@ -735,82 +738,6 @@
     }
 
     /**
-<<<<<<< HEAD
-     * Read a file in the environment, using the Git Data API.
-     *
-     * @param string      $filename
-     * @param Environment $environment
-     *
-     * @throws \RuntimeException on error.
-     *
-     * @return string|false
-     *   The raw contents of the file, or false if the file is not found.
-     */
-    public function readFile(string $filename, Environment $environment)
-    {
-        $cacheKey = implode(':', ['raw', $environment->project, $filename]);
-        $data = $this->cache->fetch($cacheKey);
-        if (!is_array($data) || $data['commit_sha'] !== $environment->head_commit) {
-            // Find the file.
-            if (($tree = $this->getTree($environment, dirname($filename)))
-                && ($blob = $tree->getBlob(basename($filename)))) {
-                $raw = $blob->getRawContent();
-            } else {
-                $raw = false;
-            }
-            $data = ['raw' => $raw, 'commit_sha' => $environment->head_commit];
-            // Skip caching if the file is bigger than 100 KiB.
-            if ($raw === false || strlen($raw) <= 102400) {
-                $this->cache->save($cacheKey, $data);
-            }
-        }
-
-        return $data['raw'];
-    }
-
-    /**
-     * Get a Git Tree object (a repository directory) for an environment.
-     *
-     * @param Environment $environment
-     * @param string      $path
-     *
-     * @return Tree|false
-     */
-    public function getTree(Environment $environment, string $path = '.')
-    {
-        $cacheKey = implode(':', ['tree', $environment->project, $path]);
-        $data = $this->cache->fetch($cacheKey);
-        if (!is_array($data) || $data['commit_sha'] !== $environment->head_commit) {
-            if (!$head = $environment->getHeadCommit()) {
-                // This is unlikely to happen, unless the project doesn't have the
-                // Git Data API available at all (e.g. old Git version).
-                throw new ApiFeatureMissingException(sprintf(
-                    'The project %s does not support the Git Data API.',
-                    $environment->project
-                ));
-            }
-            if (!$headTree = $head->getTree()) {
-                // This is even less likely to happen.
-                throw new \RuntimeException('Failed to get tree for HEAD commit: ' . $head->id);
-            }
-            $tree = $headTree->getTree($path);
-            $this->cache->save($cacheKey, [
-                'tree' => $tree ? $tree->getData() : null,
-                'uri' => $tree ? $tree->getUri() : null,
-                'commit_sha' => $environment->head_commit,
-            ]);
-        } elseif (empty($data['tree'])) {
-            return false;
-        } else {
-            $tree = new Tree($data['tree'], $data['uri'], $this->getHttpClient(), true);
-        }
-
-        return $tree;
-    }
-
-    /**
-=======
->>>>>>> 008d18ae
      * Delete all keychain keys.
      */
     public function deleteFromKeychain(): void

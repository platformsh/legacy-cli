<?php

declare(strict_types=1);

namespace Platformsh\Cli\Service;

use GuzzleHttp\HandlerStack;
use Symfony\Component\Filesystem\Filesystem;
use GuzzleHttp\Exception\RequestException;
use Platformsh\Client\Model\Integration;
use Composer\CaBundle\CaBundle;
use Doctrine\Common\Cache\CacheProvider;
use GuzzleHttp\Client;
use GuzzleHttp\ClientInterface;
use GuzzleHttp\Exception\BadResponseException;
<<<<<<< HEAD
use GuzzleHttp\Psr7\Request;
use GuzzleHttp\Utils;
use League\OAuth2\Client\Provider\Exception\IdentityProviderException;
use League\OAuth2\Client\Token\AccessToken;
=======
use GuzzleHttp\Message\ResponseInterface;
use Platformsh\Cli\Console\ProgressMessage;
>>>>>>> 82214198
use Platformsh\Cli\CredentialHelper\KeyringUnavailableException;
use Platformsh\Cli\CredentialHelper\Manager;
use Platformsh\Cli\CredentialHelper\SessionStorage as CredentialHelperStorage;
use Platformsh\Cli\Event\EnvironmentsChangedEvent;
use Platformsh\Cli\Event\LoginRequiredEvent;
use Platformsh\Cli\Exception\ProcessFailedException;
use Platformsh\Cli\GuzzleDebugMiddleware;
use Platformsh\Cli\Model\Route;
use Platformsh\Cli\Util\NestedArrayUtil;
use Platformsh\Cli\Util\Sort;
use Platformsh\Client\Connection\Connector;
use Platformsh\Client\Exception\ApiResponseException;
use Platformsh\Client\Exception\EnvironmentStateException;
use Platformsh\Client\Model\AutoscalingSettings;
use Platformsh\Client\Model\BasicProjectInfo;
use Platformsh\Client\Model\Deployment\EnvironmentDeployment;
use Platformsh\Client\Model\Deployment\Service;
use Platformsh\Client\Model\Deployment\WebApp;
use Platformsh\Client\Model\Deployment\Worker;
use Platformsh\Client\Model\Environment;
use Platformsh\Client\Model\EnvironmentType;
use Platformsh\Client\Model\Organization\Member;
use Platformsh\Client\Model\Organization\Organization;
use Platformsh\Client\Model\Project;
use Platformsh\Client\Model\Ref\UserRef;
use Platformsh\Client\Model\ApiResourceBase as ApiResource;
use Platformsh\Client\Model\SshKey;
use Platformsh\Client\Model\Subscription;
use Platformsh\Client\Model\Team\TeamMember;
use Platformsh\Client\Model\Team\TeamProjectAccess;
use Platformsh\Client\Model\User;
use Platformsh\Client\PlatformClient;
use Platformsh\Client\Session\Session;
use Platformsh\Client\Session\SessionInterface;
use Platformsh\Client\Session\Storage\File;
use Platformsh\Client\Session\Storage\SessionStorageInterface;
use Psr\Http\Message\RequestInterface;
use Psr\Http\Message\ResponseInterface;
use Symfony\Component\Console\Output\ConsoleOutput;
use Symfony\Component\Console\Output\ConsoleOutputInterface;
use Symfony\Component\Console\Output\OutputInterface;
use Symfony\Component\EventDispatcher\EventDispatcher;
use Symfony\Component\EventDispatcher\EventDispatcherInterface;
use Symfony\Component\Process\Exception\ProcessTimedOutException;
use Symfony\Contracts\Service\Attribute\Required;

/**
 * Decorates the PlatformClient API client to provide aggressive caching.
 */
class Api
{
    private static bool $printedApiTokenWarning = false;

    private readonly EventDispatcherInterface $dispatcher;
    private readonly Config $config;
    private readonly CacheProvider $cache;
    private readonly OutputInterface $output;
    private readonly OutputInterface $stdErr;
    private readonly TokenConfig $tokenConfig;
    private readonly FileLock $fileLock;
    private readonly Io $io;

    /**
     * Cached next deployment.
     *
     * @var array
     */
    private static $cachedNextDeployment = [];

    /**
     * The library's API client object.
     *
     * This is static so that a freshly logged-in client can then be reused by a parent command with a different service container.
     */
    private static ?PlatformClient $client = null;

    /**
     * A cache of environments lists, keyed by project ID.
     *
     * @var array<string, Environment[]>
     */
    private static array $environmentsCache = [];

    /**
     * A cache of environment deployments.
     *
     * @var array<string, EnvironmentDeployment>
     */
    private static array $deploymentsCache = [];

    /**
     * A cache of not-found environment IDs.
     *
     * @var array<string, true>
     *
     * @see Api::getEnvironment()
     */
    private static array $notFound = [];

    /**
     * Session storage, via files or credential helpers.
     *
     * @see Api::initSessionStorage()
     */
    private ?SessionStorageInterface $sessionStorage = null;

    /**
     * Sets whether we are currently verifying login using a test request.
     */
    public bool $inLoginCheck = false;

    /**
     * Constructor.
     *
     * @param Config|null $config
     * @param CacheProvider|null $cache
     * @param OutputInterface|null $output
     * @param TokenConfig|null $tokenConfig
     * @param EventDispatcherInterface|null $dispatcher
     * @param FileLock|null $fileLock
     * @param Io|null $io
     */
    public function __construct(
        ?Config                   $config = null,
        ?CacheProvider            $cache = null,
        ?OutputInterface          $output = null,
        ?Io                       $io = null,
        ?TokenConfig              $tokenConfig = null,
        ?FileLock                 $fileLock = null,
        ?EventDispatcherInterface $dispatcher = null,
    ) {
        $this->config = $config ?: new Config();
        $this->output = $output ?: new ConsoleOutput();
        $this->stdErr = $this->output instanceof ConsoleOutputInterface ? $this->output->getErrorOutput() : $this->output;
        $this->io = $io ?: new Io($this->output);
        $this->tokenConfig = $tokenConfig ?: new TokenConfig($this->config);
        $this->fileLock = $fileLock ?: new FileLock($this->config);
        $this->dispatcher = $dispatcher ?: new EventDispatcher();
        $this->cache = $cache ?: CacheFactory::createCacheProvider($this->config);
    }

    /**
     * Sets up listeners (called by the DI container).
     *
     * @param AutoLoginListener $autoLoginListener
     * @param DrushAliasUpdater $drushAliasUpdater
     */
    #[Required]
    public function injectListeners(
        AutoLoginListener $autoLoginListener,
        DrushAliasUpdater $drushAliasUpdater,
    ): void {
        $this->dispatcher->addListener(
            'login.required',
            $autoLoginListener->onLoginRequired(...),
        );
        $this->dispatcher->addListener(
            'environments.changed',
            $drushAliasUpdater->onEnvironmentsChanged(...),
        );
    }

    /**
     * Returns whether the CLI is authenticating using an API token.
     *
     * @param bool $includeStored
     *
     * @return bool
     */
    public function hasApiToken(bool $includeStored = true): bool
    {
        return $this->tokenConfig->getAccessToken() || $this->tokenConfig->getApiToken($includeStored);
    }

    /**
     * Lists existing sessions.
     *
     * Excludes API-token-specific session IDs.
     *
     * @return string[]
     */
    public function listSessionIds(): array
    {
        $ids = [];
        if ($this->sessionStorage instanceof CredentialHelperStorage) {
            $ids = $this->sessionStorage->listSessionIds();
        }
        $dir = $this->config->getSessionDir();
        $files = glob($dir . '/sess-cli-*', GLOB_NOSORT);
        if ($files !== false) {
            foreach ($files as $file) {
                if (\preg_match('@/sess-cli-([a-z0-9_-]+)@i', $file, $matches)) {
                    $ids[] = $matches[1];
                }
            }
        }
        $ids = \array_filter($ids, fn($id): bool => !str_starts_with((string) $id, 'api-token-'));

        return \array_unique($ids);
    }

    /**
     * Checks if any sessions exist (with any session ID).
     *
     * @return bool
     */
    public function anySessionsExist(): bool
    {
        if ($this->sessionStorage instanceof CredentialHelperStorage && $this->sessionStorage->hasAnySessions()) {
            return true;
        }
        $dir = $this->config->getSessionDir();
        $files = glob($dir . '/sess-cli-*/*', GLOB_NOSORT);

        return !empty($files);
    }

    /**
     * Logs out of the current session.
     */
    public function logout(): void
    {
        // Delete the stored API token, if any.
        $this->tokenConfig->storage()->deleteToken();

        // Log out in the connector (this clears the "session" and attempts
        // to revoke stored tokens).
        $this->getClient(false)->getConnector()->logOut();

        // Clear the cache.
        $this->cache->flushAll();

        // Ensure the session directory is wiped.
        $dir = $this->config->getSessionDir(true);
        if (is_dir($dir)) {
            (new Filesystem())->remove($dir);
        }

        // Wipe the client so it is re-initialized when needed.
        self::$client = null;
    }

    /**
     * Deletes all sessions.
     */
    public function deleteAllSessions(): void
    {
        if ($this->sessionStorage instanceof CredentialHelperStorage) {
            $this->sessionStorage->deleteAll();
        }
        $dir = $this->config->getSessionDir();
        if (is_dir($dir)) {
            (new Filesystem())->remove($dir);
        }
    }

    /**
     * Returns options to instantiate an API client library Connector.
     *
     * @see Connector::__construct()
     *
     * @return array<string, mixed>
     */
    private function getConnectorOptions(): array
    {
        $connectorOptions = [];
        $connectorOptions['api_url'] = $this->config->getApiUrl();
        if ($this->config->has('api.accounts_api_url')) {
            $connectorOptions['accounts'] = $this->config->get('api.accounts_api_url');
        }
        $connectorOptions['certifier_url'] = $this->config->get('api.certifier_url');
        $connectorOptions['verify'] = $this->config->getBool('api.skip_ssl') ? false : $this->caBundlePath();

        $connectorOptions['debug'] = false;
        $connectorOptions['client_id'] = $this->config->get('api.oauth2_client_id');
        $connectorOptions['user_agent'] = $this->config->getUserAgent();
        $connectorOptions['timeout'] = $this->config->getInt('api.default_timeout');

        if ($apiToken = $this->tokenConfig->getApiToken()) {
            $connectorOptions['api_token'] = $apiToken;
            $connectorOptions['api_token_type'] = 'exchange';
        } elseif ($accessToken = $this->tokenConfig->getAccessToken()) {
            $connectorOptions['api_token'] = $accessToken;
            $connectorOptions['api_token_type'] = 'access';
        }

        $connectorOptions['proxy'] = $this->guzzleProxyConfig();

        $connectorOptions['token_url'] = $this->config->get('api.oauth2_token_url');
        $connectorOptions['revoke_url'] = $this->config->get('api.oauth2_revoke_url');

        // Acquire a lock to prevent tokens being refreshed at the same time in
        // different CLI processes.
        $refreshLockName = 'refresh--' . $this->config->getSessionIdSlug();
        $connectorOptions['on_refresh_start'] = function ($originalRefreshToken) use ($refreshLockName) {
            $this->io->debug('Refreshing access token');
            $connector = $this->getClient(false)->getConnector();
            return $this->fileLock->acquireOrWait($refreshLockName, function (): void {
                $this->stdErr->writeln('Waiting for token refresh lock', OutputInterface::VERBOSITY_VERBOSE);
            }, function () use ($connector, $originalRefreshToken) {
                $session = $connector->getSession();
                $accessToken = $this->tokenFromSession($session);
                return $accessToken && $accessToken->getRefreshToken() !== $originalRefreshToken
                    ? $accessToken : null;
            });
        };
        $connectorOptions['on_refresh_end'] = function () use ($refreshLockName): void {
            $this->fileLock->release($refreshLockName);
        };

        $connectorOptions['on_refresh_error'] = fn(IdentityProviderException $e): ?AccessToken => $this->onRefreshError($e);

        $connectorOptions['on_step_up_auth_response'] = fn(ResponseInterface $response) => $this->onStepUpAuthResponse($response);

        $connectorOptions['centralized_permissions_enabled'] = $this->config->getBool('api.centralized_permissions') && $this->config->getBool('api.organizations');

        // Add middlewares.
        $connectorOptions['middlewares'] = [];
        // Debug responses.
        $connectorOptions['middlewares'][] = new GuzzleDebugMiddleware($this->output, $this->config->getBool('api.debug'));
        // Handle 403 errors.
        $connectorOptions['middlewares'][] = fn(callable $handler): \Closure => fn(RequestInterface $request, array $options) => $handler($request, $options)->then(function (ResponseInterface $response) use ($request): ResponseInterface {
            if ($response->getStatusCode() === 403) {
                $this->on403($request);
            }
            return $response;
        });

        return $connectorOptions;
    }

    /**
     * Returns the path to the CA bundle or file detected by Composer.
     *
     * If a system CA bundle cannot be detected, Composer will use its bundled
     * file. It will copy the file to a temporary directory if necessary (when
     * running inside a Phar).
     *
     * @return string
     */
    private function caBundlePath(): string
    {
        static $path;
        if ($path === null) {
            $path = CaBundle::getSystemCaRootBundlePath();
            $this->io->debug('Determined CA bundle path: ' . $path);
        }
        return $path;
    }

    private function onStepUpAuthResponse(ResponseInterface $response): ?AccessToken
    {
        if ($this->inLoginCheck) {
            return null;
        }

        $this->io->debug(ApiResponseException::getErrorDetails($response));

        $session = $this->getClient(false)->getConnector()->getSession();
        $previousAccessToken = $session->get('accessToken');

        $body = (array) Utils::jsonDecode((string) $response->getBody(), true);
        $authMethods = $body['amr'] ?? [];
        $maxAge = $body['max_age'] ?? null;

        $this->dispatcher->dispatch(new LoginRequiredEvent($authMethods, $maxAge, $this->hasApiToken()), 'login.required');

        $this->stdErr->writeln('');
        $session = $this->getClient(false)->getConnector()->getSession();
        $newAccessToken = $this->tokenFromSession($session);
        if ($newAccessToken && $newAccessToken->getToken() !== $previousAccessToken) {
            return $newAccessToken;
        }

        return null;
    }

    /**
     * Logs out and prompts for re-authentication after a token refresh error.
     *
     * @param IdentityProviderException $e
     *
     * @return AccessToken|null
     */
    private function onRefreshError(IdentityProviderException $e): ?AccessToken
    {
        if ($this->inLoginCheck) {
            return null;
        }
        $data = $e->getResponseBody();
        if (!is_array($data) || !isset($data['error'])) {
            return null;
        }

        $this->io->debug($e->getMessage());

        $this->logout();

        if ($this->isSsoSessionExpired($data)) {
            $this->stdErr->writeln('<comment>Your SSO session has expired. You have been logged out.</comment>');
        } elseif ($this->isApiTokenInvalid($data)) {
            $this->stdErr->writeln('<comment>The API token is invalid.</comment>');
        } else {
            $this->stdErr->writeln('<comment>Your session has expired. You have been logged out.</comment>');
        }

        $this->stdErr->writeln('');

        $this->dispatcher->dispatch(new LoginRequiredEvent([], null, $this->hasApiToken()), 'login.required');
        $session = $this->getClient(false)->getConnector()->getSession();

        return $this->tokenFromSession($session);
    }

    /**
     * Tests if an HTTP response from refreshing a token indicates that the user's SSO session has expired.
     *
     * @param array<string, mixed> $data
     */
    private function isSsoSessionExpired(array $data): bool
    {
        if (isset($data['error']) && $data['error'] === 'invalid_grant') {
            return isset($data['error_description'])
                && str_contains((string) $data['error_description'], 'SSO session has expired');
        }
        return false;
    }

    /**
     * Tests if an error from refreshing a token indicates that the user's API token is invalid.
     *
     * @param array<string, mixed> $body
     */
    private function isApiTokenInvalid(mixed $body): bool
    {
        if (is_array($body) && isset($body['error']) && $body['error'] === 'invalid_grant') {
            return isset($body['error_description'])
                && str_contains((string) $body['error_description'], 'API token');
        }
        return false;
    }

    /**
     * Loads and returns an AccessToken, if possible, from a session.
     *
     * @param SessionInterface $session
     *
     * @return AccessToken|null
     */
    private function tokenFromSession(SessionInterface $session): ?AccessToken
    {
        if (!$session->get('accessToken')) {
            return null;
        }
        $map = [
            'accessToken' => 'access_token',
            'expires' => 'expires',
            'refreshToken' => 'refresh_token',
            'scope' => 'scope',
        ];
        $tokenData = [];
        foreach ($map as $sessionKey => $tokenKey) {
            $value = $session->get($sessionKey);
            if ($value !== false && $value !== null) {
                $tokenData[$tokenKey] = $value;
            }
        }

        return new AccessToken($tokenData);
    }

    /**
     * Returns proxy config in the format expected by Guzzle.
     *
     * @return string[]
     */
    private function guzzleProxyConfig(): array
    {
        return array_map(function ($proxyUrl) {
            // If Guzzle is going to use PHP's built-in HTTP streams,
            // rather than curl, then transform the proxy scheme.
            if (!\extension_loaded('curl') && \ini_get('allow_url_fopen')) {
                return \str_replace(['http://', 'https://'], ['tcp://', 'tcp://'], $proxyUrl);
            }
            return $proxyUrl;
        }, $this->config->getProxies());
    }

    /**
     * Returns the API client object.
     *
     * @param bool $autoLogin Whether to log in, if the client is not already
     *                        authenticated (default: true).
     * @param bool $reset     Whether to re-initialize the client.
     *
     * @return PlatformClient
     */
    public function getClient(bool $autoLogin = true, bool $reset = false): PlatformClient
    {
        if (!isset(self::$client) || $reset) {
            $options = $this->getConnectorOptions();

            $sessionId = $this->config->getSessionId();

            // Override the session ID if an API token is set.
            // This ensures file storage from other credentials will not be
            // reused.
            if (!empty($options['api_token'])) {
                $sessionId = 'api-token-' . \substr(\hash('sha256', (string) $options['api_token']), 0, 32);
            }

            // Set up a session to store OAuth2 tokens.
            // By default this uses in-memory storage.
            $session = new Session($sessionId);

            // Set up persistent session storage
            // (unless an access token was set directly).
            if (!isset($options['api_token']) || $options['api_token_type'] !== 'access') {
                $this->initSessionStorage();
                $this->io->debug('Loading session');
                try {
                    $session->setStorage($this->sessionStorage);
                } catch (\RuntimeException $e) {
                    if ($this->sessionStorage instanceof CredentialHelperStorage) {
                        $previous = $e->getPrevious();
                        if ($previous instanceof ProcessTimedOutException) {
                            throw KeyringUnavailableException::fromTimeout($previous);
                        } elseif ($previous instanceof ProcessFailedException) {
                            throw KeyringUnavailableException::fromFailure($previous);
                        }
                    }
                    throw $e;
                }
            }

            $connector = new Connector($options, $session);

            self::$client = new PlatformClient($connector);

            if (!self::$printedApiTokenWarning && $this->onContainer() && (getenv($this->config->getStr('application.env_prefix') . 'TOKEN') || $this->hasApiToken(false))) {
                $this->stdErr->writeln('<fg=yellow;options=bold>Warning:</>');
                $this->stdErr->writeln('<fg=yellow>An API token is set. Anyone with SSH access to this environment can read the token.</>');
                $this->stdErr->writeln('<fg=yellow>Please ensure the token only has strictly necessary access.</>');
                $this->stdErr->writeln('');
                self::$printedApiTokenWarning = true;
            }

            if ($autoLogin && !$connector->isLoggedIn()) {
                $this->dispatcher->dispatch(new LoginRequiredEvent([], null, $this->hasApiToken()), 'login.required');
            }
        }

        return self::$client;
    }

    /**
     * Detects if running on an application container.
     *
     * @return bool
     */
    private function onContainer(): bool
    {
        $envPrefix = $this->config->getStr('service.env_prefix');
        return getenv($envPrefix . 'PROJECT') !== false
            && getenv($envPrefix . 'BRANCH') !== false
            && getenv($envPrefix . 'TREE_ID') !== false;
    }

    /**
     * Initializes session credential storage.
     */
    private function initSessionStorage(): void
    {
        if (!isset($this->sessionStorage)) {
            // Attempt to use the docker-credential-helpers.
            $manager = new Manager($this->config);
            if ($manager->isSupported()) {
                if ($manager->isInstalled()) {
                    $this->io->debug('Using Docker credential helper for session storage');
                } else {
                    $this->io->debug('Installing Docker credential helper for session storage');
                    $manager->install();
                }
                $this->sessionStorage = new CredentialHelperStorage($manager, $this->config->getStr('application.slug'));
                return;
            }

            // Fall back to file storage.
            $this->io->debug('Using filesystem for session storage');
            $this->sessionStorage = new File($this->config->getSessionDir());
        }
    }

    /**
     * Constructs a stream context for using the API with stream functions.
     *
     * @param int|float $timeout
     *
     * @return resource
     */
    public function getStreamContext(int|float $timeout = 15)
    {
        $opts = $this->config->getStreamContextOptions($timeout);
        $opts['http']['header'] = [
            'Authorization: Bearer ' . $this->getAccessToken(),
        ];

        return \stream_context_create($opts);
    }

    /**
     * Checks whether a project matches a configured vendor filter.
     *
     * @param string|string[]|null $filters
     * @param BasicProjectInfo $project
     * @return bool
     */
    private function matchesVendorFilter(string|array|null $filters, BasicProjectInfo $project): bool
    {
<<<<<<< HEAD
        return empty($filters) || in_array($project->vendor, (array) $filters);
=======
        if (empty($filters)) {
            return true;
        }
        if (in_array($project->vendor, (array) $filters)) {
            return true;
        }
        // Show projects with the "upsun" vendor under the "platformsh" filter, from September 23rd 2025.
        if ($project->vendor === 'upsun' && in_array('platformsh', (array) $filters)) {
            return time() > 1758596400; // 2025-09-23T03:00:00Z // 5am CEST
        }
        return false;
>>>>>>> 82214198
    }

    /**
     * Returns the project list for the current user.
     *
     * @param bool|null $refresh
     *
     * @return BasicProjectInfo[]
     */
    public function getMyProjects(?bool $refresh = null): array
    {
        $new = $this->config->getBool('api.centralized_permissions') && $this->config->getBool('api.organizations');
        /** @var string[]|string|null $vendorFilter */
        $vendorFilter = $this->config->getWithDefault('api.vendor_filter', null);
        $cacheKey = $this->myProjectsCacheKey();
        $cached = $this->cache->fetch($cacheKey);

        if ($refresh === false && !$cached) {
            return [];
        } elseif ($refresh || !$cached) {
            $projects = [];
            if ($new) {
                $this->io->debug('Loading extended access information to fetch the projects list');
                foreach ($this->getClient()->getMyProjects() as $project) {
                    if ($this->matchesVendorFilter($vendorFilter, $project)) {
                        $projects[] = $project;
                    }
                }
            } else {
                $this->io->debug('Loading account information to fetch the projects list');
                foreach ($this->getClient()->getProjectStubs((bool) $refresh) as $stub) {
                    $project = BasicProjectInfo::fromStub($stub);
                    if ($this->matchesVendorFilter($vendorFilter, $project)) {
                        $projects[] = $project;
                    }
                }
            }
            $this->cache->save($cacheKey, $projects, $this->config->getInt('api.projects_ttl'));
        } else {
            $projects = $cached;
            $this->io->debug('Loaded user project data from cache');
        }

        return $projects;
    }

    /**
     * Return the user's project with the given ID.
     *
     * @param string $id The project ID.
     * @param string|null $host The project's hostname. @deprecated no longer used if an api.base_url is configured.
     * @param bool|null $refresh Whether to bypass the cache.
     *
     * @return Project|false
     */
    public function getProject(string $id, ?string $host = null, ?bool $refresh = null): Project|false
    {
        // Ignore the $host if an api.base_url is configured.
        $apiUrl = $this->config->getWithDefault('api.base_url', '');
        if ($apiUrl !== '') {
            $host = null;
        }

        $cacheKey = sprintf('%s:project:%s', $this->config->getSessionId(), $id);
        $cached = $this->cache->fetch($cacheKey);

        if ($refresh || !$cached) {
            $scheme = 'https';
            if ($host !== null && (($pos = strpos($host, '//')) !== false)) {
                $scheme = parse_url($host, PHP_URL_SCHEME);
                $host = substr($host, $pos + 2);
            }
            $project = $this->getClient()
                ->getProject($id, $host, $scheme !== 'http');
            if ($project) {
                $toCache = $project->getData();
                $toCache['_endpoint'] = $project->getUri(true);
                $this->cache->save($cacheKey, $toCache, $this->config->getInt('api.projects_ttl'));
            } else {
                return false;
            }
        } else {
            $guzzleClient = $this->getHttpClient();
            $baseUrl = $cached['_endpoint'];
            unset($cached['_endpoint']);
            $project = new Project($cached, $baseUrl, $guzzleClient);
            $this->io->debug('Loaded project from cache: ' . $id);
        }
        if ($apiUrl !== '') {
            $project->setApiUrl($apiUrl);
        }

        return $project;
    }

    /**
     * Return the user's environments.
     *
     * @param Project   $project The project.
     * @param bool|null $refresh Whether to refresh the list.
     * @param bool      $events  Whether to update Drush aliases if the list changes.
     *
     * @return array<string, Environment> The project's environments, keyed by ID.
     */
    public function getEnvironments(Project $project, ?bool $refresh = null, bool $events = true): array
    {
        $projectId = $project->id;

        if (!$refresh && isset(self::$environmentsCache[$projectId])) {
            return self::$environmentsCache[$projectId];
        }

        $cacheKey = 'environments:' . $projectId;
        $cached = $this->cache->fetch($cacheKey);

        if ($refresh === false && !$cached) {
            return [];
        } elseif ($refresh || !$cached) {
            // Fetch environments with double the default timeout.
            $list = Environment::getCollection($project->getLink('environments'), 0, [
                'timeout' => 2 * $this->config->getInt('api.default_timeout'),
            ], $this->getHttpClient());
            $environments = [];
            $toCache = [];
            foreach ($list as $environment) {
                // Key the list by ID.
                $environments[$environment->id] = $environment;
                $toCache[$environment->id] = $environment->getData();
            }

            // Dispatch an event if the list of environments has changed.
            if ($events && (!$cached || array_diff_key($environments, $cached))) {
                $this->dispatcher->dispatch(
                    new EnvironmentsChangedEvent($project, $environments),
                    'environments_changed',
                );
            }

            $this->cache->save($cacheKey, $toCache, $this->config->getInt('api.environments_ttl'));
        } else {
            $environments = [];
            $endpoint = $project->getUri();
            $guzzleClient = $this->getHttpClient();
            foreach ((array) $cached as $id => $data) {
                $environments[$id] = new Environment($data, $endpoint, $guzzleClient, true);
            }
            $this->io->debug('Loaded environments from cache');
        }

        self::$environmentsCache[$projectId] = $environments;

        return $environments;
    }

    /**
     * Get a single environment.
     *
     * @param string  $id          The environment ID to load.
     * @param Project $project     The project.
     * @param bool|null $refresh   Whether to refresh the list of environments.
     * @param bool $tryMachineName Whether to retry, treating the ID as a
     *                             machine name.
     *
     * @return Environment|false The environment, or false if not found.
     */
    public function getEnvironment(string $id, Project $project, ?bool $refresh = null, bool $tryMachineName = false): Environment|false
    {
        // Statically cache not found environments.
        $cacheKey = $project->id . ':' . $id . ($tryMachineName ? ':mn' : '');
        if (!$refresh && isset(self::$notFound[$cacheKey])) {
            return false;
        }

        $environmentsRefreshed = $refresh === true || ($refresh === null && empty(self::$environmentsCache[$project->id]) && !$this->cache->fetch('environments:' . $project->id));
        $environments = $this->getEnvironments($project, $refresh);

        // Look for the environment by ID.
        if (isset($environments[$id])) {
            return $environments[$id];
        }

        // Look for the environment by machine name.
        if ($tryMachineName) {
            foreach ($environments as $environment) {
                if ($environment->machine_name === $id) {
                    return $environment;
                }
            }
        }

        // Retry directly if the environment was not found in the cache.
        if (!$environmentsRefreshed) {
            if ($environment = $project->getEnvironment($id)) {
                // If the environment was found directly, the cache must be out
                // of date.
                $this->clearEnvironmentsCache($project->id);
                return $environment;
            }
        }

        self::$notFound[$cacheKey] = true;

        return false;
    }

    /**
     * Returns the environment types on a project.
     *
     * @param bool|null $refresh Whether to refresh the list of types.
     *
     * @return EnvironmentType[]
     */
    public function getEnvironmentTypes(Project $project, ?bool $refresh = null): array
    {
        $cacheKey = sprintf('environment-types:%s', $project->id);

        /** @var EnvironmentType[] $types */
        $types = [];

        $cached = $this->cache->fetch($cacheKey);

        if ($refresh === false && !$cached) {
            return [];
        } elseif ($refresh || !$cached) {
            $types = $project->getEnvironmentTypes();
            $cachedTypes = \array_map(fn(EnvironmentType $type) => $type->getData() + ['_uri' => $type->getUri()], $types);
            $this->cache->save($cacheKey, $cachedTypes, $this->config->getInt('api.environments_ttl'));
        } else {
            $guzzleClient = $this->getHttpClient();
            foreach ((array) $cached as $data) {
                $types[] = new EnvironmentType($data, $data['_uri'], $guzzleClient);
            }
            $this->io->debug('Loaded environment types from cache for project: ' . $project->id);
        }

        return $types;
    }

    /**
     * Get the current user's account info.
     *
     * @param bool $reset
     *
     * @return array{
     *     id: string,
     *     username: string,
     *     email: string,
     *     first_name: string,
     *     last_name: string,
     *     display_name: string,
     *     phone_number_verified: bool,
     * }
     */
    public function getMyAccount(bool $reset = false): array
    {
        $user = $this->getUser(null, $reset);
        return $user->getProperties() + [
            'display_name' => trim($user->first_name . ' ' . $user->last_name),
        ];
    }

    /**
     * Get the current user's legacy account info, including SSH keys.
     *
     * @param bool $reset
     *
     * @return array{'id': string, 'username': string, 'mail': string, 'display_name': string, 'ssh_keys': array<string, mixed>}
     */
    private function getLegacyAccountInfo(bool $reset = false): array
    {
        $cacheKey = sprintf('%s:my-account', $this->config->getSessionId());
        $info = $this->cache->fetch($cacheKey);
        if (!$reset && $info) {
            $this->io->debug('Loaded account information from cache');
        } else {
            $info = $this->getClient()->getAccountInfo($reset);
            $this->cache->save($cacheKey, $info, $this->config->getInt('api.users_ttl'));
        }

        return $info;
    }

    /**
     * Shortcut to return the ID of the current user.
     */
    public function getMyUserId(bool $reset = false): string
    {
        $id = $this->getClient()->getMyUserId($reset);
        if (!$id) {
            throw new \RuntimeException('No user ID found for the current session.');
        }
        return $id;
    }

    /**
     * Get the logged-in user's SSH keys.
     *
     * @param bool $reset
     *
     * @return SshKey[]
     */
    public function getSshKeys(bool $reset = false): array
    {
        $data = $this->getLegacyAccountInfo($reset);

        return SshKey::wrapCollection($data['ssh_keys'], rtrim($this->config->getApiUrl(), '/') . '/', $this->getHttpClient());
    }

    /**
     * Get user information.
     *
     * This is from the /users API which deals with basic authentication-related data.
     *
     * @param string|null $id
     *   The user ID. Defaults to the current user.
     * @param bool $reset
     *
     * @return User
     */
    public function getUser(?string $id = null, bool $reset = false): User
    {
        if ($id) {
            $cacheKey = 'user:' . $id;
        } else {
            $id = 'me';
            $cacheKey = sprintf('%s:me', $this->config->getSessionId());
        }
        if ($reset || !($data = $this->cache->fetch($cacheKey))) {
            $user = $this->getClient()->getUser($id);
            if (!$user) {
                throw new \InvalidArgumentException('User not found: ' . $id);
            }
            $this->cache->save($cacheKey, $user->getData(), $this->config->getInt('api.users_ttl'));
        } else {
            $this->io->debug('Loaded user info from cache: ' . $id);
            $connector = $this->getClient()->getConnector();
            $user = new User($data, $connector->getApiUrl() . '/users', $connector->getClient());
        }
        return $user;
    }

    /**
     * Clear the environments cache for a project.
     *
     * Use this after creating/deleting/updating environment(s).
     *
     * @param string $projectId
     */
    public function clearEnvironmentsCache(string $projectId): void
    {
        $this->cache->delete('environments:' . $projectId);
        unset(self::$environmentsCache[$projectId]);
        foreach (array_keys(self::$notFound) as $key) {
            if (str_starts_with($key, $projectId . ':')) {
                unset(self::$notFound[$key]);
            }
        }
    }

    /**
     * Calculates a cache key for the projects list.
     *
     * @return string
     */
    private function myProjectsCacheKey(): string
    {
        $new = $this->config->getBool('api.centralized_permissions') && $this->config->getBool('api.organizations');
        /** @var string[]|string|null $vendorFilter */
        $vendorFilter = $this->config->getWithDefault('api.vendor_filter', null);
        return sprintf('%s:my-projects%s:%s', $this->config->getSessionId(), $new ? ':new' : '', is_array($vendorFilter) ? implode(',', $vendorFilter) : (string) $vendorFilter);
    }

    /**
     * Clears the projects cache.
     */
    public function clearProjectsCache(): void
    {
        $this->cache->delete($this->myProjectsCacheKey());
    }

    /**
     * Sorts API resources, supporting a nested property lookup.
     *
     * Keys will be preserved.
     *
     * @param ApiResource[] &$resources
     * @param string        $propertyPath
     * @param bool          $reverse
     *
     * @return void
     */
    public static function sortResources(array &$resources, string $propertyPath, bool $reverse = false): void
    {
        uasort($resources, fn(ApiResource $a, ApiResource $b) => Sort::compare(
            static::getNestedProperty($a, $propertyPath, false),
            static::getNestedProperty($b, $propertyPath, false),
            $reverse,
        ));
    }

    /**
     * Get a nested property of a resource, via a dot-separated string path.
     *
     * @param ApiResource $resource
     * @param string      $propertyPath
     * @param bool        $lazyLoad
     *
     * @throws \InvalidArgumentException if the property is not found.
     *
     * @return mixed
     */
    public static function getNestedProperty(ApiResource $resource, string $propertyPath, bool $lazyLoad = true): mixed
    {
        if (!strpos($propertyPath, '.')) {
            return $resource->getProperty($propertyPath, true, $lazyLoad);
        }

        $parents = explode('.', $propertyPath);
        $propertyName = array_shift($parents);
        $property = $resource->getProperty($propertyName, true, $lazyLoad);
        if (!is_array($property)) {
            throw new \InvalidArgumentException(sprintf(
                'Invalid path "%s": the property "%s" is not an array.',
                $propertyPath,
                $propertyName,
            ));
        }
        $value = NestedArrayUtil::getNestedArrayValue($property, $parents, $keyExists);
        if (!$keyExists) {
            throw new \InvalidArgumentException('Property not found: ' . $propertyPath);
        }

        return $value;
    }

    /**
     * @return bool
     */
    public function isLoggedIn(): bool
    {
        return $this->getClient(false)->getConnector()->isLoggedIn();
    }

    /**
     * Returns a project label.
     *
     * @param Project|BasicProjectInfo|\Platformsh\Client\Model\Organization\Project|TeamProjectAccess|string $project
     * @param string|false $tag
     *
     * @return string
     */
    public function getProjectLabel(
        Project|BasicProjectInfo|\Platformsh\Client\Model\Organization\Project|TeamProjectAccess|string $project,
        string|false $tag = 'info',
    ): string {
        static $titleCache = [];
        if ($project instanceof Project || $project instanceof BasicProjectInfo || $project instanceof \Platformsh\Client\Model\Organization\Project) {
            $title = $project->title;
            $id = $project->id;
            $titleCache[$id] = $title;
        } elseif ($project instanceof TeamProjectAccess) {
            $title = $project->project_title;
            $id = $project->project_id;
            $titleCache[$id] = $title;
        } else {
            if (isset($titleCache[$project])) {
                $title = $titleCache[$project];
                $id = $project;
            } else {
                $projectObj = $this->getProject($project);
                if (!$projectObj) {
                    throw new \InvalidArgumentException('Project not found: ' . $project);
                }
                $title = $projectObj->title;
                $id = $projectObj->id;
                $titleCache[$id] = $title;
            }
        }
        $pattern = strlen($title) > 0 ? '%2$s (%3$s)' : '%3$s';
        if ($tag !== false) {
            $pattern = strlen($title) > 0 ? '<%1$s>%2$s</%1$s> (%3$s)' : '<%1$s>%3$s</%1$s>';
        }

        return sprintf($pattern, $tag, $title, $id);
    }

    /**
     * Returns an environment label.
     */
    public function getEnvironmentLabel(Environment $environment, string|false $tag = 'info', bool $showType = true): string
    {
        $id = $environment->id;
        $title = $environment->title;
        $type = $environment->type;
        $use_title = strlen($title) > 0 && $title !== $id && strtolower($title) !== $id;
        $use_type = $showType && $type !== null && $type !== $id;
        $pattern = $use_title ? '%2$s (%3$s)' : '%3$s';
        if ($tag !== false) {
            $pattern = $use_title ? '<%1$s>%2$s</%1$s> (%3$s)' : '<%1$s>%3$s</%1$s>';
        }
        if ($use_type) {
            $pattern .= $tag !== false ? ' (type: <%1$s>%4$s</%1$s>)' : ' (type: %4$s)';
        }

        return sprintf($pattern, $tag, $title, $id, $type);
    }

    /**
     * Returns an organization label.
     */
    public function getOrganizationLabel(Organization $organization, string|false $tag = 'info'): string
    {
        $name = $organization->name;
        $label = $organization->label;
        $use_label = strlen($label) > 0 && $label !== $name;
        $pattern = $use_label ? '%2$s (%3$s)' : '%3$s';
        if ($tag !== false) {
            $pattern = $use_label ? '<%1$s>%2$s</%1$s> (%3$s)' : '<%1$s>%3$s</%1$s>';
        }

        return sprintf($pattern, $tag, $label, $name);
    }

    /**
     * Get a resource, matching on the beginning of the ID.
     *
     * @param string        $id
     * @param ApiResource[] $resources
     * @param string        $name
     *
     * @return ApiResource
     *   The resource, if one (and only one) is matched.
     */
    public function matchPartialId(string $id, array $resources, string $name = 'Resource'): ApiResource
    {
        $matched = array_filter($resources, fn(ApiResource $resource): bool => str_starts_with((string) $resource->getProperty('id'), $id));

        if (count($matched) > 1) {
            $matchedIds = array_map(fn(ApiResource $resource): mixed => $resource->getProperty('id'), $matched);
            throw new \InvalidArgumentException(sprintf(
                'The partial ID "<error>%s</error>" is ambiguous; it matches the following %s IDs: %s',
                $id,
                strtolower($name),
                "\n  " . implode("\n  ", $matchedIds),
            ));
        } elseif (count($matched) === 0) {
            throw new \InvalidArgumentException(sprintf('%s not found: "<error>%s</error>"', $name, $id));
        }

        return reset($matched);
    }

    /**
     * Returns the OAuth 2 access token.
     *
     * @param bool $forceNew
     *
     * @return string
     */
    public function getAccessToken(bool $forceNew = false): string
    {
        // Check for an externally configured access token.
        if ($accessToken = $this->tokenConfig->getAccessToken()) {
            return $accessToken;
        }

        // Get the access token from the session.
        $session = $this->getClient()->getConnector()->getSession();
        $token = $session->get('accessToken');
        $expires = $session->get('expires');

        // If there is no token, or it has expired, make an API request, which
        // automatically obtains a token and saves it to the session.
        if (!$token || $expires < time() || $forceNew) {
            $this->getUser(null, true);
            $newSession = $this->getClient()->getConnector()->getSession();
            if (!$token = $newSession->get('accessToken')) {
                throw new \RuntimeException('No access token found');
            }
        }

        return $token;
    }

    /**
     * Get the authenticated HTTP client.
     *
     * This will throw an exception if the user is not logged in, if there is no login event subscriber registered.
     *
     * @see Api::getExternalHttpClient()
     *
     * @return ClientInterface
     */
    public function getHttpClient(): ClientInterface
    {
        return $this->getClient()->getConnector()->getClient();
    }

    /**
     * Get a new HTTP client instance for external APIs, without Platform.sh authentication.
     *
     * @see Api::getHttpClient()
     *
     * @return ClientInterface
     */
    public function getExternalHttpClient(): ClientInterface
    {
        $options = [
            'headers' => ['User-Agent' => $this->config->getUserAgent()],
            'debug' => false,
            'verify' => $this->config->getBool('api.skip_ssl') ? false : $this->caBundlePath(),
            'proxy' => $this->guzzleProxyConfig(),
            'timeout' => $this->config->getInt('api.default_timeout'),
        ];

        if (extension_loaded('zlib')) {
            $options['decode_content'] = true;
            $options['headers']['Accept-Encoding'] = 'gzip';
        }

        $stack = HandlerStack::create();
        $stack->push(new GuzzleDebugMiddleware($this->output, $this->config->getBool('api.debug')));
        $options['handler'] = $stack;

        return new Client($options);
    }

    /**
     * Get the current deployment for an environment.
     */
    public function getCurrentDeployment(Environment $environment, bool $refresh = false): EnvironmentDeployment
    {
        $cacheKey = implode(':', ['current-deployment', $environment->project, $environment->id, $environment->head_commit]);
        if (!$refresh && isset(self::$deploymentsCache[$cacheKey])) {
            return self::$deploymentsCache[$cacheKey];
        }
        $data = $this->cache->fetch($cacheKey);
        if ($data === false || $refresh) {
            try {
                /** @var EnvironmentDeployment $deployment */
                $deployment = $environment->getCurrentDeployment();
            } catch (EnvironmentStateException $e) {
                if ($e->getEnvironment()->status === 'inactive') {
                    throw new EnvironmentStateException('The environment is inactive', $e->getEnvironment());
                }
                throw $e;
            }
            $data = $deployment->getData();
            $data['_uri'] = $deployment->getUri();
            $this->cache->save($cacheKey, $data);
        } else {
            $this->io->debug('Loaded environment deployment from cache for environment: ' . $environment->id);
            $deployment = new EnvironmentDeployment($data, $data['_uri'], $this->getHttpClient(), true);
        }

        return self::$deploymentsCache[$cacheKey] = $deployment;
    }

    /**
     * Returns whether the current deployment for an environment is already cached.
     *
     * @param Environment $environment
     *
     * @return bool
     */
    public function hasCachedCurrentDeployment(Environment $environment): bool
    {
        $cacheKey = implode(':', ['current-deployment', $environment->project, $environment->id, $environment->head_commit]);

        return isset(self::$deploymentsCache[$cacheKey]) || $this->cache->contains($cacheKey);
    }

    /**
     * Returns a default environment for a project.
     *
     * This may be the one set as the project's default_branch, or another
     * environment, e.g. if the user only has access to 1 environment.
     *
     * @param Environment[] $envs
     * @param Project $project
     * @param bool $onlyDefaultBranch Only use the default_branch.
     *
     * @return Environment|null
     */
    public function getDefaultEnvironment(array $envs, Project $project, bool $onlyDefaultBranch = false): ?Environment
    {
        if ($project->default_branch === '') {
            throw new \RuntimeException('Default branch not set');
        }
        foreach ($envs as $env) {
            if ($env->id === $project->default_branch) {
                return $env;
            }
        }
        if ($onlyDefaultBranch) {
            return null;
        }

        // If there is only one environment, use that.
        if (count($envs) <= 1) {
            return \reset($envs) ?: null;
        }

        // Check if there is only one "production" environment.
        $prod = \array_filter($envs, fn(Environment $environment): bool => $environment->type === 'production');
        if (\count($prod) === 1) {
            return \reset($prod);
        }

        // Check if there is only one "main" environment.
        $main = \array_filter($envs, fn(Environment $environment) => $environment->is_main);
        if (\count($main) === 1) {
            return \reset($main);
        }

        return null;
    }

    /**
     * Get the preferred site URL for an environment and app.
     *
     * @param Environment $environment
     * @param string $appName
     * @param EnvironmentDeployment|null $deployment
     *
     * @return string|null
     */
    public function getSiteUrl(Environment $environment, string $appName, ?EnvironmentDeployment $deployment = null): ?string
    {
        $deployment = $deployment ?: $this->getCurrentDeployment($environment);
        $routes = Route::fromDeploymentApi($deployment->routes);

        // Return the first route that matches this app.
        // The routes will already have been sorted.
        $routes = \array_filter($routes, fn(Route $route): bool => $route->type === 'upstream' && $route->getUpstreamName() === $appName);
        $route = reset($routes);
        if ($route) {
            return $route->url;
        }

        // Fall back to the public-url property.
        if ($environment->hasLink('public-url')) {
            $data = $environment->getData();
            if (!empty($data['_links']['public-url']['href'])) {
                return $data['_links']['public-url']['href'];
            }
        }

        return null;
    }

    /**
     * React on an API 403 request.
     */
    private function on403(RequestInterface $request): void
    {
        $path = $request->getUri()->getPath();
        if (str_starts_with($path, '/api/projects/')) {
            // Clear the environments cache for environment request errors.
            if (preg_match('#^/api/projects/([^/]+?)/environments/#', $path, $matches)) {
                $this->clearEnvironmentsCache($matches[1]);
            }
            // Clear the projects cache for other project request errors.
            if (preg_match('#^/api/projects/([^/]+?)[/$]/#', $path, $matches)) {
                $this->clearProjectsCache();
            }
        }
    }

    /**
     * Loads a subscription through various APIs to see which one wins.
     *
     * @param string $id
     * @param Project|null $project
     *
     * @throws RequestException
     *
     * @return false|Subscription
     *   The subscription or false if not found.
     */
<<<<<<< HEAD
    public function loadSubscription(string $id, ?Project $project = null, bool $forWrite = true): Subscription|false
=======
    public function loadSubscription($id, Project $project = null)
>>>>>>> 82214198
    {
        $organizations_enabled = $this->config->getBool('api.organizations');
        if (!$organizations_enabled) {
            // Always load the subscription directly if the Organizations API
            // is not enabled.
            return $this->getClient()->getSubscription($id);
        }

<<<<<<< HEAD
        // Attempt to load the subscription directly.
        // This is possible if the user is on the project's access list, or
        // if the user has access to all subscriptions.
        // However, while this legacy API works for reading, it won't always work for writing.
        if (!$forWrite) {
            try {
                $subscription = $this->getClient()->getSubscription($id);
            } catch (BadResponseException $e) {
                if ($e->getResponse()->getStatusCode() !== 403) {
                    throw $e;
                }
                $subscription = false;
            }
            if ($subscription) {
                $this->io->debug('Loaded the subscription directly');
                return $subscription;
            }
        }

=======
>>>>>>> 82214198
        // Use the project's organization, if known.
        $organizationId = null;
        if (isset($project)) {
            $organizationId = $project->getProperty('organization', false, false);
        } else {
            foreach ($this->getMyProjects() as $info) {
                if ($info->subscription_id === $id) {
                    $organizationId = !empty($info->organization_ref->id) ? $info->organization_ref->id : false;
                    break;
                }
            }
        }
        if (empty($organizationId)) {
            $this->io->debug('Failed to find the organization ID for the subscription: ' . $id);
            return false;
        }
        $organization = $this->getOrganizationById($organizationId);
        if (!$organization) {
            $this->io->debug('Project organization not found: ' . $organizationId);
            return false;
        }
        $subscription = $organization->getSubscription($id);
        if (!$subscription) {
            $this->io->debug('Failed to load subscription: ' . $id);
            return false;
        }

        return $subscription;
    }

    /**
     * Returns whether the user is required to verify their phone number before certain actions.
     *
     * @return array{state: bool, type: string}
     */
    public function checkUserVerification(): array
    {
        if (!$this->config->getBool('api.user_verification')) {
            return ['state' => false, 'type' => ''];
        }

        // Check the API to see if verification is required.
        $request = new Request('POST', '/me/verification');
        $response = $this->getHttpClient()->send($request);
        return (array) Utils::jsonDecode((string) $response->getBody(), true);
    }

    /**
     * Returns whether the user is allowed to create a project under an organization.
     *
     * @return array{can_create: bool, message: string, required_action: ?array{action: string, type: string}}
     */
    public function checkCanCreate(Organization $org): array
    {
        $request = new Request('GET', $org->getUri() . '/subscriptions/can-create');
        $response = $this->getHttpClient()->send($request);
        return (array) Utils::jsonDecode((string) $response->getBody(), true);
    }

    /**
     * Returns a descriptive label for a referenced user.
     */
    public function getUserRefLabel(UserRef $userRef, string|false $tag = 'info'): string
    {
        $name = trim($userRef->first_name . ' ' . $userRef->last_name);
        $pattern = $name !== '' ? '%2$s \<%3$s>' : '%3$s';
        if ($tag !== false) {
            $pattern = $name !== '' ? '<%1$s>%2$s</%1$s> \<%3$s>' : '<%1$s>%3$s</%1$s>';
        }
        return \sprintf($pattern, $tag, $name, $userRef->email);
    }

    /**
     * Loads an organization by ID, with caching.
     */
    public function getOrganizationById(string $id, bool $reset = false): Organization|false
    {
        $cacheKey = 'organization:' . $id;
        if (!$reset && ($cached = $this->cache->fetch($cacheKey))) {
            $this->io->debug('Loaded organization from cache: ' . $id);
            return new Organization($cached, $cached['_url'], $this->getHttpClient());
        }
        $organization = $this->getClient()->getOrganizationById($id);
        if ($organization) {
            $data = $organization->getData();
            $data['_url'] = $organization->getUri();
            $this->cache->save($cacheKey, $data, $this->config->getInt('api.orgs_ttl'));
        }
        return $organization;
    }

    /**
     * Loads an organization by name, with caching.
     */
    public function getOrganizationByName(string $name, bool $reset = false): Organization|false
    {
        return $this->getOrganizationById('name=' . $name, $reset);
    }

    /**
     * Clears the cache for an organization.
     *
     * @param Organization $org
     * @return void
     */
    public function clearOrganizationCache(Organization $org): void
    {
        $this->cache->delete('organization:' . $org->id);
        $this->cache->delete('organization:name=' . $org->name);
    }

    /**
     * Returns the Console URL for a project, with caching.
     */
    public function getConsoleURL(Project $project, bool $reset = false): string
    {
        if ($this->config->has('service.console_url') && $this->config->getBool('api.organizations')) {
            // Load the organization name if possible.
            $firstSegment = $organizationId = $project->getProperty('organization');
            try {
                $organization = $this->getOrganizationById($organizationId, $reset);
                if ($organization) {
                    $firstSegment = $organization->name;
                }
            } catch (BadResponseException $e) {
                if ($e->getResponse()->getStatusCode() === 403) {
                    trigger_error($e->getMessage(), E_USER_WARNING);
                } else {
                    throw $e;
                }
            }

            return ltrim($this->config->getStr('service.console_url'), '/') . '/' . rawurlencode((string) $firstSegment) . '/' . rawurlencode($project->id);
        } elseif ($subscription = $this->loadSubscription((string) $project->getSubscriptionId(), $project)) {
            return $subscription->project_ui;
        }
        throw new \RuntimeException('Failed to load Console URL for project: ' . $project->id);
    }

    /**
     * Loads an organization member by email, by paging through all the members in the organization.
     *
     * @TODO replace this with a more efficient API when available
     */
    public function loadMemberByEmail(Organization $organization, string $email): ?Member
    {
        foreach ($this->listMembers($organization) as $member) {
            if ($member->getUserInfo() && strcasecmp($member->getUserInfo()->email, $email) === 0) {
                return $member;
            }
        }
        return null;
    }

    /**
     * Loads organization members (with static caching).
     *
     * @return Member[]
     */
    public function listMembers(Organization $organization, bool $reset = false): array
    {
        static $cache = [];
        $cacheKey = $organization->id;
        if (!$reset && isset($cache[$cacheKey])) {
            return $cache[$cacheKey];
        }
        /** @var Member[] $members */
        $members = [];
        $httpClient = $this->getHttpClient();
        $url = $organization->getLink('members');
        while ($url) {
            $result = Member::getCollectionWithParent($url, $httpClient);
            $members = array_merge($members, $result['items']);
            $url = $result['collection']->getNextPageUrl();
        }
        return $cache[$cacheKey] = $members;
    }

    /**
     * Returns a label for an organization or team member.
     */
    public function getMemberLabel(Member|TeamMember $member): string
    {
        if ($userInfo = $member->getUserInfo()) {
            $label = sprintf('%s (%s)', trim($userInfo->first_name . ' ' . $userInfo->last_name), $userInfo->email);
        } else {
            $label = $member->user_id;
        }
        return $label;
    }

    /**
     * Checks if a project supports the Flexible Resources API, AKA Sizing API.
     *
     * @param Project $project
     * @param EnvironmentDeployment|null $deployment
     * @return bool
     */
    public function supportsSizingApi(Project $project, ?EnvironmentDeployment $deployment = null): bool
    {
        if (isset($deployment->project_info['settings'])) {
            return !empty($deployment->project_info['settings']['sizing_api_enabled']);
        }
        $settings = $this->getProjectSettings($project);
        return !empty($settings['sizing_api_enabled']);
    }

    /**
     * Checks if a project supports the Autoscaling API.
     *
     * @param Project $project
     * @return bool
     */
    public function supportsAutoscaling(Project $project)
    {
        $capabilities = $this->getProjectCapabilities($project);
        return !empty($capabilities->autoscaling['enabled']);
    }

    /**
     * Returns project settings.
     *
     * Settings are cached between calls unless a refresh is forced.
     *
     * @param bool $refresh
     *
     * @return array
     */
    public function getProjectSettings(Project $project, $refresh = false)
    {
        $cacheKey = 'project-settings:' . $project->id;
        $cachedSettings = $this->cache->fetch($cacheKey);
        if (!empty($cachedSettings) && !$refresh) {
            return $cachedSettings;
        }
<<<<<<< HEAD
        $request = new Request('GET', $project->getUri() . '/settings');
        $response = $this->getHttpClient()->send($request);
        $settings = (array) Utils::jsonDecode((string) $response->getBody(), true);
        $this->cache->save($cacheKey, $settings, $this->config->getInt('api.projects_ttl'));
        return !empty($settings['sizing_api_enabled']);
=======

        $settings = $this->getHttpClient()->get($project->getUri() . '/settings')->json();
        $this->cache->save($cacheKey, $settings, $this->config->get('api.projects_ttl'));
        return $settings;
    }

    /**
     * Returns project capabilities.
     *
     * Capabilities are cached between calls unless a refresh is forced.
     *
     * @param bool $refresh
     *
     * @return \Platformsh\Client\Model\Project\Capabilities
     */
    public function getProjectCapabilities(Project $project, $refresh = false)
    {
        $cacheKey = 'project-capabilities:' . $project->id;
        $cachedCapabilities = $this->cache->fetch($cacheKey);
        if (!empty($cachedCapabilities) && !$refresh) {
            return $cachedCapabilities;
        }

        $capabilities = $project->getCapabilities();
        $this->cache->save($cacheKey, $capabilities, $this->config->get('api.projects_ttl'));
        return $capabilities;
>>>>>>> 82214198
    }

    /**
     * Loads the code source integration for a project.
     *
     * @param Project $project
     * @return Integration|null
     */
    public function getCodeSourceIntegration(Project $project): ?Integration
    {
        $codeSourceIntegrationTypes = ['github', 'gitlab', 'bitbucket', 'bitbucket_server'];
        foreach ($project->getIntegrations() as $integration) {
            if (in_array($integration->type, $codeSourceIntegrationTypes)) {
                return $integration;
            }
        }
        return null;
    }

    /**
<<<<<<< HEAD
     * Shows information about the currently logged in user and their session, if applicable.
     *
     * @param bool $logout  Whether this should avoid re-authentication (if an API token is set).
     * @param bool $newline Whether to prepend a newline if there is output.
     */
    public function showSessionInfo(bool $logout = false, bool $newline = true): void
    {
        $sessionId = $this->config->getSessionId();
        if ($sessionId !== 'default' || count($this->listSessionIds()) > 1) {
            if ($newline) {
                $this->stdErr->writeln('');
                $newline = false;
            }
            $this->stdErr->writeln(sprintf('The current session ID is: <info>%s</info>', $sessionId));
            if (!$this->config->isSessionIdFromEnv()) {
                $this->stdErr->writeln(sprintf('Change this using: <info>%s session:switch</info>', $this->config->getStr('application.executable')));
            }
        }
        if (!$logout && $this->isLoggedIn()) {
            if ($newline) {
                $this->stdErr->writeln('');
            }
            $account = $this->getMyAccount();
            $this->stdErr->writeln(\sprintf(
                'You are logged in as <info>%s</info> (<info>%s</info>)',
                $account['username'],
                $account['email'],
            ));
        }
    }

    /**
     * Warn the user if a project is suspended.
     *
     * @param Project $project
     */
    public function warnIfSuspended(Project $project): void
    {
        if ($project->isSuspended()) {
            $this->stdErr->writeln('This project is <error>suspended</error>.');
            if ($this->config->getBool('warnings.project_suspended_payment')) {
                $orgId = $project->getProperty('organization', false);
                if ($orgId) {
                    try {
                        $organization = $this->getClient()->getOrganizationById($orgId);
                    } catch (BadResponseException) {
                        $organization = false;
                    }
                    if ($organization && $organization->hasLink('payment-source')) {
                        $this->stdErr->writeln(sprintf('To re-activate it, update the payment details for your organization, %s.', $this->getOrganizationLabel($organization, 'comment')));
                    }
                } elseif ($project->owner === $this->getMyUserId()) {
                    $this->stdErr->writeln('To re-activate it, update your payment details.');
                }
            }
        }
    }

    /**
     * Warn the user that the remote environment needs redeploying.
     */
    public function redeployWarning(): void
    {
        $this->stdErr->writeln([
            '',
            '<comment>The remote environment(s) must be redeployed for the change to take effect.</comment>',
            'To redeploy an environment, run: <info>' . $this->config->getStr('application.executable') . ' redeploy</info>',
        ]);
=======
     * Returns the URL to view autoscaling settings for the selected environment.
     *
     * @param Environment $environment
     * @param bool $manage
     *
     * @return string|false
     *   The url to the autoscaling settings endpoint or false on failure.
     */
    public function getAutoscalingSettingsLink(Environment $environment, $manage = false)
    {
        $rel = "#autoscaling";
        if ($manage === true) {
            $rel = "#manage-autoscaling";
        }

        if (!$environment->hasLink($rel)) {
            $this->debug(\sprintf(
                'The environment <comment>%s</comment> is missing the link <comment>%s</comment>',
                $environment->id,
                $rel
            ));

            return false;
        }

        return $environment->getLink($rel);
    }

    /**
     * Returns the autoscaling settings for the selected environment.
     *
     * @param Environment $environment
     *
     * @return \Platformsh\Client\Model\AutoscalingSettings|false
     *  The autoscaling settings for the environment or false on failure.
     */
    public function getAutoscalingSettings(Environment $environment)
    {
        $autoscalingSettingsLink = $this->getAutoscalingSettingsLink($environment);
        if (!$autoscalingSettingsLink) {
            return false;
        }

        try {
            $result = $environment->runOperation('autoscaling', 'get');
        } catch (EnvironmentStateException $e) {
            if ($e->getEnvironment()->status === 'inactive') {
                throw new EnvironmentStateException('The environment is inactive', $e->getEnvironment());
            }
            return false;
        }
        return new AutoscalingSettings($result->getData(), $autoscalingSettingsLink);
    }

    /**
     * Configures the autoscaling settings for the selected environment.
     *
     * @param Environment $environment
     * @param array $settings
     */
    public function setAutoscalingSettings(Environment $environment, array $settings)
    {
        if (!$this->getAutoscalingSettingsLink($environment, true)) {
            throw new EnvironmentStateException('Managing autoscaling settings is not currently available', $environment);
        }

        try {
            $environment->runOperation('manage-autoscaling', 'patch', $settings);
        } catch (EnvironmentStateException $e) {
            if ($e->getEnvironment()->status === 'inactive') {
                throw new EnvironmentStateException('The environment is inactive', $e->getEnvironment());
            }
            throw $e;
        }
    }

    /**
     * Loads the next environment deployment and caches it statically.
     *
     * The static cache means it can be reused while running a sub-command.
     *
     * @param Environment $environment
     * @param bool $reset
     * @return EnvironmentDeployment
     */
    public function loadNextDeployment(Environment $environment, $reset = false)
    {
        $cacheKey = $environment->project . ':' . $environment->id;
        if (isset(self::$cachedNextDeployment[$cacheKey]) && !$reset) {
            return self::$cachedNextDeployment[$cacheKey];
        }
        $progress = new ProgressMessage($this->stdErr);
        try {
            $progress->show('Loading deployment information...');
            $next = $environment->getNextDeployment();
            if (!$next) {
                throw new EnvironmentStateException('No next deployment found', $environment);
            }
        } finally {
            $progress->done();
        }
        return self::$cachedNextDeployment[$cacheKey] = $next;
    }

    /**
     * Lists services in a deployment.
     *
     * @param EnvironmentDeployment $deployment
     *
     * @return array<string, WebApp||Worker|Service>
     *     An array of services keyed by the service name.
     */
    public function allServices(EnvironmentDeployment $deployment)
    {
        $webapps = $deployment->webapps;
        $workers = $deployment->workers;
        $services = $deployment->services;
        ksort($webapps, SORT_STRING|SORT_FLAG_CASE);
        ksort($workers, SORT_STRING|SORT_FLAG_CASE);
        ksort($services, SORT_STRING|SORT_FLAG_CASE);
        return array_merge($webapps, $workers, $services);
    }

    /**
     * Check if project supports guaranteed resources.
     *
     * @param array $projectInfo
     *
     * @return bool
     *  True if guaranteed CPU is supported, false otherwise.
     */
    public function supportsGuaranteedCPU(array $projectInfo)
    {
        return !empty($projectInfo["settings"]["enable_guaranteed_resources"]) &&
            !empty($projectInfo["capabilities"]["guaranteed_resources"]["enabled"]);
    }

    /**
     * Check if environment has guaranteed CPU.
     *
     * @param \Platformsh\Client\Model\Environment $environment
     *
     * @return bool
     */
    public function environmentHasGuaranteedCPU(Environment $environment)
    {
        $deployment = $this->getCurrentDeployment($environment);
        if ($this->supportsGuaranteedCPU($deployment->project_info)) {
            $containerProfiles = $deployment->container_profiles;
            $services = $this->allServices($deployment);
            foreach ($services as $service) {
                $properties = $service->getProperties();
                if (isset($properties['container_profile']) && isset($containerProfiles[$properties['container_profile']][$properties['resources']['profile_size']])) {
                    $profileInfo = $containerProfiles[$properties['container_profile']][$properties['resources']['profile_size']];
                    if (isset($profileInfo['cpu_type']) && $profileInfo['cpu_type'] == 'guaranteed') {
                        return true;
                    }
                }
            }
        }

        return false;
>>>>>>> 82214198
    }
}<|MERGE_RESOLUTION|>--- conflicted
+++ resolved
@@ -4,6 +4,10 @@
 
 namespace Platformsh\Cli\Service;
 
+use Platformsh\Client\Model\Deployment\Service;
+use Platformsh\Client\Model\Deployment\WebApp;
+use Platformsh\Client\Model\Deployment\Worker;
+use Platformsh\Client\Model\Project\Capabilities;
 use GuzzleHttp\HandlerStack;
 use Symfony\Component\Filesystem\Filesystem;
 use GuzzleHttp\Exception\RequestException;
@@ -13,15 +17,10 @@
 use GuzzleHttp\Client;
 use GuzzleHttp\ClientInterface;
 use GuzzleHttp\Exception\BadResponseException;
-<<<<<<< HEAD
 use GuzzleHttp\Psr7\Request;
 use GuzzleHttp\Utils;
 use League\OAuth2\Client\Provider\Exception\IdentityProviderException;
 use League\OAuth2\Client\Token\AccessToken;
-=======
-use GuzzleHttp\Message\ResponseInterface;
-use Platformsh\Cli\Console\ProgressMessage;
->>>>>>> 82214198
 use Platformsh\Cli\CredentialHelper\KeyringUnavailableException;
 use Platformsh\Cli\CredentialHelper\Manager;
 use Platformsh\Cli\CredentialHelper\SessionStorage as CredentialHelperStorage;
@@ -38,9 +37,6 @@
 use Platformsh\Client\Model\AutoscalingSettings;
 use Platformsh\Client\Model\BasicProjectInfo;
 use Platformsh\Client\Model\Deployment\EnvironmentDeployment;
-use Platformsh\Client\Model\Deployment\Service;
-use Platformsh\Client\Model\Deployment\WebApp;
-use Platformsh\Client\Model\Deployment\Worker;
 use Platformsh\Client\Model\Environment;
 use Platformsh\Client\Model\EnvironmentType;
 use Platformsh\Client\Model\Organization\Member;
@@ -85,13 +81,6 @@
     private readonly Io $io;
 
     /**
-     * Cached next deployment.
-     *
-     * @var array
-     */
-    private static $cachedNextDeployment = [];
-
-    /**
      * The library's API client object.
      *
      * This is static so that a freshly logged-in client can then be reused by a parent command with a different service container.
@@ -641,21 +630,17 @@
      */
     private function matchesVendorFilter(string|array|null $filters, BasicProjectInfo $project): bool
     {
-<<<<<<< HEAD
-        return empty($filters) || in_array($project->vendor, (array) $filters);
-=======
         if (empty($filters)) {
             return true;
         }
         if (in_array($project->vendor, (array) $filters)) {
             return true;
         }
-        // Show projects with the "upsun" vendor under the "platformsh" filter, from September 23rd 2025.
+        // Show projects with the "upsun" vendor under the "platformsh" filter.
         if ($project->vendor === 'upsun' && in_array('platformsh', (array) $filters)) {
-            return time() > 1758596400; // 2025-09-23T03:00:00Z // 5am CEST
+            return true;
         }
         return false;
->>>>>>> 82214198
     }
 
     /**
@@ -1436,11 +1421,7 @@
      * @return false|Subscription
      *   The subscription or false if not found.
      */
-<<<<<<< HEAD
-    public function loadSubscription(string $id, ?Project $project = null, bool $forWrite = true): Subscription|false
-=======
-    public function loadSubscription($id, Project $project = null)
->>>>>>> 82214198
+    public function loadSubscription(string $id, ?Project $project = null): Subscription|false
     {
         $organizations_enabled = $this->config->getBool('api.organizations');
         if (!$organizations_enabled) {
@@ -1449,28 +1430,6 @@
             return $this->getClient()->getSubscription($id);
         }
 
-<<<<<<< HEAD
-        // Attempt to load the subscription directly.
-        // This is possible if the user is on the project's access list, or
-        // if the user has access to all subscriptions.
-        // However, while this legacy API works for reading, it won't always work for writing.
-        if (!$forWrite) {
-            try {
-                $subscription = $this->getClient()->getSubscription($id);
-            } catch (BadResponseException $e) {
-                if ($e->getResponse()->getStatusCode() !== 403) {
-                    throw $e;
-                }
-                $subscription = false;
-            }
-            if ($subscription) {
-                $this->io->debug('Loaded the subscription directly');
-                return $subscription;
-            }
-        }
-
-=======
->>>>>>> 82214198
         // Use the project's organization, if known.
         $organizationId = null;
         if (isset($project)) {
@@ -1680,11 +1639,8 @@
 
     /**
      * Checks if a project supports the Autoscaling API.
-     *
-     * @param Project $project
-     * @return bool
-     */
-    public function supportsAutoscaling(Project $project)
+     */
+    public function supportsAutoscaling(Project $project): bool
     {
         $capabilities = $this->getProjectCapabilities($project);
         return !empty($capabilities->autoscaling['enabled']);
@@ -1697,25 +1653,19 @@
      *
      * @param bool $refresh
      *
-     * @return array
-     */
-    public function getProjectSettings(Project $project, $refresh = false)
+     * @return array<string, mixed>
+     */
+    public function getProjectSettings(Project $project, bool $refresh = false): array
     {
         $cacheKey = 'project-settings:' . $project->id;
         $cachedSettings = $this->cache->fetch($cacheKey);
         if (!empty($cachedSettings) && !$refresh) {
             return $cachedSettings;
         }
-<<<<<<< HEAD
         $request = new Request('GET', $project->getUri() . '/settings');
         $response = $this->getHttpClient()->send($request);
         $settings = (array) Utils::jsonDecode((string) $response->getBody(), true);
         $this->cache->save($cacheKey, $settings, $this->config->getInt('api.projects_ttl'));
-        return !empty($settings['sizing_api_enabled']);
-=======
-
-        $settings = $this->getHttpClient()->get($project->getUri() . '/settings')->json();
-        $this->cache->save($cacheKey, $settings, $this->config->get('api.projects_ttl'));
         return $settings;
     }
 
@@ -1726,9 +1676,9 @@
      *
      * @param bool $refresh
      *
-     * @return \Platformsh\Client\Model\Project\Capabilities
-     */
-    public function getProjectCapabilities(Project $project, $refresh = false)
+     * @return Capabilities
+     */
+    public function getProjectCapabilities(Project $project, bool $refresh = false): Capabilities
     {
         $cacheKey = 'project-capabilities:' . $project->id;
         $cachedCapabilities = $this->cache->fetch($cacheKey);
@@ -1737,9 +1687,8 @@
         }
 
         $capabilities = $project->getCapabilities();
-        $this->cache->save($cacheKey, $capabilities, $this->config->get('api.projects_ttl'));
+        $this->cache->save($cacheKey, $capabilities, $this->config->getInt('api.projects_ttl'));
         return $capabilities;
->>>>>>> 82214198
     }
 
     /**
@@ -1760,7 +1709,6 @@
     }
 
     /**
-<<<<<<< HEAD
      * Shows information about the currently logged in user and their session, if applicable.
      *
      * @param bool $logout  Whether this should avoid re-authentication (if an API token is set).
@@ -1789,6 +1737,83 @@
                 $account['username'],
                 $account['email'],
             ));
+        }
+    }
+
+    /**
+     * Returns the URL to view autoscaling settings for the selected environment.
+     *
+     * @param Environment $environment
+     * @param bool $manage
+     *
+     * @return string|false
+     *   The url to the autoscaling settings endpoint or false on failure.
+     */
+    public function getAutoscalingSettingsLink(Environment $environment, bool $manage = false): string|false
+    {
+        $rel = "#autoscaling";
+        if ($manage === true) {
+            $rel = "#manage-autoscaling";
+        }
+
+        if (!$environment->hasLink($rel)) {
+            $this->io->debug(\sprintf(
+                'The environment <comment>%s</comment> is missing the link <comment>%s</comment>',
+                $environment->id,
+                $rel
+            ));
+
+            return false;
+        }
+
+        return $environment->getLink($rel);
+    }
+
+    /**
+     * Returns the autoscaling settings for the selected environment.
+     *
+     * @param Environment $environment
+     *
+     * @return \Platformsh\Client\Model\AutoscalingSettings|false
+     *  The autoscaling settings for the environment or false on failure.
+     */
+    public function getAutoscalingSettings(Environment $environment)
+    {
+        $autoscalingSettingsLink = $this->getAutoscalingSettingsLink($environment);
+        if (!$autoscalingSettingsLink) {
+            return false;
+        }
+
+        try {
+            $result = $environment->runOperation('autoscaling', 'get');
+        } catch (EnvironmentStateException $e) {
+            if ($e->getEnvironment()->status === 'inactive') {
+                throw new EnvironmentStateException('The environment is inactive', $e->getEnvironment());
+            }
+            return false;
+        }
+        return new AutoscalingSettings($result->getData(), $autoscalingSettingsLink);
+    }
+
+    /**
+     * Configures the autoscaling settings for the selected environment.
+     *
+     * @param Environment $environment
+     * @param array<string, mixed> $settings
+     */
+    public function setAutoscalingSettings(Environment $environment, array $settings): void
+    {
+        if (!$this->getAutoscalingSettingsLink($environment, true)) {
+            throw new EnvironmentStateException('Managing autoscaling settings is not currently available', $environment);
+        }
+
+        try {
+            $environment->runOperation('manage-autoscaling', 'patch', $settings);
+        } catch (EnvironmentStateException $e) {
+            if ($e->getEnvironment()->status === 'inactive') {
+                throw new EnvironmentStateException('The environment is inactive', $e->getEnvironment());
+            }
+            throw $e;
         }
     }
 
@@ -1829,109 +1854,6 @@
             '<comment>The remote environment(s) must be redeployed for the change to take effect.</comment>',
             'To redeploy an environment, run: <info>' . $this->config->getStr('application.executable') . ' redeploy</info>',
         ]);
-=======
-     * Returns the URL to view autoscaling settings for the selected environment.
-     *
-     * @param Environment $environment
-     * @param bool $manage
-     *
-     * @return string|false
-     *   The url to the autoscaling settings endpoint or false on failure.
-     */
-    public function getAutoscalingSettingsLink(Environment $environment, $manage = false)
-    {
-        $rel = "#autoscaling";
-        if ($manage === true) {
-            $rel = "#manage-autoscaling";
-        }
-
-        if (!$environment->hasLink($rel)) {
-            $this->debug(\sprintf(
-                'The environment <comment>%s</comment> is missing the link <comment>%s</comment>',
-                $environment->id,
-                $rel
-            ));
-
-            return false;
-        }
-
-        return $environment->getLink($rel);
-    }
-
-    /**
-     * Returns the autoscaling settings for the selected environment.
-     *
-     * @param Environment $environment
-     *
-     * @return \Platformsh\Client\Model\AutoscalingSettings|false
-     *  The autoscaling settings for the environment or false on failure.
-     */
-    public function getAutoscalingSettings(Environment $environment)
-    {
-        $autoscalingSettingsLink = $this->getAutoscalingSettingsLink($environment);
-        if (!$autoscalingSettingsLink) {
-            return false;
-        }
-
-        try {
-            $result = $environment->runOperation('autoscaling', 'get');
-        } catch (EnvironmentStateException $e) {
-            if ($e->getEnvironment()->status === 'inactive') {
-                throw new EnvironmentStateException('The environment is inactive', $e->getEnvironment());
-            }
-            return false;
-        }
-        return new AutoscalingSettings($result->getData(), $autoscalingSettingsLink);
-    }
-
-    /**
-     * Configures the autoscaling settings for the selected environment.
-     *
-     * @param Environment $environment
-     * @param array $settings
-     */
-    public function setAutoscalingSettings(Environment $environment, array $settings)
-    {
-        if (!$this->getAutoscalingSettingsLink($environment, true)) {
-            throw new EnvironmentStateException('Managing autoscaling settings is not currently available', $environment);
-        }
-
-        try {
-            $environment->runOperation('manage-autoscaling', 'patch', $settings);
-        } catch (EnvironmentStateException $e) {
-            if ($e->getEnvironment()->status === 'inactive') {
-                throw new EnvironmentStateException('The environment is inactive', $e->getEnvironment());
-            }
-            throw $e;
-        }
-    }
-
-    /**
-     * Loads the next environment deployment and caches it statically.
-     *
-     * The static cache means it can be reused while running a sub-command.
-     *
-     * @param Environment $environment
-     * @param bool $reset
-     * @return EnvironmentDeployment
-     */
-    public function loadNextDeployment(Environment $environment, $reset = false)
-    {
-        $cacheKey = $environment->project . ':' . $environment->id;
-        if (isset(self::$cachedNextDeployment[$cacheKey]) && !$reset) {
-            return self::$cachedNextDeployment[$cacheKey];
-        }
-        $progress = new ProgressMessage($this->stdErr);
-        try {
-            $progress->show('Loading deployment information...');
-            $next = $environment->getNextDeployment();
-            if (!$next) {
-                throw new EnvironmentStateException('No next deployment found', $environment);
-            }
-        } finally {
-            $progress->done();
-        }
-        return self::$cachedNextDeployment[$cacheKey] = $next;
     }
 
     /**
@@ -1939,59 +1861,58 @@
      *
      * @param EnvironmentDeployment $deployment
      *
-     * @return array<string, WebApp||Worker|Service>
+     * @return array<string, WebApp|Worker|Service>
      *     An array of services keyed by the service name.
      */
-    public function allServices(EnvironmentDeployment $deployment)
+    private function allServices(EnvironmentDeployment $deployment): array
     {
         $webapps = $deployment->webapps;
         $workers = $deployment->workers;
         $services = $deployment->services;
-        ksort($webapps, SORT_STRING|SORT_FLAG_CASE);
-        ksort($workers, SORT_STRING|SORT_FLAG_CASE);
-        ksort($services, SORT_STRING|SORT_FLAG_CASE);
+        ksort($webapps, SORT_STRING | SORT_FLAG_CASE);
+        ksort($workers, SORT_STRING | SORT_FLAG_CASE);
+        ksort($services, SORT_STRING | SORT_FLAG_CASE);
         return array_merge($webapps, $workers, $services);
     }
 
     /**
-     * Check if project supports guaranteed resources.
-     *
-     * @param array $projectInfo
-     *
-     * @return bool
-     *  True if guaranteed CPU is supported, false otherwise.
-     */
-    public function supportsGuaranteedCPU(array $projectInfo)
-    {
-        return !empty($projectInfo["settings"]["enable_guaranteed_resources"]) &&
-            !empty($projectInfo["capabilities"]["guaranteed_resources"]["enabled"]);
-    }
-
-    /**
-     * Check if environment has guaranteed CPU.
-     *
-     * @param \Platformsh\Client\Model\Environment $environment
-     *
-     * @return bool
-     */
-    public function environmentHasGuaranteedCPU(Environment $environment)
-    {
+     * Checks if a project supports guaranteed resources.
+     */
+    public function supportsGuaranteedCPU(Project $project, ?EnvironmentDeployment $deployment = null): bool
+    {
+        if ($deployment && ($info = $deployment->getProperty('project_info', false))) {
+            $settings = $info['settings'];
+            $capabilities = $info['capabilities'];
+        } else {
+            $settings = $this->getProjectSettings($project);
+            $capabilities = $this->getProjectCapabilities($project);
+        }
+
+        return !empty($settings['enable_guaranteed_resources']) && !empty($capabilities['guaranteed_resources']['enabled']);
+    }
+
+    /**
+     * Check if an environment has guaranteed CPU.
+     */
+    public function environmentHasGuaranteedCPU(Environment $environment, ?Project $project = null): bool
+    {
+        if (!$this->supportsGuaranteedCPU($project)) {
+            return false;
+        }
+
         $deployment = $this->getCurrentDeployment($environment);
-        if ($this->supportsGuaranteedCPU($deployment->project_info)) {
-            $containerProfiles = $deployment->container_profiles;
-            $services = $this->allServices($deployment);
-            foreach ($services as $service) {
-                $properties = $service->getProperties();
-                if (isset($properties['container_profile']) && isset($containerProfiles[$properties['container_profile']][$properties['resources']['profile_size']])) {
-                    $profileInfo = $containerProfiles[$properties['container_profile']][$properties['resources']['profile_size']];
-                    if (isset($profileInfo['cpu_type']) && $profileInfo['cpu_type'] == 'guaranteed') {
-                        return true;
-                    }
+        $containerProfiles = $deployment->container_profiles;
+        $services = $this->allServices($deployment);
+        foreach ($services as $service) {
+            $properties = $service->getProperties();
+            if (isset($properties['container_profile']) && isset($containerProfiles[$properties['container_profile']][$properties['resources']['profile_size']])) {
+                $profileInfo = $containerProfiles[$properties['container_profile']][$properties['resources']['profile_size']];
+                if (isset($profileInfo['cpu_type']) && $profileInfo['cpu_type'] === 'guaranteed') {
+                    return true;
                 }
             }
         }
 
         return false;
->>>>>>> 82214198
     }
 }
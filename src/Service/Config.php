--- conflicted
+++ resolved
@@ -11,18 +11,11 @@
  */
 class Config
 {
-<<<<<<< HEAD
-    private static $config = [];
-
-    private $env = [];
-
-    private $userConfig = null;
-
-=======
+
     private $config;
     private $defaultsFile;
     private $env;
->>>>>>> 06915848
+
     private $fs;
     private $version;
     private $homeDir;
@@ -31,22 +24,11 @@
      * @param array|null  $env
      * @param string|null $defaultsFile
      */
-<<<<<<< HEAD
-    public function __construct(array $env = null, ?string $defaultsFile = null, bool $reset = false)
+    public function __construct(array $env = null, string $defaultsFile = null)
     {
         $this->env = $env !== null ? $env : $this->getDefaultEnv();
 
-        if (empty(self::$config) || $reset) {
-            $defaultsFile = $defaultsFile ?: CLI_ROOT . '/config/config.yaml';
-            self::$config = $this->loadConfigFromFile($defaultsFile);
-            $this->applyUserConfigOverrides();
-            $this->applyEnvironmentOverrides();
-=======
-    public function __construct(array $env = null, $defaultsFile = null)
-    {
-        $this->env = $env !== null ? $env : $this->getDefaultEnv();
-
-        $this->defaultsFile = $defaultsFile ?: CLI_ROOT . '/config.yaml';
+        $this->defaultsFile = $defaultsFile ?: CLI_ROOT . '/config/config.yaml';
         $this->config = $this->loadConfigFromFile($this->defaultsFile);
 
         // Load the session ID from a file.
@@ -69,7 +51,6 @@
         // Validate the session ID.
         if (isset($this->config['api']['session_id'])) {
             $this->validateSessionId($this->config['api']['session_id']);
->>>>>>> 06915848
         }
     }
 
@@ -184,17 +165,14 @@
         return $absolute ? $this->getHomeDirectory() . DIRECTORY_SEPARATOR . $path : $path;
     }
 
-    /**
-     * @return \Platformsh\Cli\Service\Filesystem
-     */
     private function fs(): Filesystem
     {
-        return $this->fs ?: new Filesystem();
-    }
-
-    /**
-     * @return string
-     */
+        if (!isset($this->fs)) {
+            $this->fs = new Filesystem();
+        }
+        return $this->fs;
+    }
+
     public function getWritableUserDir(): string
     {
         $path = $this->get('application.writable_user_dir');
@@ -209,12 +187,7 @@
         return $configDir;
     }
 
-    /**
-     * @param bool $subDir
-     *
-     * @return string
-     */
-    public function getSessionDir($subDir = false)
+    public function getSessionDir(bool $subDir = false): string
     {
         $sessionDir = $this->getWritableUserDir() . DIRECTORY_SEPARATOR . '.session';
         if ($subDir) {
@@ -224,20 +197,12 @@
         return $sessionDir;
     }
 
-    /**
-     * @return string
-     */
-    public function getSessionId()
+    public function getSessionId(): string
     {
         return $this->get('api.session_id') ?: 'default';
     }
 
-    /**
-     * @param string $prefix
-     *
-     * @return string
-     */
-    public function getSessionIdSlug($prefix = 'sess-cli-')
+    public function getSessionIdSlug(string $prefix = 'sess-cli-'): string
     {
         return $prefix . preg_replace('/[^\w\-]+/', '-', $this->getSessionId());
     }
@@ -312,16 +277,7 @@
         return $config;
     }
 
-    /**
-     * @param string $filename
-     *
-     * @return array
-     */
-<<<<<<< HEAD
     private function loadConfigFromFile(string $filename): array
-=======
-    private function loadConfigFromFile($filename)
->>>>>>> 06915848
     {
         $contents = file_get_contents($filename);
         if ($contents === false) {
@@ -331,19 +287,17 @@
         return (array) Yaml::parse($contents);
     }
 
-<<<<<<< HEAD
     private function applyEnvironmentOverrides(): void
-=======
-    private function applyEnvironmentOverrides()
->>>>>>> 06915848
     {
         $overrideMap = [];
         foreach ($this->config as $section => $sub_config) {
-            foreach ($sub_config as $sub_section => $value) {
-                if (\is_scalar($value)) {
-                    $varName = \strtoupper($section . '_' . $sub_section);
-                    $accessorName = $section . '.' . $sub_section;
-                    $overrideMap[$varName] = $accessorName;
+            if (is_array($sub_config)) {
+                foreach ($sub_config as $sub_section => $value) {
+                    if (\is_scalar($value) || $value === null) {
+                        $varName = \strtoupper($section . '_' . $sub_section);
+                        $accessorName = $section . '.' . $sub_section;
+                        $overrideMap[$varName] = $accessorName;
+                    }
                 }
             }
         }
@@ -391,11 +345,7 @@
      * @return mixed|false
      *   The value of the environment variable, or false if it is not set.
      */
-<<<<<<< HEAD
     private function getEnv(string $name)
-=======
-    private function getEnv($name)
->>>>>>> 06915848
     {
         $prefix = isset($this->config['application']['env_prefix']) ? $this->config['application']['env_prefix'] : '';
         if (array_key_exists($prefix . $name, $this->env)) {
@@ -405,14 +355,7 @@
         return getenv($prefix . $name);
     }
 
-    /**
-     * @return array
-     */
-<<<<<<< HEAD
     public function getUserConfig(): array
-=======
-    private function getUserConfig()
->>>>>>> 06915848
     {
         $userConfigFile = $this->getUserConfigDir() . '/config.yaml';
         if (file_exists($userConfigFile)) {
@@ -422,11 +365,7 @@
         return [];
     }
 
-<<<<<<< HEAD
     private function applyUserConfigOverrides(): void
-=======
-    private function applyUserConfigOverrides()
->>>>>>> 06915848
     {
         // A list of allowed overrides.
         $overrideMap = [

<?php
declare(strict_types=1);

namespace Platformsh\Cli\Service;

use Platformsh\Cli\Util\NestedArrayUtil;
use Symfony\Component\Yaml\Yaml;

/**
 * Configuration used throughout the CLI.
 */
class Config
{

    private $config;
    private $defaultsFile;
    private $env;

    private $fs;
    private $version;
    private $homeDir;

    /**
     * @param array|null  $env
     * @param string|null $defaultsFile
     */
    public function __construct(array $env = null, string $defaultsFile = null)
    {
        $this->env = $env !== null ? $env : $this->getDefaultEnv();

        $this->defaultsFile = $defaultsFile ?: CLI_ROOT . '/config/config.yaml';
        $this->config = $this->loadConfigFromFile($this->defaultsFile);

        // Load the session ID from a file.
        $sessionIdFile = $this->getSessionIdFile();
        if (\file_exists($sessionIdFile)) {
            $id = \file_get_contents($sessionIdFile);
            if ($id !== false) {
                try {
                    $this->validateSessionId(\trim($id));
                } catch (\InvalidArgumentException $e) {
                    throw new \InvalidArgumentException('Invalid session ID in file: ' . $sessionIdFile);
                }
                $this->config['api']['session_id'] = \trim($id);
            }
        }

        $this->applyUserConfigOverrides();
        $this->applyEnvironmentOverrides();

        // Validate the session ID.
        if (isset($this->config['api']['session_id'])) {
            $this->validateSessionId($this->config['api']['session_id']);
        }
    }

    /**
     * Find all current environment variables.
     *
     * @return array
     */
    private function getDefaultEnv(): array
    {
        return PHP_VERSION_ID >= 70100 ? getenv() : $_ENV;
    }

    /**
     * Check if a configuration value is defined.
     *
     * @param string $name    The configuration name (e.g. 'application.name').
     * @param bool   $notNull Set false to treat null configuration values as
     *                        defined.
     *
     * @return bool
     */
    public function has(string $name, bool $notNull = true): bool
    {
        $value = NestedArrayUtil::getNestedArrayValue($this->config, explode('.', $name), $exists);

        return $exists && (!$notNull || $value !== null);
    }

    /**
     * Get a configuration value.
     *
     * @param string $name The configuration name (e.g. 'application.name').
     *
     * @throws \RuntimeException if the configuration is not defined.
     *
     * @return null|string|bool|array
     */
    public function get(string $name)
    {
        $value = NestedArrayUtil::getNestedArrayValue($this->config, explode('.', $name), $exists);
        if (!$exists) {
            throw new \RuntimeException('Configuration not defined: ' . $name);
        }

        return $value;
    }

    /**
     * Get a configuration value, specifying a default if it does not exist.
     *
     * @param string $name
     * @param mixed  $default
     *
     * @return mixed
     */
    public function getWithDefault(string $name, $default)
    {
        $value = NestedArrayUtil::getNestedArrayValue($this->config, explode('.', $name), $exists);
        if (!$exists) {
            return $default;
        }

        return $value;
    }

    /**
     * Returns the user's home directory.
     *
     * @param bool $reset Reset the static cache.
     *
     * @return string The absolute path to the user's home directory
     */
    public function getHomeDirectory($reset = false)
    {
        if (!$reset && isset($this->homeDir)) {
            return $this->homeDir;
        }
        $prefix = isset($this->config['application']['env_prefix']) ? $this->config['application']['env_prefix'] : '';
        $envVars = [$prefix . 'HOME', 'HOME', 'USERPROFILE'];
        foreach ($envVars as $envVar) {
            $value = getenv($envVar);
            if (array_key_exists($envVar, $this->env)) {
                $value = $this->env[$envVar];
            }
            if (is_string($value) && $value !== '') {
                if (!is_dir($value)) {
                    throw new \RuntimeException(
                        sprintf('Invalid environment variable %s: %s (not a directory)', $envVar, $value)
                    );
                }
                $this->homeDir = realpath($value) ?: $value;
                return $this->homeDir;
            }
        }

        throw new \RuntimeException(sprintf('Could not determine home directory. Set the %s environment variable.', $prefix . 'HOME'));
    }

    /**
     * Get the directory where the CLI is normally installed and configured.
     *
     * @param bool $absolute Whether to return an absolute path. If false,
     *                       the path will be relative to the home directory.
     *
     * @return string
     */
    public function getUserConfigDir(bool $absolute = true): string
    {
        $path = $this->get('application.user_config_dir');

        return $absolute ? $this->getHomeDirectory() . DIRECTORY_SEPARATOR . $path : $path;
    }

    private function fs(): Filesystem
    {
        if (!isset($this->fs)) {
            $this->fs = new Filesystem();
        }
        return $this->fs;
    }

    public function getWritableUserDir(): string
    {
        $path = $this->get('application.writable_user_dir');
        $configDir = $this->getHomeDirectory() . DIRECTORY_SEPARATOR . $path;

        // If the config directory is not writable (e.g. if we are on a
        // Platform.sh environment), use a temporary directory instead.
        if (!$this->fs()->canWrite($configDir) || (file_exists($configDir) && !is_dir($configDir))) {
            return sys_get_temp_dir() . DIRECTORY_SEPARATOR . $this->get('application.tmp_sub_dir');
        }

        return $configDir;
    }

    public function getSessionDir(bool $subDir = false): string
    {
        $sessionDir = $this->getWritableUserDir() . DIRECTORY_SEPARATOR . '.session';
        if ($subDir) {
            return $sessionDir . DIRECTORY_SEPARATOR . $this->getSessionIdSlug();
        }

        return $sessionDir;
    }

    public function getSessionId(): string
    {
        return $this->get('api.session_id') ?: 'default';
    }

    public function getSessionIdSlug(string $prefix = 'sess-cli-'): string
    {
        return $prefix . preg_replace('/[^\w\-]+/', '-', $this->getSessionId());
    }

    /**
     * Sets a new session ID.
     *
     * @param string $id
     * @param bool   $persist
     */
    public function setSessionId($id, $persist = false)
    {
        $this->config['api']['session_id'] = $id;
        if ($persist) {
            $filename = $this->getSessionIdFile();
            if ($id === 'default') {
                $this->fs()->remove($filename);
            } else {
                $this->fs()->writeFile($filename, $id, false);
            }
        }
    }

    /**
     * Returns whether the session ID was set via the environment.
     *
     * This means that the session:switch command cannot be used.
     *
     * @return bool
     */
    public function isSessionIdFromEnv()
    {
        return $this->getEnv('SESSION_ID') === $this->config['api']['session_id'];
    }

    /**
     * Returns the path to a file where the session ID is saved.
     *
     * @return string
     */
    private function getSessionIdFile()
    {
        return $this->getWritableUserDir() . DIRECTORY_SEPARATOR . 'session-id';
    }

    /**
     * Validates a user-provided session ID.
     *
     * @param string $id
     */
    public function validateSessionId($id)
    {
        if (strpos($id, 'api-token-') === 0 || !\preg_match('@^[a-z0-9_-]+$@i', $id)) {
            throw new \InvalidArgumentException('Invalid session ID: ' . $id);
        }
    }

    /**
     * Returns a new Config instance with overridden values.
     *
     * @param array $overrides
     *
     * @return self
     */
    public function withOverrides(array $overrides)
    {
        $config = new self($this->env, $this->defaultsFile);
        foreach ($overrides as $key => $value) {
            NestedArrayUtil::setNestedArrayValue($config->config, explode('.', $key), $value);
        }

        return $config;
    }

    private function loadConfigFromFile(string $filename): array
    {
        $contents = file_get_contents($filename);
        if ($contents === false) {
            throw new \RuntimeException('Failed to read config file: ' . $filename);
        }

        return (array) Yaml::parse($contents);
    }

    private function applyEnvironmentOverrides(): void
    {
        $overrideMap = [];
        foreach ($this->config as $section => $sub_config) {
<<<<<<< HEAD
            if (is_array($sub_config)) {
=======
            if (\is_array($sub_config)) {
>>>>>>> ef893a4b
                foreach ($sub_config as $sub_section => $value) {
                    if (\is_scalar($value) || $value === null) {
                        $varName = \strtoupper($section . '_' . $sub_section);
                        $accessorName = $section . '.' . $sub_section;
                        $overrideMap[$varName] = $accessorName;
                    }
                }
            }
        }
        $overrideMap = \array_merge($overrideMap, [
            'TOKEN' => 'api.token',
            'API_TOKEN' => 'api.access_token', // Deprecated
            'COPY_ON_WINDOWS' => 'local.copy_on_windows',
            'DEBUG' => 'api.debug',
            'DISABLE_CACHE' => 'api.disable_cache',
            'DRUSH' => 'local.drush_executable',
            'SESSION_ID' => 'api.session_id',
            'SKIP_SSL' => 'api.skip_ssl',
            'ACCOUNTS_API' => 'api.accounts_api_url',
            'API_URL' => 'api.base_url',
            'DEFAULT_TIMEOUT' => 'api.default_timeout',
            'OAUTH2_AUTH_URL' => 'api.oauth2_auth_url',
            'OAUTH2_CLIENT_ID' => 'api.oauth2_client_id',
            'OAUTH2_TOKEN_URL' => 'api.oauth2_token_url',
            'OAUTH2_REVOKE_URL' => 'api.oauth2_revoke_url',
            'CERTIFIER_URL' => 'api.certifier_url',
            'AUTO_LOAD_SSH_CERT' => 'api.auto_load_ssh_cert',
            'USER_AGENT' => 'api.user_agent',
            'API_DOMAIN_SUFFIX' => 'detection.api_domain_suffix',
        ]);

        foreach ($overrideMap as $var => $key) {
            $value = $this->getEnv($var);
            if ($value !== false) {
                NestedArrayUtil::setNestedArrayValue($this->config, explode('.', $key), $value, true);
            }
        }

        // Special case: replace the list api.ssh_domain_wildcards with the value of {PREFIX}SSH_DOMAIN_WILDCARD.
        if (($value = $this->getEnv('SSH_DOMAIN_WILDCARD')) !== false) {
            $this->config['api']['ssh_domain_wildcards'] = [$value];
        }
    }

    /**
     * Get an environment variable
     *
     * @param string $name
     *   The variable name. The configured prefix will be prepended.
     *
     * @return mixed|false
     *   The value of the environment variable, or false if it is not set.
     */
    private function getEnv(string $name)
    {
        $prefix = isset($this->config['application']['env_prefix']) ? $this->config['application']['env_prefix'] : '';
        if (array_key_exists($prefix . $name, $this->env)) {
            return $this->env[$prefix . $name];
        }

        return getenv($prefix . $name);
    }

    public function getUserConfig(): array
    {
        $userConfigFile = $this->getUserConfigDir() . '/config.yaml';
        if (file_exists($userConfigFile)) {
            return $this->loadConfigFromFile($userConfigFile);
        }

        return [];
    }

    private function applyUserConfigOverrides(): void
    {
        // A list of allowed overrides.
        $overrideMap = [
            'api' => 'api',
            'local.copy_on_windows' => 'local.copy_on_windows',
            'local.drush_executable' => 'local.drush_executable',
            'experimental' => 'experimental',
            'updates' => 'updates',
            'application.login_method' => 'application.login_method',
            'application.writable_user_dir' => 'application.writable_user_dir',
            'application.date_format' => 'application.date_format',
            'application.timezone' => 'application.timezone',
            'pagination' => 'pagination',
        ];

        $userConfig = $this->getUserConfig();
        if (!empty($userConfig)) {
            foreach ($overrideMap as $userConfigKey => $configKey) {
                $value = NestedArrayUtil::getNestedArrayValue($userConfig, explode('.', $userConfigKey), $exists);
                if ($exists) {
                    $configParents = explode('.', $configKey);
                    $default = NestedArrayUtil::getNestedArrayValue($this->config, $configParents, $defaultExists);
                    if ($defaultExists && is_array($default)) {
                        if (!is_array($value)) {
                            continue;
                        }
                        $value = array_replace_recursive($default, $value);
                    }
                    NestedArrayUtil::setNestedArrayValue($this->config, $configParents, $value, true);
                }
            }
        }
    }

    /**
     * Test if an experiment (a feature flag) is enabled.
     *
     * @param string $name
     *
     * @return bool
     */
    public function isExperimentEnabled(string $name): bool
    {
        return !empty($this->config['experimental']['all_experiments']) || !empty($this->config['experimental'][$name]);
    }

    /**
     * Test if a command should be enabled.
     *
     * @param string $name
     *
     * @return bool
     */
    public function isCommandEnabled(string $name): bool
    {
        if (!empty($this->config['application']['disabled_commands'])
            && in_array($name, $this->config['application']['disabled_commands'])) {
            return false;
        }
        if (!empty($this->config['application']['experimental_commands'])
            && in_array($name, $this->config['application']['experimental_commands'])) {
            return !empty($this->config['experimental']['all_experiments'])
                || (
                    !empty($this->config['experimental']['enable_commands'])
                    && in_array($name, $this->config['experimental']['enable_commands'])
                );
        }

        return true;
    }

    /**
     * Returns this application version.
     *
     * @return string
     */
    public function getVersion(): string {
        if (isset($this->version)) {
            return $this->version;
        }
        $version = $this->get('application.version');
        if (substr($version, 0, 1) === '@' && substr($version, -1) === '@') {
            // Silently try getting the version from Git.
            $tag = (new Shell())->execute(['git', 'describe', '--tags'], CLI_ROOT);
            if ($tag !== false && substr($tag, 0, 1) === 'v') {
                $version = trim($tag);
            }
        }
        $this->version = $version;

        return $version;
    }

    /**
     * Returns whether the configuration is for the direct instance of Platform.sh and not a reseller.
     *
     * @return bool
     */
    public function isDirect()
    {
        return isset($this->config['service']['slug']) && $this->config['service']['slug'] === 'platformsh';
    }

    /**
     * Returns an HTTP User Agent string representing this application.
     *
     * @return string
     */
    public function getUserAgent()
    {
        $template = $this->getWithDefault('api.user_agent', null)
            ?: '{APP_NAME_DASH}/{VERSION} ({UNAME_S}; {UNAME_R}; PHP {PHP_VERSION})';
        $replacements = [
            '{APP_NAME_DASH}' => \str_replace(' ', '-', $this->get('application.name')),
            '{APP_NAME}' => $this->get('application.name'),
            '{APP_SLUG}' => $this->get('application.slug'),
            '{VERSION}' => $this->getVersion(),
            '{UNAME_S}' => \php_uname('s'),
            '{UNAME_R}' => \php_uname('r'),
            '{PHP_VERSION}' => PHP_VERSION,
        ];
        return \str_replace(\array_keys($replacements), \array_values($replacements), $template);
    }

    /**
     * Finds proxy addresses based on the http_proxy and https_proxy environment variables.
     *
     * @return array
     *   An ordered array of proxy URLs keyed by scheme: 'https' and/or 'http'.
     */
    public function getProxies() {
        $proxies = [];
        if (\getenv('https_proxy') !== false) {
            $proxies['https'] = \getenv('https_proxy');
        }
        // An environment variable prefixed by 'http_' cannot be trusted in a non-CLI (web) context.
        if (PHP_SAPI === 'cli' && \getenv('http_proxy') !== false) {
            $proxies['http'] = \getenv('http_proxy');
        }
        return $proxies;
    }

    /**
     * Returns an array of context options for HTTP/HTTPS streams.
     *
     * @param int|float|null $timeout
     *
     * @return array
     */
    public function getStreamContextOptions($timeout = null)
    {
        $opts = [
            // See https://www.php.net/manual/en/context.http.php
            'http' => [
                'method' => 'GET',
                'timeout' => $timeout !== null ? $timeout : $this->get('api.default_timeout'),
                'user_agent' => $this->getUserAgent(),
            ],
        ];

        // The PHP stream context only accepts a single proxy option, under the schemes 'tcp' or 'ssl'.
        $proxies = $this->getProxies();
        foreach ($proxies as $proxyUrl) {
            $opts['http']['proxy'] = \str_replace(['http://', 'https://'], ['tcp://', 'ssl://'], $proxyUrl);
            break;
        }

        // Set up SSL options.
        if ($this->get('api.skip_ssl')) {
            $opts['ssl']['verify_peer'] = false;
            $opts['ssl']['verify_peer_name'] = false;
        } else {
            $caBundlePath = \Composer\CaBundle\CaBundle::getSystemCaRootBundlePath();
            if (\is_dir($caBundlePath)) {
                $opts['ssl']['capath'] = $caBundlePath;
            } else {
                $opts['ssl']['cafile'] = $caBundlePath;
            }
        }

        return $opts;
    }
}<|MERGE_RESOLUTION|>--- conflicted
+++ resolved
@@ -291,11 +291,7 @@
     {
         $overrideMap = [];
         foreach ($this->config as $section => $sub_config) {
-<<<<<<< HEAD
-            if (is_array($sub_config)) {
-=======
             if (\is_array($sub_config)) {
->>>>>>> ef893a4b
                 foreach ($sub_config as $sub_section => $value) {
                     if (\is_scalar($value) || $value === null) {
                         $varName = \strtoupper($section . '_' . $sub_section);

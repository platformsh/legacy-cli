<?php

declare(strict_types=1);

namespace Platformsh\Cli\Service;

use Symfony\Component\Console\Exception\InvalidArgumentException;
use Symfony\Component\Console\Input\InputArgument;
use Symfony\Component\Console\Input\InputDefinition;
use Symfony\Component\Console\Input\InputInterface;
use Symfony\Component\Console\Input\InputOption;
use Symfony\Component\Console\Output\ConsoleOutputInterface;
use Symfony\Component\Console\Output\OutputInterface;
use Symfony\Component\Process\Process;

readonly class CurlCli implements InputConfiguringInterface
{
    public function __construct(private Api $api) {}

    public static function configureInput(InputDefinition $definition): void
    {
        $definition->addArgument(new InputArgument('path', InputArgument::OPTIONAL, 'The API path'));
        $definition->addOption(new InputOption('request', 'X', InputOption::VALUE_REQUIRED, 'The request method to use'));
        $definition->addOption(new InputOption('data', 'd', InputOption::VALUE_REQUIRED, 'Data to send'));
        $definition->addOption(new InputOption('json', null, InputOption::VALUE_REQUIRED, 'JSON data to send'));
        $definition->addOption(new InputOption('include', 'i', InputOption::VALUE_NONE, 'Include headers in the output'));
        $definition->addOption(new InputOption('head', 'I', InputOption::VALUE_NONE, 'Fetch headers only'));
        $definition->addOption(new InputOption('disable-compression', null, InputOption::VALUE_NONE, 'Do not use the curl --compressed flag'));
        $definition->addOption(new InputOption('enable-glob', null, InputOption::VALUE_NONE, 'Enable curl globbing (remove the --globoff flag)'));
        $definition->addOption(new InputOption('no-retry-401', null, InputOption::VALUE_NONE, 'Disable automatic retry on 401 errors'));
        $definition->addOption(new InputOption('fail', 'f', InputOption::VALUE_NONE, 'Fail with no output on an error response. Default, unless --no-retry-401 is added.'));
        $definition->addOption(new InputOption('header', 'H', InputOption::VALUE_REQUIRED | InputOption::VALUE_IS_ARRAY, 'Extra header(s)'));
    }

    /**
     * Runs the curl command.
     */
    public function run(string $baseUrl, InputInterface $input, OutputInterface $output): int
    {
        $stdErr = $output instanceof ConsoleOutputInterface ? $output->getErrorOutput() : $output;
        $url = rtrim($baseUrl, '/');

        if ($path = $input->getArgument('path')) {
            if (parse_url((string) $path, PHP_URL_HOST)) {
                $stdErr->writeln(sprintf('Invalid path: <error>%s</error>', $path));

                return 1;
            }
            $url .= '/' . ltrim((string) $path, '/');
        }

        $retryOn401 = !$input->getOption('no-retry-401');
        if ($retryOn401) {
            // Force --fail if retrying on 401 errors.
            // This ensures that the error's output will not be printed, which
            // is difficult to prevent otherwise.
            $input->setOption('fail', true);
        }

        $token = $this->api->getAccessToken();

        // Censor the access token: this can be applied to verbose output.
        $censor = function ($str) use (&$token) {
            return str_replace($token, '[token]', $str);
        };

        $commandline = $this->buildCurlCommand($url, $token, $input);

        // Add --verbose if -vv is provided, or if retrying on 401 errors.
        // In the latter case the verbose output will be intercepted and hidden.
        if ($stdErr->isVeryVerbose() || $retryOn401) {
            $commandline .= ' --verbose';
        }

        $process = new Process($commandline);
        $shouldRetry = false;
        $newToken = '';
        $onOutput = function ($type, $buffer) use ($censor, $output, $stdErr, $process, $retryOn401, &$newToken, &$shouldRetry) {
            if ($shouldRetry) {
                // Ensure there is no output after a retry is triggered.
                return;
            }
            if ($type === Process::OUT) {
                $output->write($buffer);
                return;
            }
            if ($type === Process::ERR) {
                if ($retryOn401 && $this->parseCurlStatusCode($buffer) === 401 && $this->api->isLoggedIn()) {
                    $shouldRetry = true;
                    $process->clearErrorOutput();
                    $process->clearOutput();

                    $newToken = $this->api->getAccessToken(true);
                    $stdErr->writeln('The access token has been refreshed. Retrying request.');

                    $process->stop();
                    return;
                }
                if ($stdErr->isVeryVerbose()) {
                    $stdErr->write($censor($buffer));
                }
            }
        };

        $stdErr->writeln(sprintf('Running command: <info>%s</info>', $censor($commandline)), OutputInterface::VERBOSITY_VERBOSE);

        $process->run($onOutput);

        if ($shouldRetry) {
            // Create a new curl process, replacing the access token.
            $commandline = $this->buildCurlCommand($url, $newToken, $input);
            $process = new Process($commandline);
            $shouldRetry = false;

            // Update the $token variable in the $censor closure.
            $token = $newToken;

            $stdErr->writeln(sprintf('Running command: <info>%s</info>', $censor($commandline)), OutputInterface::VERBOSITY_VERBOSE);
            $process->run($onOutput);
        }

        return $process->getExitCode();
    }

    /**
     * Builds a curl command with a URL and access token.
     *
     * @param string $url
     * @param string $token
     * @param InputInterface $input
     *
     * @return string
     */
    private function buildCurlCommand($url, $token, InputInterface $input)
    {
        $commandline = sprintf(
            'curl -H %s %s',
            escapeshellarg('Authorization: Bearer ' . $token),
            escapeshellarg($url),
        );

        $passThroughFlags = ['head', 'include', 'fail'];
        foreach ($passThroughFlags as $flag) {
            if ($input->getOption($flag)) {
                $commandline .= ' --' . $flag;
            }
        }

        if ($requestMethod = $input->getOption('request')) {
            $commandline .= ' --request ' . escapeshellarg((string) $requestMethod);
        }

        if ($data = $input->getOption('json')) {
<<<<<<< HEAD
            if (\json_decode((string) $data) === null && \json_last_error() !== JSON_ERROR_NONE) {
                $stdErr->writeln('The value of --json contains invalid JSON.');
                return 1;
=======
            if (\json_decode($data) === null && \json_last_error() !== JSON_ERROR_NONE) {
                throw new InvalidArgumentException('The value of --json contains invalid JSON.');
>>>>>>> 0cd295d9
            }
            $commandline .= ' --data ' . escapeshellarg((string) $data);
            $commandline .= ' --header ' . escapeshellarg('Content-Type: application/json');
            $commandline .= ' --header ' . escapeshellarg('Accept: application/json');
        }

        if ($data = $input->getOption('data')) {
            $commandline .= ' --data ' . escapeshellarg((string) $data);
        }

        if (!$input->getOption('disable-compression')) {
            $commandline .= ' --compressed';
        }

        if (!$input->getOption('enable-glob')) {
            $commandline .= ' --globoff';
        }

        foreach ($input->getOption('header') as $header) {
            $commandline .= ' --header ' . escapeshellarg((string) $header);
        }

<<<<<<< HEAD
        if ($output->isVeryVerbose()) {
            $commandline .= ' --verbose';
        } else {
            $commandline .= ' --silent --show-error';
        }

        // Censor the access token: this can be applied to verbose output.
        $censor = fn($str): array|string => str_replace($token, '[token]', $str);

        $stdErr->writeln(sprintf('Running command: <info>%s</info>', $censor($commandline)), OutputInterface::VERBOSITY_VERBOSE);

        $process = Process::fromShellCommandline($commandline);
        $process->run(function ($type, $buffer) use ($censor, $output, $stdErr): void {
            if ($type === Process::ERR) {
                $stdErr->write($censor($buffer));
            } else {
                $output->write($buffer);
            }
        });
=======
        $commandline .= ' --no-progress-meter';

        return $commandline;
    }
>>>>>>> 0cd295d9

    /**
     * Parses an HTTP response status code from cURL verbose output.
     *
     * @param string $buffer
     * @return int|null
     */
    private function parseCurlStatusCode($buffer)
    {
        if (preg_match('#< HTTP/[1-3]+(?:\.[0-9]+)? ([1-5][0-9]{2})\s#', $buffer, $matches)) {
            return (int) $matches[1];
        }
        return null;
    }
}<|MERGE_RESOLUTION|>--- conflicted
+++ resolved
@@ -72,7 +72,7 @@
             $commandline .= ' --verbose';
         }
 
-        $process = new Process($commandline);
+        $process = Process::fromShellCommandline($commandline);
         $shouldRetry = false;
         $newToken = '';
         $onOutput = function ($type, $buffer) use ($censor, $output, $stdErr, $process, $retryOn401, &$newToken, &$shouldRetry) {
@@ -109,7 +109,7 @@
         if ($shouldRetry) {
             // Create a new curl process, replacing the access token.
             $commandline = $this->buildCurlCommand($url, $newToken, $input);
-            $process = new Process($commandline);
+            $process = Process::fromShellCommandline($commandline);
             $shouldRetry = false;
 
             // Update the $token variable in the $censor closure.
@@ -131,7 +131,7 @@
      *
      * @return string
      */
-    private function buildCurlCommand($url, $token, InputInterface $input)
+    private function buildCurlCommand(string $url, string $token, InputInterface $input): string
     {
         $commandline = sprintf(
             'curl -H %s %s',
@@ -151,14 +151,8 @@
         }
 
         if ($data = $input->getOption('json')) {
-<<<<<<< HEAD
             if (\json_decode((string) $data) === null && \json_last_error() !== JSON_ERROR_NONE) {
-                $stdErr->writeln('The value of --json contains invalid JSON.');
-                return 1;
-=======
-            if (\json_decode($data) === null && \json_last_error() !== JSON_ERROR_NONE) {
                 throw new InvalidArgumentException('The value of --json contains invalid JSON.');
->>>>>>> 0cd295d9
             }
             $commandline .= ' --data ' . escapeshellarg((string) $data);
             $commandline .= ' --header ' . escapeshellarg('Content-Type: application/json');
@@ -181,32 +175,10 @@
             $commandline .= ' --header ' . escapeshellarg((string) $header);
         }
 
-<<<<<<< HEAD
-        if ($output->isVeryVerbose()) {
-            $commandline .= ' --verbose';
-        } else {
-            $commandline .= ' --silent --show-error';
-        }
-
-        // Censor the access token: this can be applied to verbose output.
-        $censor = fn($str): array|string => str_replace($token, '[token]', $str);
-
-        $stdErr->writeln(sprintf('Running command: <info>%s</info>', $censor($commandline)), OutputInterface::VERBOSITY_VERBOSE);
-
-        $process = Process::fromShellCommandline($commandline);
-        $process->run(function ($type, $buffer) use ($censor, $output, $stdErr): void {
-            if ($type === Process::ERR) {
-                $stdErr->write($censor($buffer));
-            } else {
-                $output->write($buffer);
-            }
-        });
-=======
         $commandline .= ' --no-progress-meter';
 
         return $commandline;
     }
->>>>>>> 0cd295d9
 
     /**
      * Parses an HTTP response status code from cURL verbose output.
@@ -214,11 +186,12 @@
      * @param string $buffer
      * @return int|null
      */
-    private function parseCurlStatusCode($buffer)
+    private function parseCurlStatusCode(string $buffer): ?int
     {
         if (preg_match('#< HTTP/[1-3]+(?:\.[0-9]+)? ([1-5][0-9]{2})\s#', $buffer, $matches)) {
             return (int) $matches[1];
         }
+
         return null;
     }
 }
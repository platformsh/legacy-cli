<?php

namespace Platformsh\Cli\Service;

use Doctrine\Common\Cache\CacheProvider;
use Platformsh\Client\Exception\EnvironmentStateException;
use Platformsh\Client\Model\Environment;
use Platformsh\Client\Model\Git\Blob;
use Platformsh\Client\Model\Git\Commit;
use Platformsh\Client\Model\Git\Tree;
use Platformsh\Client\Model\Project;

/**
 * Service helping to read from the Git Data API.
 */
class GitDataApi
{
    public const COMMIT_SYNTAX_HELP = 'This can also accept "HEAD", and caret (^) or tilde (~) suffixes for parent commits.';

    private $api;
    private $cache;

    public function __construct(
        Api $api = null,
        CacheProvider $cache = null
    ) {
        $this->api = $api ?: new Api();
        $this->cache = $cache ?: CacheFactory::createCacheProvider(new Config());
    }

    /**
     * Parse the parents in a Git commit spec.
     *
     * @param string $sha
     *
     * @return int[]
     *   A list of parents.
     */
    private function parseParents($sha)
    {
        if (!strpos($sha, '^') && !strpos($sha, '~')) {
            return [];
        }
        preg_match_all('#[\^~][0-9]*#', $sha, $matches);
        $parents = [];
        foreach ($matches[0] as $match) {
            $sign = $match[0];
            $number = intval(substr($match, 1) ?: 1);
            if ($sign === '~') {
                for ($i = 1; $i <= $number; $i++) {
                    $parents[] = 1;
                }
            } elseif ($sign === '^') {
                $parents[] = intval($number);
            }
        }

        return $parents;
    }

    /**
     * Get a Git Commit object for an environment.
     *
     * @param \Platformsh\Client\Model\Environment $environment
     * @param string|null                          $sha
     *
     * @return \Platformsh\Client\Model\Git\Commit|false
     */
    public function getCommit(Environment $environment, $sha = null)
    {
        $sha = $this->normalizeSha($environment, $sha);
        if ($sha === null) {
            return false;
        }

        $parents = $this->parseParents($sha);
        $sha = preg_replace('/[\^~].*$/', '', $sha);
        if ($sha === '') {
            return false;
        }

        // Get the first commit.
        $commit = $this->getCommitByShaHash($environment, $sha);
        if (!$commit) {
            return false;
        }

        // Fetch parent commits recursively.
        while ($commit !== false && count($parents)) {
            $parent = array_shift($parents);
            if (isset($commit->parents[$parent - 1])) {
                $commit = $this->getCommitByShaHash($environment, $commit->parents[$parent - 1]);
            } else {
                return false;
            }
        }

        return $commit;
    }

    /**
     * Get a specific commit from the API.
     *
     * @param Environment $environment
     * @param string $sha The "pure" commit SHA hash.
     *
     * @return \Platformsh\Client\Model\Git\Commit|false
     */
    private function getCommitByShaHash(Environment $environment, $sha)
    {
        $cacheKey = $environment->project . ':' . $sha;
        $client = $this->api->getHttpClient();
        if ($cached = $this->cache->fetch($cacheKey)) {
            return new Commit($cached['data'], $cached['uri'], $client, true);
        }
        $baseUrl = Project::getProjectBaseFromUrl($environment->getUri()) . '/git/commits';
<<<<<<< HEAD

=======
>>>>>>> 06915848
        $commit = Commit::get($sha, $baseUrl, $client);
        if ($commit === false) {
            return false;
        }

        $data = $commit->getData();

        // No need to cache API metadata.
        if (isset($data['_links']['self']['meta'])) {
            unset($data['_links']['self']['meta']);
        }

        $this->cache->save($cacheKey, [
            'data' => $data,
            'uri' => $baseUrl,
        ], 0);

        return $commit;
    }

    /**
     * Normalize a commit SHA for API and caching purposes.
     *
     * @param \Platformsh\Client\Model\Environment $environment
     * @param string|null                          $sha
     *
     * @return string|null
     */
    private function normalizeSha(Environment $environment, $sha = null)
    {
        if ($sha === null) {
            return $this->getHeadSha($environment);
        }
        if (strpos($sha, 'HEAD') === 0) {
            $sha = $this->getHeadSha($environment) . substr($sha, 4);
        }

        return $sha;
    }

    /**
     * Returns the HEAD commit of an environment.
     *
     * @param Environment $environment
     *
     * @return string
     */
    private function getHeadSha(Environment $environment)
    {
        if ($environment->head_commit === null) {
            throw new EnvironmentStateException('No commit(s) found. The environment is empty.', $environment);
        }
        return $environment->head_commit;
    }

    /**
     * Read a file in the environment, using the Git Data API.
     *
     * @param string      $filename
     * @param Environment $environment
     * @param string|null $commitSha
     *
     * @throws \RuntimeException on error.
     *
     * @return string|false
     *   The raw contents of the file, or false if the file is not found.
     */
    public function readFile($filename, Environment $environment, $commitSha = null)
    {
        $commitSha = $this->normalizeSha($environment, $commitSha);
        $cacheKey = implode(':', ['raw', $environment->project, $filename, $commitSha]);
        $data = $this->cache->fetch($cacheKey);
        if (!is_array($data)) {
            $object = $this->getObject($filename, $environment, $commitSha);
            $raw = $object ? $object->getRawContent() : false;
            $data = ['raw' => $raw];
            // Skip caching if the file is bigger than 100 KiB.
            if ($raw === false || strlen($raw) <= 102400) {
                $this->cache->save($cacheKey, $data);
            }
        }

        return $data['raw'];
    }

    /**
     * Fetches a blob or tree object in the environment, using the Git Data API.
     *
     * @param string      $filename
     * @param Environment $environment
     * @param string|null $commitSha
     *
     * @throws \RuntimeException on error.
     *
     * @return Tree|Blob|false
     *   The object or false if not found.
     */
    public function getObject($filename, Environment $environment, $commitSha = null)
    {
        $commitSha = $this->normalizeSha($environment, $commitSha);
        $cacheKey = implode(':', ['obj', $environment->project, $filename, $commitSha]);
        if ($this->cache->contains($cacheKey)) {
            $data = $this->cache->fetch($cacheKey);
            if (isset($data['type']) && $data['type'] === 'not_found') {
                return false;
            }
            if (isset($data['data'], $data['type'], $data['uri'])) {
                $className = $data['type'] === 'tree' ? Tree::class : Blob::class;
                return new $className($data['data'], $data['uri'], $this->api->getHttpClient());
            }
        }
        $parentTree = $this->getTree($environment, \dirname($filename), $commitSha);
        $object = $parentTree ? $parentTree->getObject(\basename($filename)) : false;
        if ($object) {
            $toCache = [
                'data' => $object->getData(),
                'type' => $object instanceof Tree ? 'tree' : 'blob',
                'uri' => $object->getUri(),
            ];
        } else {
            $toCache = ['type' => 'not_found'];
        }
        $this->cache->save($cacheKey, $toCache);
        return $object;
    }

    /**
     * Get a Git Tree object (a repository directory) for an environment.
     *
     * @param Environment $environment
     * @param string      $path
     * @param string|null $commitSha
     *
     * @return Tree|false
     */
    public function getTree(Environment $environment, $path = '.', $commitSha = null)
    {
        $normalizedSha = $this->normalizeSha($environment, $commitSha);
        $cacheKey = implode(':', ['tree', $environment->project, $path, $normalizedSha]);
        $data = $this->cache->fetch($cacheKey);
        if (!is_array($data)) {
            if (!$commit = $this->getCommit($environment, $normalizedSha)) {
                throw new \InvalidArgumentException(sprintf(
                    'Commit not found: %s',
                    $commitSha
                ));
            }
            if (!$rootTree = $commit->getTree()) {
                // This is unlikely to happen.
                throw new \RuntimeException('Failed to get tree for commit: ' . $commit->id);
            }
            $tree = $rootTree->getTree($path);
            $this->cache->save($cacheKey, [
                'tree' => $tree ? $tree->getData() : null,
                'uri' => $tree ? $tree->getUri() : null,
            ]);
        } elseif (empty($data['tree'])) {
            return false;
        } else {
            $tree = new Tree($data['tree'], $data['uri'], $this->api->getHttpClient(), true);
        }

        return $tree;
    }
}<|MERGE_RESOLUTION|>--- conflicted
+++ resolved
@@ -114,10 +114,7 @@
             return new Commit($cached['data'], $cached['uri'], $client, true);
         }
         $baseUrl = Project::getProjectBaseFromUrl($environment->getUri()) . '/git/commits';
-<<<<<<< HEAD
-
-=======
->>>>>>> 06915848
+
         $commit = Commit::get($sha, $baseUrl, $client);
         if ($commit === false) {
             return false;

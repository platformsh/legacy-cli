<?php
declare(strict_types=1);

namespace Platformsh\Cli\Service;

use Platformsh\Cli\Util\NestedArrayUtil;
use Symfony\Component\Console\Input\InputDefinition;
use Symfony\Component\Console\Input\InputInterface;
use Symfony\Component\Console\Input\InputOption;
use Symfony\Component\Console\Output\OutputInterface;
use Symfony\Component\Yaml\Yaml;

class PropertyFormatter implements InputConfiguringInterface
{
    /** @var InputInterface|null */
    protected $input;

    /** @var \Platformsh\Cli\Service\Config */
    protected $config;

    public function __construct(InputInterface $input = null, Config $config = null)
    {
        $this->input = $input;
        $this->config = $config ?: new Config();
    }

    /**
     * @param mixed  $value
     * @param string $property
     *
     * @return string
     */
    public function format($value, ?string $property = null): string
    {
        if ($value === null && $property !== 'parent') {
            return '';
        }

        switch ($property) {
            case 'http_access':
                return $this->formatHttpAccess($value);

            case 'token':
                return '******';

            case 'addon_credentials':
                if (is_array($value) && isset($value['shared_secret'])) {
                    $value['shared_secret'] = '******';
                }
                break;

            case 'app_credentials':
                if (is_array($value) && isset($value['secret'])) {
                    $value['secret'] = '******';
                }
                break;

            case 'author.date':
            case 'committer.date':
            case 'created_at':
            case 'updated_at':
            case 'expires_at':
            case 'started_at':
            case 'completed_at':
            case 'ssl.expires_on':
                $value = $this->formatDate($value);
                break;

            case 'ssl':
                if ($property === 'ssl' && is_array($value) && isset($value['expires_on'])) {
                    $value['expires_on'] = $this->formatDate($value['expires_on']);
                }
                break;

            case 'permissions':
                $value = implode(', ', $value);
                break;
        }

        if ($value === null) {
            $value = '';
        } elseif (!is_string($value)) {
            $value = rtrim(Yaml::dump($value, 2));
        }

        return $value;
    }

    /**
     * Add options to a command's input definition.
     *
     * @param InputDefinition $definition
     */
    public function configureInput(InputDefinition $definition): void
    {
        static $config;
        $config = $config ?: new Config();
        $definition->addOption(new InputOption(
            'date-fmt',
            null,
            InputOption::VALUE_REQUIRED,
            'The date format (as a PHP date format string)',
            $config->getWithDefault('application.date_format', 'c')
        ));
    }

    /**
     * @param string $value
     *
     * @return string|null
     */
<<<<<<< HEAD
    protected function formatDate(string $value): ?string
=======
    public function formatDate($value)
>>>>>>> 06915848
    {
        $format = null;
        if (isset($this->input) && $this->input->hasOption('date-fmt')) {
            $format = $this->input->getOption('date-fmt');
        }
        if ($format === null) {
            $format = $this->config->getWithDefault('application.date_format', 'c');
        }

        // Workaround for the ssl.expires_on date, which is currently a
        // timestamp in milliseconds.
        if (substr($value, -3) === '000' && strlen($value) === 13) {
            $value = substr($value, 0, 10);
        }

        $timestamp = is_numeric($value) ? $value : strtotime($value);

        return $timestamp === false ? null : date($format, $timestamp);
    }

    /**
     * @param array|string|null $httpAccess
     *
     * @return string
     */
    protected function formatHttpAccess($httpAccess): string
    {
        $info = (array) $httpAccess;
        $info += [
            'addresses' => [],
            'basic_auth' => [],
            'is_enabled' => true,
        ];
        // Hide passwords.
        $info['basic_auth'] = array_map(function () {
            return '******';
        }, $info['basic_auth']);

        return $this->format($info);
    }

    /**
     * Display a complex data structure.
     *
     * @param OutputInterface $output     An output object.
     * @param array           $data       The data to display.
     * @param string|null     $property   The property of the data to display
     *                                    (a dot-separated string).
     */
    public function displayData(OutputInterface $output, array $data, ?string $property = null): void
    {
        $key = null;

        if ($property) {
            $parents = explode('.', $property);
            $key = end($parents);
            $data = NestedArrayUtil::getNestedArrayValue($data, $parents, $keyExists);
            if (!$keyExists) {
                throw new \InvalidArgumentException('Property not found: ' . $property);
            }
        }

        if ($data === null) {
            return;
        }
        if (!is_string($data)) {
            $output->write(Yaml::dump($data, 5, 4, Yaml::DUMP_MULTI_LINE_LITERAL_BLOCK));
        } else {
            $output->write($this->format($data, $key));
        }
    }
}<|MERGE_RESOLUTION|>--- conflicted
+++ resolved
@@ -109,11 +109,7 @@
      *
      * @return string|null
      */
-<<<<<<< HEAD
-    protected function formatDate(string $value): ?string
-=======
-    public function formatDate($value)
->>>>>>> 06915848
+    protected function formatDate($value)
     {
         $format = null;
         if (isset($this->input) && $this->input->hasOption('date-fmt')) {

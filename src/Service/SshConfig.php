<?php

namespace Platformsh\Cli\Service;

use Platformsh\Cli\SshCert\Certifier;
use Platformsh\Cli\Util\OsUtil;
use Platformsh\Cli\Util\Snippeter;
use Symfony\Component\Console\Output\ConsoleOutputInterface;
use Symfony\Component\Console\Output\OutputInterface;
use Symfony\Component\Filesystem\Exception\IOException;
use Symfony\Component\Process\Process;

class SshConfig {
    private $config;
    private $fs;
    private $stdErr;
    private $sshKey;
    private $certifier;
    private $openSshVersion;

    public function __construct(Config $config, Filesystem $fs, OutputInterface $output, SshKey $sshKey, Certifier $certifier)
    {
        $this->config = $config;
        $this->fs = $fs;
        $this->stdErr = $output instanceof ConsoleOutputInterface ? $output->getErrorOutput() : $output;
        $this->sshKey = $sshKey;
        $this->certifier = $certifier;
    }

    /**
     * Creates or updates session-specific SSH configuration.
     *
     * @return bool
     *   True if there is any session configuration, false otherwise.
     */
    public function configureSessionSsh()
    {
        if (!$this->supportsInclude()) {
            return false;
        }

        // Backwards compatibility: delete the old SSH configuration file.
        $legacy = $this->getCliSshDir() . DIRECTORY_SEPARATOR . 'sess-cli-default.config';
        if (\file_exists($legacy)) {
            $this->fs->remove($legacy);
        }

        $domainWildcards = $this->config->get('api.ssh_domain_wildcards');

        $lines = [];

        if ($certificate = $this->certifier->getExistingCertificate()) {
            $executable = $this->config->get('application.executable');
            $refreshCommand = sprintf('%s ssh-cert:load --refresh-only --yes --quiet', $executable);
            if (!OsUtil::isWindows()) {
                $refreshCommand .= ' 2>/dev/null';
            }
            // Use Match solely to run the refresh command.
            $lines[] = '# Auto-refresh the SSH certificate:';
            if ($domainWildcards) {
                $lines[] = sprintf('Match host "%s" exec "%s"', \implode(',', $domainWildcards), $refreshCommand);
            } else {
                $lines[] = sprintf('Match exec "%s"', $refreshCommand);
            }
            $lines[] = '';

            // Indentation in the SSH config is for readability (it has no other effect).
            $lines[] = '# Include the certificate and its key:';
            $lines[] = sprintf('CertificateFile %s', $this->formatFilePath($certificate->certificateFilename()));
            $lines[] = sprintf('IdentityFile %s', $this->formatFilePath($certificate->privateKeyFilename()));
            $lines[] = '';
        }


        $hostBlock = '';
        if ($domainWildcards) {
            $hostBlock = 'Host ' . implode(' ', $domainWildcards);
        }

        $sessionIdentityFile = $this->sshKey->selectIdentity();
        if ($sessionIdentityFile !== null) {
            $lines[] = $hostBlock;
            $lines[] = '# This SSH key was detected as corresponding to the session:';
            $lines[] = sprintf('IdentityFile %s', $this->formatFilePath($sessionIdentityFile));
            $lines[] = '';
        }

        // Add default files if there is no preferred session identity file.
        if ($sessionIdentityFile === null && ($defaultFiles = $this->getUserDefaultSshIdentityFiles())) {
            $lines[] = '# Include SSH "default" identity files:';
            foreach ($defaultFiles as $identityFile) {
<<<<<<< HEAD
                $lines[] = $hostBlock;
                $lines[] = sprintf('IdentityFile %s', $identityFile);
=======
                $lines[] = sprintf('IdentityFile %s', $this->formatFilePath($identityFile));
>>>>>>> 93365672
            }
            $lines[] = '';
        }

        $sessionSpecificFilename = $this->getSessionSshDir() . DIRECTORY_SEPARATOR . 'config';
        $includerFilename = $this->getCliSshDir() . DIRECTORY_SEPARATOR . 'session.config';
        if (empty($lines)) {
            if (\file_exists($includerFilename) || \file_exists($sessionSpecificFilename)) {
                $this->fs->remove([$includerFilename, $sessionSpecificFilename]);
            }
            return false;
        }

        $this->writeSshIncludeFile($sessionSpecificFilename, $lines);

        $includerLines = [
            '# This file is included from your SSH config file (~/.ssh/config).',
            '# In turn, it includes the configuration for the currently active CLI session.',
            '# It is updated automatically when certain CLI commands are run.',
        ];

        $wildcards = $this->config->get('api.ssh_domain_wildcards');
        if (count($wildcards)) {
            $includerLines[] = 'Host ' . implode(' ', $wildcards);
            $includerLines[] = '  Include ' . $sessionSpecificFilename;
            $this->writeSshIncludeFile(
                $includerFilename,
                $includerLines
            );
        }

        return true;
    }

    /**
     * Formats a file path for an SSH config option.
     *
     * This should be applied to the IdentityFile and CertificateFile option
     * values. See the ssh_config(5) man page: https://www.freebsd.org/cgi/man.cgi?ssh_config%285%29
     *
     * @param string $path
     *
     * @return string
     */
    public function formatFilePath($path)
    {
        // Replace the home directory with the SSH token %d, which solves most quoting problems.
        $home = $this->config->getHomeDirectory();
        $path = \str_replace($home, '%d', $path);
        if (\strpos($path, ' ') === false) {
            return $path;
        }
        // The three quote marks in the middle mean: end quote, literal quote mark, start quote.
        return '"' . \str_replace('"', '"""', $path) . '"';
    }

    /**
     * Creates or updates an SSH config include file.
     *
     * @param string $filename
     * @param array  $lines
     * @param bool   $allowDelete
     */
    private function writeSshIncludeFile($filename, array $lines, $allowDelete = true)
    {
        if (empty($lines) && $allowDelete && \file_exists($filename)) {
            $this->stdErr->writeln(sprintf('Deleting SSH configuration include file: <info>%s</info>', $filename), OutputInterface::VERBOSITY_VERBOSE);
            $this->fs->remove($filename);
            return;
        }
        $contents = implode(PHP_EOL, $lines) . PHP_EOL;
        if (!\file_exists($filename)) {
            $this->stdErr->writeln(sprintf('Creating SSH configuration include file: <info>%s</info>', $filename), OutputInterface::VERBOSITY_VERBOSE);
            $this->fs->writeFile($filename, $contents, false);
        } elseif (\file_get_contents($filename) !== $contents) {
            $this->stdErr->writeln(sprintf('Updating SSH configuration include file: <info>%s</info>', $filename), OutputInterface::VERBOSITY_VERBOSE);
            $this->fs->writeFile($filename, $contents, false);
        } else {
            $this->stdErr->writeln(sprintf('Validated SSH configuration include file: <info>%s</info>', $filename), OutputInterface::VERBOSITY_VERY_VERBOSE);
        }
        $this->chmod($filename, 0600);
    }

    /**
     * Returns the directory containing session-specific SSH configuration.
     *
     * @return string
     */
    public function getSessionSshDir()
    {
        return $this->config->getSessionDir(true) . DIRECTORY_SEPARATOR . 'ssh';
    }

    /**
     * Adds configuration to the user's global SSH config file (~/.ssh/config).
     *
     * @param QuestionHelper $questionHelper
     *
     * @return bool
     */
    public function addUserSshConfig(QuestionHelper $questionHelper)
    {
        if (!$this->supportsInclude()) {
            return false;
        }

        $filename = $this->getUserSshConfigFilename();

        $wildcards = $this->config->get('api.ssh_domain_wildcards');
        if (!$wildcards) {
            return true;
        }

        $suggestedConfig = \implode("\n", [
            'Host ' . \implode(' ', $wildcards),
            '  Include ' . $this->getCliSshDir() . DIRECTORY_SEPARATOR . '*.config',
            'Host *',
        ]);

        $manualMessage = 'To configure SSH manually, add the following lines to: <comment>' . $filename . '</comment>'
            . "\n" . $suggestedConfig;

        if (file_exists($filename)) {
            $currentContents = file_get_contents($filename);
            if ($currentContents === false) {
                $this->stdErr->writeln('Failed to read file: <comment>' . $filename . '</comment>');
                return false;
            }
            if (strpos($currentContents, $suggestedConfig) !== false) {
                $this->stdErr->writeln('Validated SSH configuration file: <info>' . $filename . '</info>', OutputInterface::VERBOSITY_VERBOSE);
                return true;
            }
            $this->stdErr->writeln('Checking SSH configuration file: <info>' . $filename . '</info>');
            if (!$questionHelper->confirm('Do you want to update the file automatically?')) {
                $this->stdErr->writeln($manualMessage);
                return false;
            }
            $creating = false;
        } else {
            if (!$questionHelper->confirm('Do you want to create an SSH configuration file automatically?')) {
                $this->stdErr->writeln($manualMessage);
                return false;
            }
            $currentContents = '';
            $creating = true;
        }

        $newContents = $this->getUserSshConfigChanges($currentContents, $suggestedConfig);
        $this->fs->writeFile($filename, $newContents);

        if ($creating) {
            $this->stdErr->writeln('Configuration file created successfully: <info>' . $filename . '</info>');
        } else {
            $this->stdErr->writeln('Configuration file updated successfully: <info>' . $filename . '</info>');
        }

        $this->chmod($filename, 0600);

        return true;
    }

    /**
     * Deletes session-specific SSH configuration files.
     *
     * Called from the logout command.
     */
    public function deleteSessionConfiguration()
    {
        $files = [
            $this->getSessionSshDir() . DIRECTORY_SEPARATOR . 'config',
            $this->getCliSshDir() . DIRECTORY_SEPARATOR . 'session.config',
        ];
        if (array_filter($files, '\\file_exists') !== []) {
            $this->stdErr->writeln('');
            $this->stdErr->writeln('Deleting all session SSH configuration');
            $this->fs->remove($files);
        }
    }

    /**
     * Change file permissions and emit a warning on failure.
     *
     * @param string $filename
     * @param int $mode
     *
     * @return bool
     */
    private function chmod($filename, $mode)
    {
        if (!@chmod($filename, $mode)) {
            $this->stdErr->writeln('Warning: failed to change permissions on file: <comment>' . $filename . '</comment>');
            return false;
        }
        return true;
    }

    /**
     * Returns the directory for CLI-specific SSH configuration files.
     *
     * @return string
     */
    private function getCliSshDir()
    {
        return $this->config->getWritableUserDir() . DIRECTORY_SEPARATOR . 'ssh';
    }

    /**
     * Calculates changes to a user's global SSH config file.
     *
     * @param string $currentConfig
     *   The current file contents.
     * @param string $newConfig
     *   The new config that should be inserted. Pass an empty string to delete
     *   the configuration.
     *
     * @return string The new file contents.
     */
    private function getUserSshConfigChanges($currentConfig, $newConfig)
    {
        $serviceName = (string)$this->config->get('service.name');
        $begin = '# BEGIN: ' . $serviceName . ' certificate configuration' . PHP_EOL;
        $end = PHP_EOL . '# END: ' . $serviceName . ' certificate configuration';

        return (new Snippeter())->updateSnippet($currentConfig, $newConfig, $begin, $end);
    }

    /**
     * Returns the path to the user's global SSH config file.
     *
     * @return string
     */
    private function getUserSshConfigFilename()
    {
        return $this->config->getHomeDirectory() . DIRECTORY_SEPARATOR . '.ssh' . DIRECTORY_SEPARATOR . 'config';
    }

    /**
     * Returns the user's default SSH identity files (if they exist).
     *
     * @todo prioritise account-specific identity files
     *
     * These are the filenames that are used by SSH when there is no
     * IdentityFile specified, and when there is no SSH agent.
     *
     * @see https://man.openbsd.org/ssh#i
     *
     * @return array
     */
    public function getUserDefaultSshIdentityFiles()
    {
        $dir = $this->config->getHomeDirectory() . DIRECTORY_SEPARATOR . '.ssh';
        if (!\is_dir($dir)) {
            return [];
        }
        $basenames = [
            'id_rsa',
            'id_ecdsa_sk',
            'id_ecdsa',
            'id_ed25519_sk',
            'id_ed25519',
            'id_dsa',
        ];
        $files = [];
        foreach ($basenames as $basename) {
            $filename = $dir . DIRECTORY_SEPARATOR . $basename;
            if (\file_exists($filename) && \file_exists($filename . '.pub')) {
                $files[] = $filename;
            }
        }

        return $files;
    }

    /**
     * Removes certificate configuration from the user's global SSH config file.
     *
     * @todo use this? maybe in an uninstall command
     */
    public function removeUserSshConfig()
    {
        $sshConfigFile = $this->getUserSshConfigFilename();
        if (!file_exists($sshConfigFile)) {
            return;
        }
        $currentSshConfig = file_get_contents($sshConfigFile);
        if ($currentSshConfig === false) {
            return;
        }
        $newConfig = $this->getUserSshConfigChanges($currentSshConfig, '');
        if ($newConfig === $currentSshConfig) {
            return;
        }
        $this->stdErr->writeln('Removing configuration from SSH configuration file: <info>' . $sshConfigFile . '</info>');

        try {
            $this->fs->writeFile($sshConfigFile, $newConfig);
            $this->stdErr->writeln('Configuration successfully removed');
        } catch (IOException $e) {
            $this->stdErr->writeln('The configuration could not be automatically removed: ' . $e->getMessage());
        }
    }

    /**
     * Finds the locally installed OpenSSH version.
     *
     * @param bool $reset
     *
     * @return string|false
     */
    private function findVersion($reset = false)
    {
        if (isset($this->openSshVersion) && !$reset) {
            return $this->openSshVersion;
        }
        $this->openSshVersion = false;
        $process = new Process('ssh -V');
        $process->run();
        $errorOutput = $process->getErrorOutput();
        if (!$process->isSuccessful()) {
            if ($this->stdErr->isVerbose()) {
                $this->stdErr->writeln('Unable to determine the installed OpenSSH version. The command output was:');
                $this->stdErr->writeln($errorOutput);
            }
            return false;
        }
        if (\preg_match('/OpenSSH_([0-9.]+[^ ,]*)/', $errorOutput, $matches)) {
            $this->openSshVersion = $matches[1];
        }
        return $this->openSshVersion;
    }

    /**
     * Checks if the installed OpenSSH version is below a given value.
     *
     * @param string $test
     *
     * @return bool
     *   True if the version is determined and it is lower than the $test value, false otherwise.
     */
    private function versionIsBelow($test)
    {
        $version = $this->findVersion();
        if (!$version) {
            return false;
        }
        return \version_compare($version, $test, '<');
    }

    /**
     * Checks if the installed OpenSSH version supports the 'Include' syntax.
     *
     * @return bool
     */
    public function supportsInclude() {
        return !$this->versionIsBelow('7.3');
    }

    /**
     * Checks if the installed OpenSSH version supports the 'CertificateFile' syntax.
     *
     * @return bool
     */
    public function supportsCertificateFile() {
        return !$this->versionIsBelow('7.2');
    }

    /**
     * Checks if the required version is supported, and prints a warning.
     *
     * @return bool
     *   False if an incorrect version is installed, true otherwise.
     */
    public function checkRequiredVersion()
    {
        $version = $this->findVersion();
        if (!$version) {
            return true;
        }
        if (\version_compare($version, '6.5', '<')) {
            $this->stdErr->writeln(\sprintf(
                'OpenSSH version <error>%s</error> is installed. Version 6.5 or above is required. Some features depend on version 7.3 or above.',
                $version
            ));
            return false;
        }
        if (\version_compare($version, '7.3', '<')) {
            $this->stdErr->writeln(\sprintf(
                'OpenSSH version <comment>%s</comment> is installed. Some features depend on version 7.3 or above.',
                $version
            ));
        }
        return true;
    }
}<|MERGE_RESOLUTION|>--- conflicted
+++ resolved
@@ -89,12 +89,8 @@
         if ($sessionIdentityFile === null && ($defaultFiles = $this->getUserDefaultSshIdentityFiles())) {
             $lines[] = '# Include SSH "default" identity files:';
             foreach ($defaultFiles as $identityFile) {
-<<<<<<< HEAD
                 $lines[] = $hostBlock;
-                $lines[] = sprintf('IdentityFile %s', $identityFile);
-=======
                 $lines[] = sprintf('IdentityFile %s', $this->formatFilePath($identityFile));
->>>>>>> 93365672
             }
             $lines[] = '';
         }

--- conflicted
+++ resolved
@@ -188,220 +188,12 @@
      */
     protected function getDefaultCommands(): array
     {
-<<<<<<< HEAD
         return [
             new HelpCommand($this->config),
             new ListCommand($this->config),
             new CompleteCommand(),
             new DumpCompletionCommand(),
         ];
-=======
-        // Override the default commands to add a custom HelpCommand and
-        // ListCommand.
-        return [new Command\HelpCommand(), new Command\ListCommand()];
-    }
-
-    /**
-     * @return \Symfony\Component\Console\Command\Command[]
-     */
-    protected function getCommands()
-    {
-        static $commands = [];
-        if (count($commands)) {
-            return $commands;
-        }
-
-        $commands[] = new Command\ApiCurlCommand();
-        $commands[] = new Command\BotCommand();
-        $commands[] = new Command\ClearCacheCommand();
-        $commands[] = new Command\CompletionCommand();
-        $commands[] = new Command\DecodeCommand();
-        $commands[] = new Command\DocsCommand();
-        $commands[] = new Command\LegacyMigrateCommand();
-        $commands[] = new Command\MultiCommand();
-        $commands[] = new Command\Activity\ActivityCancelCommand();
-        $commands[] = new Command\Activity\ActivityGetCommand();
-        $commands[] = new Command\Activity\ActivityListCommand();
-        $commands[] = new Command\Activity\ActivityLogCommand();
-        $commands[] = new Command\App\AppConfigGetCommand();
-        $commands[] = new Command\App\AppListCommand();
-        $commands[] = new Command\Auth\AuthInfoCommand();
-        $commands[] = new Command\Auth\AuthTokenCommand();
-        $commands[] = new Command\Auth\LogoutCommand();
-        $commands[] = new Command\Auth\ApiTokenLoginCommand();
-        $commands[] = new Command\Auth\BrowserLoginCommand();
-        $commands[] = new Command\Auth\VerifyPhoneNumberCommand();
-        $commands[] = new Command\Autoscaling\AutoscalingSettingsGetCommand();
-        $commands[] = new Command\Autoscaling\AutoscalingSettingsSetCommand();
-        $commands[] = new Command\BlueGreen\BlueGreenConcludeCommand();
-        $commands[] = new Command\BlueGreen\BlueGreenDeployCommand();
-        $commands[] = new Command\BlueGreen\BlueGreenEnableCommand();
-        $commands[] = new Command\Certificate\CertificateAddCommand();
-        $commands[] = new Command\Certificate\CertificateDeleteCommand();
-        $commands[] = new Command\Certificate\CertificateGetCommand();
-        $commands[] = new Command\Certificate\CertificateListCommand();
-        $commands[] = new Command\Commit\CommitGetCommand();
-        $commands[] = new Command\Commit\CommitListCommand();
-        $commands[] = new Command\Db\DbSqlCommand();
-        $commands[] = new Command\Db\DbDumpCommand();
-        $commands[] = new Command\Db\DbSizeCommand();
-        $commands[] = new Command\Domain\DomainAddCommand();
-        $commands[] = new Command\Domain\DomainDeleteCommand();
-        $commands[] = new Command\Domain\DomainGetCommand();
-        $commands[] = new Command\Domain\DomainListCommand();
-        $commands[] = new Command\Domain\DomainUpdateCommand();
-        $commands[] = new Command\Environment\EnvironmentActivateCommand();
-        $commands[] = new Command\Environment\EnvironmentBranchCommand();
-        $commands[] = new Command\Environment\EnvironmentCheckoutCommand();
-        $commands[] = new Command\Environment\EnvironmentCurlCommand();
-        $commands[] = new Command\Environment\EnvironmentDeleteCommand();
-        $commands[] = new Command\Environment\EnvironmentDeployCommand();
-        $commands[] = new Command\Environment\EnvironmentDeployTypeCommand();
-        $commands[] = new Command\Environment\EnvironmentDrushCommand();
-        $commands[] = new Command\Environment\EnvironmentHttpAccessCommand();
-        $commands[] = new Command\Environment\EnvironmentListCommand();
-        $commands[] = new Command\Environment\EnvironmentLogCommand();
-        $commands[] = new Command\Environment\EnvironmentInfoCommand();
-        $commands[] = new Command\Environment\EnvironmentInitCommand();
-        $commands[] = new Command\Environment\EnvironmentMergeCommand();
-        $commands[] = new Command\Environment\EnvironmentPauseCommand();
-        $commands[] = new Command\Environment\EnvironmentPushCommand();
-        $commands[] = new Command\Environment\EnvironmentRedeployCommand();
-        $commands[] = new Command\Environment\EnvironmentRelationshipsCommand();
-        $commands[] = new Command\Environment\EnvironmentResumeCommand();
-        $commands[] = new Command\Environment\EnvironmentSshCommand();
-        $commands[] = new Command\Environment\EnvironmentScpCommand();
-        $commands[] = new Command\Environment\EnvironmentSynchronizeCommand();
-        $commands[] = new Command\Environment\EnvironmentUrlCommand();
-        $commands[] = new Command\Environment\EnvironmentSetRemoteCommand();
-        $commands[] = new Command\Environment\EnvironmentXdebugCommand();
-        $commands[] = new Command\Integration\IntegrationAddCommand();
-        $commands[] = new Command\Integration\IntegrationDeleteCommand();
-        $commands[] = new Command\Integration\IntegrationGetCommand();
-        $commands[] = new Command\Integration\IntegrationListCommand();
-        $commands[] = new Command\Integration\IntegrationUpdateCommand();
-        $commands[] = new Command\Integration\IntegrationValidateCommand();
-        $commands[] = new Command\Integration\Activity\IntegrationActivityGetCommand();
-        $commands[] = new Command\Integration\Activity\IntegrationActivityListCommand();
-        $commands[] = new Command\Integration\Activity\IntegrationActivityLogCommand();
-        $commands[] = new Command\Local\LocalBuildCommand();
-        $commands[] = new Command\Local\LocalCleanCommand();
-        $commands[] = new Command\Local\LocalDrushAliasesCommand();
-        $commands[] = new Command\Local\LocalDirCommand();
-        $commands[] = new Command\Mount\MountListCommand();
-        $commands[] = new Command\Mount\MountDownloadCommand();
-        $commands[] = new Command\Mount\MountSizeCommand();
-        $commands[] = new Command\Mount\MountUploadCommand();
-        $commands[] = new Command\Organization\OrganizationCreateCommand();
-        $commands[] = new Command\Organization\OrganizationCurlCommand();
-        $commands[] = new Command\Organization\OrganizationDeleteCommand();
-        $commands[] = new Command\Organization\OrganizationInfoCommand();
-        $commands[] = new Command\Organization\OrganizationListCommand();
-        $commands[] = new Command\Organization\OrganizationSubscriptionListCommand();
-        $commands[] = new Command\Organization\Billing\OrganizationAddressCommand();
-        $commands[] = new Command\Organization\Billing\OrganizationProfileCommand();
-        $commands[] = new Command\Organization\User\OrganizationUserAddCommand();
-        $commands[] = new Command\Organization\User\OrganizationUserDeleteCommand();
-        $commands[] = new Command\Organization\User\OrganizationUserGetCommand();
-        $commands[] = new Command\Organization\User\OrganizationUserListCommand();
-        $commands[] = new Command\Organization\User\OrganizationUserProjectsCommand();
-        $commands[] = new Command\Organization\User\OrganizationUserUpdateCommand();
-        $commands[] = new Command\Metrics\AllMetricsCommand();
-        $commands[] = new Command\Metrics\CpuCommand();
-        $commands[] = new Command\Metrics\CurlCommand();
-        $commands[] = new Command\Metrics\DiskUsageCommand();
-        $commands[] = new Command\Metrics\MemCommand();
-        $commands[] = new Command\Project\ProjectClearBuildCacheCommand();
-        $commands[] = new Command\Project\ProjectCurlCommand();
-        $commands[] = new Command\Project\ProjectCreateCommand();
-        $commands[] = new Command\Project\ProjectDeleteCommand();
-        $commands[] = new Command\Project\ProjectGetCommand();
-        $commands[] = new Command\Project\ProjectListCommand();
-        $commands[] = new Command\Project\ProjectInfoCommand();
-        $commands[] = new Command\Project\ProjectSetRemoteCommand();
-        $commands[] = new Command\Project\Variable\ProjectVariableDeleteCommand();
-        $commands[] = new Command\Project\Variable\ProjectVariableGetCommand();
-        $commands[] = new Command\Project\Variable\ProjectVariableSetCommand();
-        $commands[] = new Command\Repo\CatCommand();
-        $commands[] = new Command\Repo\LsCommand();
-        $commands[] = new Command\Repo\ReadCommand();
-        $commands[] = new Command\Route\RouteListCommand();
-        $commands[] = new Command\Route\RouteGetCommand();
-        $commands[] = new Command\Self\SelfBuildCommand();
-        $commands[] = new Command\Self\SelfConfigCommand();
-        $commands[] = new Command\Self\SelfInstallCommand();
-        $commands[] = new Command\Self\SelfUpdateCommand();
-        $commands[] = new Command\Self\SelfReleaseCommand();
-        $commands[] = new Command\Self\SelfStatsCommand();
-        $commands[] = new Command\Server\ServerRunCommand();
-        $commands[] = new Command\Server\ServerStartCommand();
-        $commands[] = new Command\Server\ServerListCommand();
-        $commands[] = new Command\Server\ServerStopCommand();
-        $commands[] = new Command\Service\MongoDB\MongoDumpCommand();
-        $commands[] = new Command\Service\MongoDB\MongoExportCommand();
-        $commands[] = new Command\Service\MongoDB\MongoRestoreCommand();
-        $commands[] = new Command\Service\MongoDB\MongoShellCommand();
-        $commands[] = new Command\Service\RedisCliCommand();
-        $commands[] = new Command\Service\ServiceListCommand();
-        $commands[] = new Command\Service\ValkeyCliCommand();
-        $commands[] = new Command\Session\SessionSwitchCommand();
-        $commands[] = new Command\Backup\BackupCreateCommand();
-        $commands[] = new Command\Backup\BackupDeleteCommand();
-        $commands[] = new Command\Backup\BackupGetCommand();
-        $commands[] = new Command\Backup\BackupListCommand();
-        $commands[] = new Command\Backup\BackupRestoreCommand();
-        $commands[] = new Command\Resources\ResourcesGetCommand();
-        $commands[] = new Command\Resources\ResourcesSizeListCommand();
-        $commands[] = new Command\Resources\ResourcesSetCommand();
-        $commands[] = new Command\Resources\Build\BuildResourcesGetCommand();
-        $commands[] = new Command\Resources\Build\BuildResourcesSetCommand();
-        $commands[] = new Command\RuntimeOperation\ListCommand();
-        $commands[] = new Command\RuntimeOperation\RunCommand();
-        $commands[] = new Command\SourceOperation\ListCommand();
-        $commands[] = new Command\SourceOperation\RunCommand();
-        $commands[] = new Command\SshCert\SshCertInfoCommand();
-        $commands[] = new Command\SshCert\SshCertLoadCommand();
-        $commands[] = new Command\SshKey\SshKeyAddCommand();
-        $commands[] = new Command\SshKey\SshKeyDeleteCommand();
-        $commands[] = new Command\SshKey\SshKeyListCommand();
-        $commands[] = new Command\SubscriptionInfoCommand();
-        $commands[] = new Command\Team\TeamCreateCommand();
-        $commands[] = new Command\Team\TeamDeleteCommand();
-        $commands[] = new Command\Team\TeamGetCommand();
-        $commands[] = new Command\Team\TeamListCommand();
-        $commands[] = new Command\Team\TeamUpdateCommand();
-        $commands[] = new Command\Team\Project\TeamProjectAddCommand();
-        $commands[] = new Command\Team\Project\TeamProjectDeleteCommand();
-        $commands[] = new Command\Team\Project\TeamProjectListCommand();
-        $commands[] = new Command\Team\User\TeamUserAddCommand();
-        $commands[] = new Command\Team\User\TeamUserDeleteCommand();
-        $commands[] = new Command\Team\User\TeamUserListCommand();
-        $commands[] = new Command\Tunnel\TunnelCloseCommand();
-        $commands[] = new Command\Tunnel\TunnelInfoCommand();
-        $commands[] = new Command\Tunnel\TunnelListCommand();
-        $commands[] = new Command\Tunnel\TunnelOpenCommand();
-        $commands[] = new Command\Tunnel\TunnelSingleCommand();
-        $commands[] = new Command\User\UserAddCommand();
-        $commands[] = new Command\User\UserDeleteCommand();
-        $commands[] = new Command\User\UserListCommand();
-        $commands[] = new Command\User\UserGetCommand();
-        $commands[] = new Command\User\UserUpdateCommand();
-        $commands[] = new Command\Variable\VariableCreateCommand();
-        $commands[] = new Command\Variable\VariableDeleteCommand();
-        $commands[] = new Command\Variable\VariableDisableCommand();
-        $commands[] = new Command\Variable\VariableEnableCommand();
-        $commands[] = new Command\Variable\VariableGetCommand();
-        $commands[] = new Command\Variable\VariableListCommand();
-        $commands[] = new Command\Variable\VariableSetCommand();
-        $commands[] = new Command\Variable\VariableUpdateCommand();
-        $commands[] = new Command\Version\VersionListCommand();
-        $commands[] = new Command\WelcomeCommand();
-        $commands[] = new Command\WebConsoleCommand();
-        $commands[] = new Command\WinkyCommand();
-        $commands[] = new Command\Worker\WorkerListCommand();
-
-        return $commands;
->>>>>>> 82214198
     }
 
     /**
@@ -611,13 +403,8 @@
     public function getLongVersion(): string
     {
         // Show "(legacy)" in the version output, if not wrapped.
-<<<<<<< HEAD
-        if (!$this->config->isWrapped()) {
+        if (!$this->config->isWrapped() && $this->config->getBool('application.mark_unwrapped_legacy')) {
             return sprintf('%s (legacy) <info>%s</info>', $this->config->getStr('application.name'), $this->config->getVersion());
-=======
-        if (!$this->cliConfig->isWrapped() && $this->cliConfig->get('application.mark_unwrapped_legacy')) {
-            return sprintf('%s (legacy) <info>%s</info>', $this->cliConfig->get('application.name'), $this->cliConfig->getVersion());
->>>>>>> 82214198
         }
         return sprintf('%s <info>%s</info>', $this->config->getStr('application.name'), $this->config->getVersion());
     }

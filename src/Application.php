--- conflicted
+++ resolved
@@ -30,11 +30,7 @@
      */
     public function __construct()
     {
-<<<<<<< HEAD
-        parent::__construct('Platform.sh CLI', '2.13.0');
-=======
         parent::__construct(CLI_NAME, CLI_VERSION);
->>>>>>> 603747ec
 
         $this->setDefaultTimezone();
 

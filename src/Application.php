--- conflicted
+++ resolved
@@ -64,12 +64,9 @@
         $this->add(new EnvironmentListCommand);
         $this->add(new EnvironmentMergeCommand);
         $this->add(new EnvironmentSynchronizeCommand);
-<<<<<<< HEAD
         $this->add(new EnvironmentTunnelCommand);
-=======
         $this->add(new Command\EnvironmentSshCommand);
         $this->add(new Command\EnvironmentRelationshipsCommand);
->>>>>>> 17bea5e2
         $this->add(new ProjectBuildCommand);
         $this->add(new ProjectCleanCommand);
         $this->add(new ProjectDeleteCommand);

<?php
namespace Platformsh\Cli;

use Platformsh\Cli\Console\EventSubscriber;
use Platformsh\Cli\Service\Config;
use Symfony\Component\Console\Application as ParentApplication;
use Symfony\Component\Console\Command\Command as ConsoleCommand;
use Symfony\Component\Console\Input\InputArgument;
use Symfony\Component\Console\Input\InputDefinition;
use Symfony\Component\Console\Input\InputInterface;
use Symfony\Component\Console\Input\InputOption;
use Symfony\Component\Console\Output\OutputInterface;
use Symfony\Component\EventDispatcher\EventDispatcher;

class Application extends ParentApplication
{
    /**
     * @var ConsoleCommand|null
     */
    protected $currentCommand;

    /** @var Config */
    protected $cliConfig;

    /**
     * {@inheritdoc}
     */
    public function __construct()
    {
        $this->cliConfig = new Config();
        parent::__construct($this->cliConfig->get('application.name'), $this->cliConfig->get('application.version'));

        $this->setDefaultTimezone();

        $this->addCommands($this->getCommands());

        $this->setDefaultCommand('welcome');

        $dispatcher = new EventDispatcher();
        $dispatcher->addSubscriber(new EventSubscriber($this->cliConfig));
        $this->setDispatcher($dispatcher);
    }

    /**
     * {@inheritdoc}
     */
    protected function getDefaultInputDefinition()
    {
        // We remove the confusing `--ansi` and `--no-ansi` options.
        return new InputDefinition([
            new InputArgument('command', InputArgument::REQUIRED, 'The command to execute'),
            new InputOption('--help', '-h', InputOption::VALUE_NONE, 'Display this help message'),
            new InputOption('--quiet', '-q', InputOption::VALUE_NONE, 'Do not output any message'),
            new InputOption('--verbose', '-v|vv|vvv', InputOption::VALUE_NONE, 'Increase the verbosity of messages'),
            new InputOption('--version', '-V', InputOption::VALUE_NONE, 'Display this application version'),
            new InputOption('--yes', '-y', InputOption::VALUE_NONE, 'Answer "yes" to all prompts; disable interaction'),
            new InputOption('--no', '-n', InputOption::VALUE_NONE, 'Answer "no" to all prompts'),
        ]);
    }

    /**
     * @inheritdoc
     */
    protected function getDefaultCommands()
    {
        // Override the default commands to add a custom HelpCommand and
        // ListCommand.
        return [new Command\HelpCommand(), new Command\ListCommand()];
    }

    /**
     * @return \Symfony\Component\Console\Command\Command[]
     */
    protected function getCommands()
    {
        static $commands = [];
        if (count($commands)) {
            return $commands;
        }

        $commands[] = new Command\BotCommand();
        $commands[] = new Command\ClearCacheCommand();
        $commands[] = new Command\CompletionCommand();
        $commands[] = new Command\DocsCommand();
        $commands[] = new Command\LegacyMigrateCommand();
        $commands[] = new Command\MultiCommand();
        $commands[] = new Command\Activity\ActivityListCommand();
        $commands[] = new Command\Activity\ActivityLogCommand();
        $commands[] = new Command\App\AppConfigGetCommand();
        $commands[] = new Command\App\AppListCommand();
        $commands[] = new Command\Auth\AuthInfoCommand();
        $commands[] = new Command\Auth\LogoutCommand();
        $commands[] = new Command\Auth\LoginCommand();
        $commands[] = new Command\Db\DbSqlCommand();
        $commands[] = new Command\Db\DbDumpCommand();
        $commands[] = new Command\Db\DbSizeCommand();
        $commands[] = new Command\Domain\DomainAddCommand();
        $commands[] = new Command\Domain\DomainDeleteCommand();
        $commands[] = new Command\Domain\DomainGetCommand();
        $commands[] = new Command\Domain\DomainListCommand();
        $commands[] = new Command\Domain\DomainUpdateCommand();
        $commands[] = new Command\Environment\EnvironmentActivateCommand();
        $commands[] = new Command\Environment\EnvironmentBranchCommand();
        $commands[] = new Command\Environment\EnvironmentCheckoutCommand();
        $commands[] = new Command\Environment\EnvironmentDeleteCommand();
        $commands[] = new Command\Environment\EnvironmentDrushCommand();
        $commands[] = new Command\Environment\EnvironmentHttpAccessCommand();
        $commands[] = new Command\Environment\EnvironmentListCommand();
        $commands[] = new Command\Environment\EnvironmentLogCommand();
        $commands[] = new Command\Environment\EnvironmentInfoCommand();
        $commands[] = new Command\Environment\EnvironmentMergeCommand();
        $commands[] = new Command\Environment\EnvironmentPushCommand();
        $commands[] = new Command\Environment\EnvironmentRelationshipsCommand();
        $commands[] = new Command\Environment\EnvironmentRoutesCommand();
        $commands[] = new Command\Environment\EnvironmentSshCommand();
        $commands[] = new Command\Environment\EnvironmentSynchronizeCommand();
        $commands[] = new Command\Environment\EnvironmentUrlCommand();
        $commands[] = new Command\Environment\EnvironmentSetRemoteCommand();
        $commands[] = new Command\Integration\IntegrationAddCommand();
        $commands[] = new Command\Integration\IntegrationDeleteCommand();
        $commands[] = new Command\Integration\IntegrationGetCommand();
        $commands[] = new Command\Integration\IntegrationListCommand();
        $commands[] = new Command\Integration\IntegrationUpdateCommand();
        $commands[] = new Command\Local\LocalBuildCommand();
        $commands[] = new Command\Local\LocalCleanCommand();
        $commands[] = new Command\Local\LocalDrushAliasesCommand();
        $commands[] = new Command\Local\LocalDirCommand();
        $commands[] = new Command\Project\ProjectCreateCommand();
        $commands[] = new Command\Project\ProjectDeleteCommand();
        $commands[] = new Command\Project\ProjectGetCommand();
        $commands[] = new Command\Project\ProjectListCommand();
        $commands[] = new Command\Project\ProjectInfoCommand();
<<<<<<< HEAD
        $commands[] = new Command\Project\ProjectSshConfigCommand();
=======
        $commands[] = new Command\Project\Variable\ProjectVariableDeleteCommand();
        $commands[] = new Command\Project\Variable\ProjectVariableGetCommand();
        $commands[] = new Command\Project\Variable\ProjectVariableSetCommand();
>>>>>>> 283ee970
        $commands[] = new Command\Self\SelfBuildCommand();
        $commands[] = new Command\Self\SelfInstallCommand();
        $commands[] = new Command\Self\SelfUpdateCommand();
        $commands[] = new Command\Snapshot\SnapshotCreateCommand();
        $commands[] = new Command\Snapshot\SnapshotListCommand();
        $commands[] = new Command\Snapshot\SnapshotRestoreCommand();
        $commands[] = new Command\SshKey\SshKeyAddCommand();
        $commands[] = new Command\SshKey\SshKeyDeleteCommand();
        $commands[] = new Command\SshKey\SshKeyListCommand();
        $commands[] = new Command\SubscriptionInfoCommand();
        $commands[] = new Command\Tunnel\TunnelCloseCommand();
        $commands[] = new Command\Tunnel\TunnelInfoCommand();
        $commands[] = new Command\Tunnel\TunnelListCommand();
        $commands[] = new Command\Tunnel\TunnelOpenCommand();
        $commands[] = new Command\User\UserAddCommand();
        $commands[] = new Command\User\UserDeleteCommand();
        $commands[] = new Command\User\UserListCommand();
        $commands[] = new Command\User\UserRoleCommand();
        $commands[] = new Command\Variable\VariableDeleteCommand();
        $commands[] = new Command\Variable\VariableGetCommand();
        $commands[] = new Command\Variable\VariableSetCommand();
        $commands[] = new Command\WelcomeCommand();
        $commands[] = new Command\WebCommand();

        return $commands;
    }

    /**
     * @inheritdoc
     */
    public function getHelp()
    {
        $messages = [
            $this->getLongVersion(),
            '',
            '<comment>Global options:</comment>',
        ];

        foreach ($this->getDefinition()
                      ->getOptions() as $option) {
            $messages[] = sprintf(
                '  %-29s %s %s',
                '<info>--' . $option->getName() . '</info>',
                $option->getShortcut() ? '<info>-' . $option->getShortcut() . '</info>' : '  ',
                $option->getDescription()
            );
        }

        return implode(PHP_EOL, $messages);
    }

    /**
     * {@inheritdoc}
     */
    protected function configureIO(InputInterface $input, OutputInterface $output)
    {
        // Set the input to non-interactive if the yes or no options are used.
        if ($input->hasParameterOption(['--yes', '-y', '--no', '-n'])) {
            $input->setInteractive(false);
        }

        parent::configureIO($input, $output);
    }

    /**
     * {@inheritdoc}
     */
    protected function doRunCommand(ConsoleCommand $command, InputInterface $input, OutputInterface $output)
    {
        $this->setCurrentCommand($command);

        // Build the command synopsis early, so it doesn't include default
        // options and arguments (such as --help and <command>).
        // @todo find a better solution for this?
        $this->currentCommand->getSynopsis();

        return parent::doRunCommand($command, $input, $output);
    }

    /**
     * Set the current command. This is used for error handling.
     *
     * @param ConsoleCommand|null $command
     */
    public function setCurrentCommand(ConsoleCommand $command = null)
    {
        // The parent class has a similar (private) property named
        // $runningCommand.
        $this->currentCommand = $command;
    }

    /**
     * Set the default timezone.
     *
     * PHP 5.4 has removed the autodetection of the system timezone,
     * so it needs to be done manually.
     * UTC is the fallback in case autodetection fails.
     */
    protected function setDefaultTimezone()
    {
        $timezone = 'UTC';
        if (is_link('/etc/localtime')) {
            // Mac OS X (and older Linuxes)
            // /etc/localtime is a symlink to the timezone in /usr/share/zoneinfo.
            $filename = readlink('/etc/localtime');
            if (strpos($filename, '/usr/share/zoneinfo/') === 0) {
                $timezone = substr($filename, 20);
            }
        } elseif (file_exists('/etc/timezone')) {
            // Ubuntu / Debian.
            $data = file_get_contents('/etc/timezone');
            if ($data) {
                $timezone = trim($data);
            }
        } elseif (file_exists('/etc/sysconfig/clock')) {
            // RHEL/CentOS
            $data = parse_ini_file('/etc/sysconfig/clock');
            if (!empty($data['ZONE'])) {
                $timezone = trim($data['ZONE']);
            }
        }

        date_default_timezone_set($timezone);
    }

    /**
     * {@inheritdoc}
     */
    public function renderException(\Exception $e, OutputInterface $output)
    {
        $output->writeln('', OutputInterface::VERBOSITY_QUIET);

        do {
            $exceptionName = get_class($e);
            if (($pos = strrpos($exceptionName, '\\')) !== false) {
                $exceptionName = substr($exceptionName, $pos + 1);
            }
            $title = sprintf('  [%s]  ', $exceptionName);

            $len = strlen($title);

            $width = $this->getTerminalWidth() ? $this->getTerminalWidth() - 1 : PHP_INT_MAX;
            // HHVM only accepts 32 bits integer in str_split, even when PHP_INT_MAX is a 64 bit integer: https://github.com/facebook/hhvm/issues/1327
            if (defined('HHVM_VERSION') && $width > 1 << 31) {
                $width = 1 << 31;
            }
            $formatter = $output->getFormatter();
            $lines = array();
            foreach (preg_split('/\r?\n/', $e->getMessage()) as $line) {
                foreach (str_split($line, $width - 4) as $chunk) {
                    // pre-format lines to get the right string length
                    $lineLength = strlen(preg_replace('/\[[^m]*m/', '', $formatter->format($chunk))) + 4;
                    $lines[] = array($chunk, $lineLength);

                    $len = max($lineLength, $len);
                }
            }

            $messages = array();
            $messages[] = $emptyLine = $formatter->format(sprintf('<error>%s</error>', str_repeat(' ', $len)));
            $messages[] = $formatter->format(sprintf('<error>%s%s</error>', $title, str_repeat(' ', max(0, $len - strlen($title)))));
            foreach ($lines as $line) {
                $messages[] = $formatter->format(sprintf('<error>  %s  %s</error>', $line[0], str_repeat(' ', $len - $line[1])));
            }
            $messages[] = $emptyLine;
            $messages[] = '';

            $output->writeln($messages, OutputInterface::OUTPUT_RAW | OutputInterface::VERBOSITY_QUIET);

            if (OutputInterface::VERBOSITY_VERBOSE <= $output->getVerbosity()) {
                $output->writeln('<comment>Exception trace:</comment>', OutputInterface::VERBOSITY_QUIET);

                // exception related properties
                $trace = $e->getTrace();
                array_unshift($trace, array(
                    'function' => '',
                    'file' => $e->getFile() !== null ? $e->getFile() : 'n/a',
                    'line' => $e->getLine() !== null ? $e->getLine() : 'n/a',
                    'args' => array(),
                ));

                for ($i = 0, $count = count($trace); $i < $count; ++$i) {
                    $class = isset($trace[$i]['class']) ? $trace[$i]['class'] : '';
                    $type = isset($trace[$i]['type']) ? $trace[$i]['type'] : '';
                    $function = $trace[$i]['function'];
                    $file = isset($trace[$i]['file']) ? $trace[$i]['file'] : 'n/a';
                    $line = isset($trace[$i]['line']) ? $trace[$i]['line'] : 'n/a';

                    $output->writeln(sprintf(' %s%s%s() at <info>%s:%s</info>', $class, $type, $function, $file, $line), OutputInterface::VERBOSITY_QUIET);
                }

                $output->writeln('', OutputInterface::VERBOSITY_QUIET);
            }
        } while ($e = $e->getPrevious());

        if (null !== $this->currentCommand && $this->currentCommand->getName() !== 'welcome') {
            $output->writeln(sprintf('Usage: <info>%s</info>', $this->currentCommand->getSynopsis()), OutputInterface::VERBOSITY_QUIET);
            $output->writeln('', OutputInterface::VERBOSITY_QUIET);
            $output->writeln(sprintf('For more information, type: <info>%s help %s</info>', $this->cliConfig->get('application.executable'), $this->currentCommand->getName()), OutputInterface::VERBOSITY_QUIET);
            $output->writeln('', OutputInterface::VERBOSITY_QUIET);
        }
    }

}<|MERGE_RESOLUTION|>--- conflicted
+++ resolved
@@ -130,13 +130,7 @@
         $commands[] = new Command\Project\ProjectGetCommand();
         $commands[] = new Command\Project\ProjectListCommand();
         $commands[] = new Command\Project\ProjectInfoCommand();
-<<<<<<< HEAD
         $commands[] = new Command\Project\ProjectSshConfigCommand();
-=======
-        $commands[] = new Command\Project\Variable\ProjectVariableDeleteCommand();
-        $commands[] = new Command\Project\Variable\ProjectVariableGetCommand();
-        $commands[] = new Command\Project\Variable\ProjectVariableSetCommand();
->>>>>>> 283ee970
         $commands[] = new Command\Self\SelfBuildCommand();
         $commands[] = new Command\Self\SelfInstallCommand();
         $commands[] = new Command\Self\SelfUpdateCommand();

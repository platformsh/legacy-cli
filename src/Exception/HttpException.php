--- conflicted
+++ resolved
@@ -1,15 +1,7 @@
 <?php
-declare(strict_types=1);
 
 namespace Platformsh\Cli\Exception;
 
-<<<<<<< HEAD
-use Psr\Http\Message\RequestInterface;
-use Psr\Http\Message\ResponseInterface;
-use Platformsh\Client\Exception\ApiResponseException;
-
-=======
->>>>>>> 06915848
 class HttpException extends \RuntimeException
 {
     /**
@@ -18,18 +10,7 @@
      */
     public function __construct($message = null, $previous = null)
     {
-<<<<<<< HEAD
-        $message = $message ?: $this->message;
-        if ($request !== null && $response !== null) {
-            $details = "[url] " . $request->getUri();
-            $details .= " [status code] " . $response->getStatusCode();
-            $details .= " [reason phrase] " . $response->getReasonPhrase();
-            $details .= ApiResponseException::getErrorDetails($response);
-            $message .= "\n\nDetails:\n" . wordwrap(trim($details));
-        }
-=======
         $message = $message ?: 'An HTTP error occurred';
->>>>>>> 06915848
 
         parent::__construct($message, $this->code, $previous);
     }

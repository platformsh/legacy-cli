The **Platform.sh CLI** is the official command-line interface for [Platform.sh](https://platform.sh). Use this tool to interact with your [Platform.sh](https://platform.sh) projects, and to build them locally for development purposes.

[![Build Status](https://travis-ci.org/platformsh/platformsh-cli.svg)](https://travis-ci.org/platformsh/platformsh-cli)

Alternative README versions: [`master`](https://github.com/platformsh/platformsh-cli/blob/master/README.md),   [`1.x`](https://github.com/platformsh/platformsh-cli/blob/1.x/README.md)

### Requirements

* Operating system: Linux, OS X, Windows Vista, Windows 7 (any), or Windows 8 Pro (Win8 Standard does not work due to an issue with symlink permissions)
* PHP 5.4.0 or higher, with cURL support
* [Composer](https://getcomposer.org/)
* [Drush](https://github.com/drush-ops/drush) (only needed for Drupal projects)

### Installation

* [Install Composer globally](https://getcomposer.org/doc/00-intro.md#globally).

* Install the latest stable version of the CLI:

        composer global require platformsh/cli:@stable

* Make sure Composer's `vendor/bin` directory is in your system's PATH.

  In Linux or OS X, add this line to your [shell configuration
  file](#shell-configuration-file):

        export PATH="$PATH:$HOME/.composer/vendor/bin"

  In Windows, you can use this command from a Command Prompt (cmd.exe):

        setx PATH "%PATH%;%APPDATA%\Composer\vendor\bin"

  Start a new shell before continuing.

* Enable auto-completion and shell aliases (optional, but recommended).

  In Linux or OS X, add this line to your [shell configuration
  file](#shell-configuration-file):

        . "$HOME/.composer/vendor/platformsh/cli/platform.rc" 2>/dev/null

  In Windows, it would be:

        . "$APPDATA/Composer/vendor/platformsh/cli/platform.rc" 2> nul

#### Shell configuration file
Your 'shell configuration file' might be in any of the following
locations:

* `~/.bashrc` (common in Linux)
* `~/.bash_profile` (common in OS X)
* `~/.zshrc` (if using ZSH)

Start a new shell or type `source <filename>` to load the new configuration.

### Updating

New releases of the CLI are made regularly. Update with this command:

    composer global update

### Usage

You can run the Platform.sh CLI in your shell by typing `platform`.

        platform

Use the 'list' command to get a list of available options and commands:

        platform list

### Commands

The current output of `platform list` is as follows:

```
Platform.sh CLI

Global options:
  --help           -h Display this help message
  --quiet          -q Do not output any message
  --verbose        -v|vv|vvv Increase the verbosity of messages
  --version        -V Display this application version
  --yes            -y Answer "yes" to all prompts
  --no             -n Answer "no" to all prompts
  --shell          -s Launch the shell

Available commands:
  docs                                      Open the Platform.sh online documentation
  help                                      Displays help for a command
  list                                      Lists commands
  login                                     Log in to Platform.sh
  logout                                    Log out of Platform.sh
  self-update (up)                          Update the CLI to the latest version
  web                                       Open the Platform.sh Web UI
activity
  activity:list (activities)                Get the most recent activities for an environment
  activity:log                              Display the log for an environment activity
domain
  domain:add                                Add a new domain to the project
  domain:delete                             Delete a domain from the project
  domain:list (domains)                     Get a list of all domains
environment
  environment:activate                      Activate an environment
  environment:backup                        Make a backup (snapshot) of an environment
  environment:branch (branch)               Branch an environment
  environment:checkout (checkout)           Check out an environment
  environment:delete                        Delete an environment
  environment:drush (drush)                 Run a drush command on the remote environment
  environment:http-access (httpaccess)      Update HTTP access settings for an environment
  environment:list (environments)           Get a list of all environments
  environment:merge (merge)                 Merge an environment
  environment:metadata                      Read or set metadata for an environment
  environment:relationships (relationships) List an environment's relationships
  environment:restore                       Restore an environment backup
  environment:routes (routes)               List an environment's routes
  environment:set-remote                    Set the remote environment to track for a branch
  environment:sql (sql)                     Run SQL on the remote database
  environment:sql-dump (sql-dump)           Create a local dump of the remote database
  environment:ssh (ssh)                     SSH to the current environment
  environment:synchronize (sync)            Synchronize an environment
  environment:url (url)                     Get the public URL of an environment
integration
  integration:add                           Add an integration to the project
  integration:delete                        Delete an integration from a project
  integration:get (integrations)            View project integration(s)
  integration:update                        Update an integration
local
  local:build (build)                       Build the current project locally
  local:clean (clean)                       Remove old project builds
  local:drush-aliases (drush-aliases)       Find the project's Drush aliases
  local:init (init)                         Create a local project file structure from a Git repository
project
  project:get (get)                         Clone and build a project locally
  project:list (projects)                   Get a list of all active projects
  project:metadata                          Read or set metadata for a project
ssh-key
  ssh-key:add                               Add a new SSH key
  ssh-key:delete                            Delete an SSH key
  ssh-key:list (ssh-keys)                   Get a list of SSH keys in your account
user
  user:add                                  Add a user to the project
  user:delete                               Delete a user
  user:list (users)                         List project users
  user:role                                 View or change a user's role
variable
  variable:delete                           Delete a variable from an environment
  variable:get (variables, vget)            Get a variable for an environment
  variable:set (vset)                       Set a variable for an environment
```

### Known issues

#### Caching
The CLI caches details of your projects and their environments. These caches
could become out-of-date. You can get a fresh list of projects or environments
with the `platform projects` and `platform environments` commands.

### Customization

You can configure the CLI via these environment variables:

* `PLATFORMSH_CLI_API_TOKEN`: an API token to use for all requests
* `PLATFORMSH_CLI_DEBUG`: set to 1 to enable cURL debugging
* `PLATFORMSH_CLI_DISABLE_CACHE`: set to 1 to disable caching
* `PLATFORMSH_CLI_DRUSH`: configure the Drush executable to use (default 'drush')
* `PLATFORMSH_CLI_ENVIRONMENTS_TTL`: the cache TTL for environments, in seconds (default 600)
* `PLATFORMSH_CLI_PROJECTS_TTL`: the cache TTL for projects, in seconds (default 3600)
* `PLATFORMSH_CLI_SESSION_ID`: change user (default 'default')
<<<<<<< HEAD
* `http_proxy` or `https_proxy`: specify a proxy for connecting to Platform.sh
=======
* `PLATFORMSH_CLI_SSH_HOST`: set the hostname to use with SSH or Git (for custom SSH configurations)
* `http_proxy` or `https_proxy`: specify a proxy for connecting to Platform.sh

### Credits

* Maintained by [Commerce Guys](https://commerceguys.com).
>>>>>>> be9b554d
<|MERGE_RESOLUTION|>--- conflicted
+++ resolved
@@ -167,13 +167,5 @@
 * `PLATFORMSH_CLI_ENVIRONMENTS_TTL`: the cache TTL for environments, in seconds (default 600)
 * `PLATFORMSH_CLI_PROJECTS_TTL`: the cache TTL for projects, in seconds (default 3600)
 * `PLATFORMSH_CLI_SESSION_ID`: change user (default 'default')
-<<<<<<< HEAD
-* `http_proxy` or `https_proxy`: specify a proxy for connecting to Platform.sh
-=======
 * `PLATFORMSH_CLI_SSH_HOST`: set the hostname to use with SSH or Git (for custom SSH configurations)
-* `http_proxy` or `https_proxy`: specify a proxy for connecting to Platform.sh
-
-### Credits
-
-* Maintained by [Commerce Guys](https://commerceguys.com).
->>>>>>> be9b554d
+* `http_proxy` or `https_proxy`: specify a proxy for connecting to Platform.sh
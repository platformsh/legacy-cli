--- conflicted
+++ resolved
@@ -64,11 +64,6 @@
   docs                                      Open the online documentation
   help                                      Displays help for a command
   list                                      Lists commands
-<<<<<<< HEAD
-  login                                     Log in to Magento Cloud
-  logout                                    Log out of Magento Cloud
-=======
->>>>>>> 849a0e83
   multi                                     Execute a command on multiple projects
   web                                       Open the Web UI
 activity
@@ -79,8 +74,8 @@
   app:list (apps)                           Get a list of all apps in the local repository
 auth
   auth:info                                 Display your account information
-  auth:login (login)                        Log in to Platform.sh
-  auth:logout (logout)                      Log out of Platform.sh
+  auth:login (login)                        Log in to Magento Cloud
+  auth:logout (logout)                      Log out of Magento Cloud
 domain
   domain:add                                Add a new domain to the project
   domain:delete                             Delete a domain from the project

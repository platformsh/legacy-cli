The **SensioCloud CLI** is a command-line interface for [SensioCloud](https://sensio.cloud). Use this tool to interact with your projects and to build them locally for development purposes.

## Requirements

* Operating system: Linux, OS X, Windows Vista, Windows 7, Windows 8 Pro, or Windows 10 (Windows 8 Standard does not work due to an issue with symlink permissions)
* PHP 5.5.9 or higher, with cURL support
* Git
* A Bash-like shell:
  * On OS X or Linux/Unix: SH, Bash, Dash or ZSH - usually the built-in shell will work.
  * On Windows: [Windows Subsystem for Linux](https://msdn.microsoft.com/en-gb/commandline/wsl/about) (recommended), or another Bash-compatible shell such as [Git Bash](https://git-for-windows.github.io/), Cygwin, or MinGW.
<<<<<<< HEAD
* For building locally, your project's dependencies, e.g. Composer
=======
* For building locally, your project's dependencies, e.g.
  * [Composer](https://getcomposer.org/) (for many PHP projects)
  * [Drush](https://github.com/drush-ops/drush) (for Drupal projects)
  * Other build tools: [npm](https://www.npmjs.com/), [pip](http://docs.python-guide.org/en/latest/starting/installation/), [bundler](http://bundler.io/), etc.

## Installation

### Installing on OS X or Linux

This is the recommended installation method. Simply use this command:

    curl -sS https://platform.sh/cli/installer | php

### Installing manually

1. Download the `platform.phar` file from the
  [latest release](https://github.com/platformsh/platformsh-cli/releases/latest).

2. Rename the file to `platform`, ensure it is executable, and move it into a
  directory in your PATH (use `echo $PATH` to see your options).

3. Enable autocompletion and shell aliases:

        platform self:install

## Updating

New releases of the CLI are made regularly. Update with this command:

    platform self:update

## Usage

You can run the Platform.sh CLI in your shell by typing `platform`.

    platform

Use the 'list' command to get a list of available options and commands:

    platform list

### Commands

The current output of `platform list` is as follows:

```
Platform.sh CLI

Global options:
  --help           -h Display this help message
  --quiet          -q Do not output any message
  --verbose        -v|vv|vvv Increase the verbosity of messages
  --version        -V Display this application version
  --yes            -y Answer "yes" to all prompts; disable interaction
  --no             -n Answer "no" to all prompts

Available commands:
  clear-cache (clearcache, cc)              Clear the CLI cache
  docs                                      Open the online documentation
  help                                      Displays help for a command
  list                                      Lists commands
  multi                                     Execute a command on multiple projects
  web                                       Open the Web UI
activity
  activity:get                              View detailed information on a single activity
  activity:list (activities)                Get a list of activities for an environment or project
  activity:log                              Display the log for an activity
app
  app:config-get                            View the configuration of an app
  app:list (apps)                           List apps in the project
auth
  auth:browser-login (login)                Log in to Platform.sh via a browser
  auth:info                                 Display your account information
  auth:logout (logout)                      Log out of Platform.sh
  auth:password-login                       Log in to Platform.sh using a username and password
certificate
  certificate:add                           Add an SSL certificate to the project
  certificate:delete                        Delete a certificate from the project
  certificate:get                           View a certificate
  certificate:list (certificates)           List project certificates
commit
  commit:get                                Show commit details
  commit:list (commits)                     List commits
db
  db:dump                                   Create a local dump of the remote database
  db:size                                   Estimate the disk usage of a database
  db:sql (sql)                              Run SQL on the remote database
domain
  domain:add                                Add a new domain to the project
  domain:delete                             Delete a domain from the project
  domain:get                                Show detailed information for a domain
  domain:list (domains)                     Get a list of all domains
  domain:update                             Update a domain
environment
  environment:activate                      Activate an environment
  environment:branch (branch)               Branch an environment
  environment:checkout (checkout)           Check out an environment
  environment:delete                        Delete an environment
  environment:drush (drush)                 Run a drush command on the remote environment
  environment:http-access (httpaccess)      Update HTTP access settings for an environment
  environment:info                          Read or set properties for an environment
  environment:list (environments)           Get a list of environments
  environment:logs (log)                    Read an environment's logs
  environment:merge (merge)                 Merge an environment
  environment:push (push)                   Push code to an environment
  environment:redeploy (redeploy)           Redeploy an environment
  environment:relationships (relationships) Show an environment's relationships
  environment:ssh (ssh)                     SSH to the current environment
  environment:synchronize (sync)            Synchronize an environment's code and/or data from its parent
  environment:url (url)                     Get the public URLs of an environment
integration
  integration:add                           Add an integration to the project
  integration:delete                        Delete an integration from a project
  integration:get                           View details of an integration
  integration:list (integrations)           View a list of project integration(s)
  integration:update                        Update an integration
local
  local:build (build)                       Build the current project locally
  local:dir (dir)                           Find the local project root
  local:drush-aliases (drush-aliases)       Find the project's Drush aliases
mount
  mount:download                            Download files from a mount, using rsync
  mount:list (mounts)                       Get a list of mounts
  mount:size                                Check the disk usage of mounts
  mount:upload                              Upload files to a mount, using rsync
project
  project:clear-build-cache                 Clear a project's build cache
  project:create (create)                   Create a new project
  project:delete                            Delete a project
  project:get (get)                         Clone a project locally
  project:info                              Read or set properties for a project
  project:list (projects)                   Get a list of all active projects
  project:set-remote                        Set the remote project for the current Git repository
repo
  repo:cat                                  Read a file in the project repository
  repo:ls                                   List files in the project repository
route
  route:get                                 View a resolved route
  route:list (routes)                       List all routes for an environment
self
  self:install                              Install or update CLI configuration files
  self:update (self-update)                 Update the CLI to the latest version
server
  server:list (servers)                     List running local project web server(s)
  server:run                                Run a local PHP web server
  server:start                              Run PHP web server(s) for the local project
  server:stop                               Stop local project web server(s)
service
  service:list (services)                   List services in the project
  service:mongo:dump (mongodump)            Create a binary archive dump of data from MongoDB
  service:mongo:export (mongoexport)        Export data from MongoDB
  service:mongo:restore (mongorestore)      Restore a binary archive dump of data into MongoDB
  service:mongo:shell (mongo)               Use the MongoDB shell
  service:redis-cli (redis)                 Access the Redis CLI
snapshot
  snapshot:create                           Make a snapshot of an environment
  snapshot:list (snapshots)                 List available snapshots of an environment
  snapshot:restore                          Restore an environment snapshot
ssh-key
  ssh-key:add                               Add a new SSH key
  ssh-key:delete                            Delete an SSH key
  ssh-key:list (ssh-keys)                   Get a list of SSH keys in your account
tunnel
  tunnel:close                              Close SSH tunnels
  tunnel:info                               View relationship info for SSH tunnels
  tunnel:list (tunnels)                     List SSH tunnels
  tunnel:open                               Open SSH tunnels to an app's relationships
user
  user:add (user:update)                    Add a user to the project, or set their role(s)
  user:delete                               Delete a user from the project
  user:get                                  View a user's role(s)
  user:list (users)                         List project users
variable
  variable:create                           Create a variable
  variable:delete                           Delete a variable
  variable:get (vget)                       View a variable
  variable:list (variables)                 List variables
  variable:update                           Update a variable
worker
  worker:list (workers)                     Get a list of all deployed workers
```

## Known issues

### Caching

The CLI caches details of your projects and their environments, and some other
information. These caches could become out-of-date. You can clear caches with
the command `platform clear-cache` (or `platform cc` for short).

## Authentication

There are currently three ways to authenticate:

1. `platform login` (AKA `platform auth:browser-login`): this opens a temporary
  local server and a browser, allowing you to log in to Platform.sh via the
  normal login form, including via services like Bitbucket, GitHub and Google.

2. `platform auth:password-login`: this allows you to log in with a username and
  password, and a two-factor token if applicable.

3. [API tokens](https://docs.platform.sh/gettingstarted/cli/api-tokens.html):
  these allow non-interactive authentication. See
  [Customization](#customization) below for how to use an API token. Remember to
  use a separate machine account if you want to limit the token's access.

## Customization

You can configure the CLI via the user configuration file `~/.platformsh/config.yaml`.
These are the possible keys, and their default values:

```yaml
api:
  # A path (relative or absolute) to a file containing an API token.
  # The file should be stored with minimal permissions.
  # Run 'platform logout --all' if you change this value.
  token_file: null

application:
  # The method used for interactive login: 'browser' or 'password' (defaults to
  # 'browser').
  login_method: browser

  # The default timezone for times displayed or interpreted by the CLI.
  # An empty (falsy) value here means the PHP or system timezone will be used.
  # For a list of timezones, see: http://php.net/manual/en/timezones.php
  timezone: ~

  # The default date format string, for dates and times displayed by the CLI.
  # For a list of formats, see: http://php.net/manual/en/function.date.php
  date_format: c

local:
  # Set this to true to avoid some Windows symlink issues.
  copy_on_windows: false

  # Configure the Drush executable to use (defaults to 'drush').
  drush_executable: null

updates:
  # Whether to check for automatic updates.
  check: true

  # The interval between checking for updates (in seconds). 604800 = 7 days.
  check_interval: 604800
```

Other customization is available via environment variables:

* `PLATFORMSH_CLI_DEBUG`: set to 1 to enable cURL debugging. _Warning_: this will print all request information in the terminal, including sensitive access tokens.
* `PLATFORMSH_CLI_DISABLE_CACHE`: set to 1 to disable caching
* `PLATFORMSH_CLI_NO_COLOR`: enable (set to 1) to force colorized output off
* `PLATFORMSH_CLI_SESSION_ID`: change user session (default 'default')
* `PLATFORMSH_CLI_SHELL_CONFIG_FILE`: specify the shell configuration file that the installer should write to (as an absolute path). If not set, a file such as `~/.bashrc` will be chosen automatically. Set this to an empty string to disable writing to a shell config file.
* `PLATFORMSH_CLI_TOKEN`: an API token. _Warning_: storing a secret in an environment variable can be insecure. It may be better to use `config.yaml` as above, depending on your system. The environment variable is preferable on CI systems like Jenkins and GitLab.
* `PLATFORMSH_CLI_UPDATES_CHECK`: set to 0 to disable the automatic updates check
* `CLICOLOR_FORCE`: set to 1 or 0 to force colorized output on or off, respectively
* `http_proxy` or `https_proxy`: specify a proxy for connecting to Platform.sh

## Contributing

See [CONTRIBUTING.md](CONTRIBUTING.md) for how to contribute to the CLI.
>>>>>>> 5d415183
<|MERGE_RESOLUTION|>--- conflicted
+++ resolved
@@ -1,4 +1,4 @@
-The **SensioCloud CLI** is a command-line interface for [SensioCloud](https://sensio.cloud). Use this tool to interact with your projects and to build them locally for development purposes.
+The **SymfonyCloud (PHP) CLI** is an unofficial command-line interface for [SymfonyCloud](https://symfony.cloud). Use this tool to interact with your projects and to build them locally for development purposes.
 
 ## Requirements
 
@@ -8,269 +8,4 @@
 * A Bash-like shell:
   * On OS X or Linux/Unix: SH, Bash, Dash or ZSH - usually the built-in shell will work.
   * On Windows: [Windows Subsystem for Linux](https://msdn.microsoft.com/en-gb/commandline/wsl/about) (recommended), or another Bash-compatible shell such as [Git Bash](https://git-for-windows.github.io/), Cygwin, or MinGW.
-<<<<<<< HEAD
-* For building locally, your project's dependencies, e.g. Composer
-=======
-* For building locally, your project's dependencies, e.g.
-  * [Composer](https://getcomposer.org/) (for many PHP projects)
-  * [Drush](https://github.com/drush-ops/drush) (for Drupal projects)
-  * Other build tools: [npm](https://www.npmjs.com/), [pip](http://docs.python-guide.org/en/latest/starting/installation/), [bundler](http://bundler.io/), etc.
-
-## Installation
-
-### Installing on OS X or Linux
-
-This is the recommended installation method. Simply use this command:
-
-    curl -sS https://platform.sh/cli/installer | php
-
-### Installing manually
-
-1. Download the `platform.phar` file from the
-  [latest release](https://github.com/platformsh/platformsh-cli/releases/latest).
-
-2. Rename the file to `platform`, ensure it is executable, and move it into a
-  directory in your PATH (use `echo $PATH` to see your options).
-
-3. Enable autocompletion and shell aliases:
-
-        platform self:install
-
-## Updating
-
-New releases of the CLI are made regularly. Update with this command:
-
-    platform self:update
-
-## Usage
-
-You can run the Platform.sh CLI in your shell by typing `platform`.
-
-    platform
-
-Use the 'list' command to get a list of available options and commands:
-
-    platform list
-
-### Commands
-
-The current output of `platform list` is as follows:
-
-```
-Platform.sh CLI
-
-Global options:
-  --help           -h Display this help message
-  --quiet          -q Do not output any message
-  --verbose        -v|vv|vvv Increase the verbosity of messages
-  --version        -V Display this application version
-  --yes            -y Answer "yes" to all prompts; disable interaction
-  --no             -n Answer "no" to all prompts
-
-Available commands:
-  clear-cache (clearcache, cc)              Clear the CLI cache
-  docs                                      Open the online documentation
-  help                                      Displays help for a command
-  list                                      Lists commands
-  multi                                     Execute a command on multiple projects
-  web                                       Open the Web UI
-activity
-  activity:get                              View detailed information on a single activity
-  activity:list (activities)                Get a list of activities for an environment or project
-  activity:log                              Display the log for an activity
-app
-  app:config-get                            View the configuration of an app
-  app:list (apps)                           List apps in the project
-auth
-  auth:browser-login (login)                Log in to Platform.sh via a browser
-  auth:info                                 Display your account information
-  auth:logout (logout)                      Log out of Platform.sh
-  auth:password-login                       Log in to Platform.sh using a username and password
-certificate
-  certificate:add                           Add an SSL certificate to the project
-  certificate:delete                        Delete a certificate from the project
-  certificate:get                           View a certificate
-  certificate:list (certificates)           List project certificates
-commit
-  commit:get                                Show commit details
-  commit:list (commits)                     List commits
-db
-  db:dump                                   Create a local dump of the remote database
-  db:size                                   Estimate the disk usage of a database
-  db:sql (sql)                              Run SQL on the remote database
-domain
-  domain:add                                Add a new domain to the project
-  domain:delete                             Delete a domain from the project
-  domain:get                                Show detailed information for a domain
-  domain:list (domains)                     Get a list of all domains
-  domain:update                             Update a domain
-environment
-  environment:activate                      Activate an environment
-  environment:branch (branch)               Branch an environment
-  environment:checkout (checkout)           Check out an environment
-  environment:delete                        Delete an environment
-  environment:drush (drush)                 Run a drush command on the remote environment
-  environment:http-access (httpaccess)      Update HTTP access settings for an environment
-  environment:info                          Read or set properties for an environment
-  environment:list (environments)           Get a list of environments
-  environment:logs (log)                    Read an environment's logs
-  environment:merge (merge)                 Merge an environment
-  environment:push (push)                   Push code to an environment
-  environment:redeploy (redeploy)           Redeploy an environment
-  environment:relationships (relationships) Show an environment's relationships
-  environment:ssh (ssh)                     SSH to the current environment
-  environment:synchronize (sync)            Synchronize an environment's code and/or data from its parent
-  environment:url (url)                     Get the public URLs of an environment
-integration
-  integration:add                           Add an integration to the project
-  integration:delete                        Delete an integration from a project
-  integration:get                           View details of an integration
-  integration:list (integrations)           View a list of project integration(s)
-  integration:update                        Update an integration
-local
-  local:build (build)                       Build the current project locally
-  local:dir (dir)                           Find the local project root
-  local:drush-aliases (drush-aliases)       Find the project's Drush aliases
-mount
-  mount:download                            Download files from a mount, using rsync
-  mount:list (mounts)                       Get a list of mounts
-  mount:size                                Check the disk usage of mounts
-  mount:upload                              Upload files to a mount, using rsync
-project
-  project:clear-build-cache                 Clear a project's build cache
-  project:create (create)                   Create a new project
-  project:delete                            Delete a project
-  project:get (get)                         Clone a project locally
-  project:info                              Read or set properties for a project
-  project:list (projects)                   Get a list of all active projects
-  project:set-remote                        Set the remote project for the current Git repository
-repo
-  repo:cat                                  Read a file in the project repository
-  repo:ls                                   List files in the project repository
-route
-  route:get                                 View a resolved route
-  route:list (routes)                       List all routes for an environment
-self
-  self:install                              Install or update CLI configuration files
-  self:update (self-update)                 Update the CLI to the latest version
-server
-  server:list (servers)                     List running local project web server(s)
-  server:run                                Run a local PHP web server
-  server:start                              Run PHP web server(s) for the local project
-  server:stop                               Stop local project web server(s)
-service
-  service:list (services)                   List services in the project
-  service:mongo:dump (mongodump)            Create a binary archive dump of data from MongoDB
-  service:mongo:export (mongoexport)        Export data from MongoDB
-  service:mongo:restore (mongorestore)      Restore a binary archive dump of data into MongoDB
-  service:mongo:shell (mongo)               Use the MongoDB shell
-  service:redis-cli (redis)                 Access the Redis CLI
-snapshot
-  snapshot:create                           Make a snapshot of an environment
-  snapshot:list (snapshots)                 List available snapshots of an environment
-  snapshot:restore                          Restore an environment snapshot
-ssh-key
-  ssh-key:add                               Add a new SSH key
-  ssh-key:delete                            Delete an SSH key
-  ssh-key:list (ssh-keys)                   Get a list of SSH keys in your account
-tunnel
-  tunnel:close                              Close SSH tunnels
-  tunnel:info                               View relationship info for SSH tunnels
-  tunnel:list (tunnels)                     List SSH tunnels
-  tunnel:open                               Open SSH tunnels to an app's relationships
-user
-  user:add (user:update)                    Add a user to the project, or set their role(s)
-  user:delete                               Delete a user from the project
-  user:get                                  View a user's role(s)
-  user:list (users)                         List project users
-variable
-  variable:create                           Create a variable
-  variable:delete                           Delete a variable
-  variable:get (vget)                       View a variable
-  variable:list (variables)                 List variables
-  variable:update                           Update a variable
-worker
-  worker:list (workers)                     Get a list of all deployed workers
-```
-
-## Known issues
-
-### Caching
-
-The CLI caches details of your projects and their environments, and some other
-information. These caches could become out-of-date. You can clear caches with
-the command `platform clear-cache` (or `platform cc` for short).
-
-## Authentication
-
-There are currently three ways to authenticate:
-
-1. `platform login` (AKA `platform auth:browser-login`): this opens a temporary
-  local server and a browser, allowing you to log in to Platform.sh via the
-  normal login form, including via services like Bitbucket, GitHub and Google.
-
-2. `platform auth:password-login`: this allows you to log in with a username and
-  password, and a two-factor token if applicable.
-
-3. [API tokens](https://docs.platform.sh/gettingstarted/cli/api-tokens.html):
-  these allow non-interactive authentication. See
-  [Customization](#customization) below for how to use an API token. Remember to
-  use a separate machine account if you want to limit the token's access.
-
-## Customization
-
-You can configure the CLI via the user configuration file `~/.platformsh/config.yaml`.
-These are the possible keys, and their default values:
-
-```yaml
-api:
-  # A path (relative or absolute) to a file containing an API token.
-  # The file should be stored with minimal permissions.
-  # Run 'platform logout --all' if you change this value.
-  token_file: null
-
-application:
-  # The method used for interactive login: 'browser' or 'password' (defaults to
-  # 'browser').
-  login_method: browser
-
-  # The default timezone for times displayed or interpreted by the CLI.
-  # An empty (falsy) value here means the PHP or system timezone will be used.
-  # For a list of timezones, see: http://php.net/manual/en/timezones.php
-  timezone: ~
-
-  # The default date format string, for dates and times displayed by the CLI.
-  # For a list of formats, see: http://php.net/manual/en/function.date.php
-  date_format: c
-
-local:
-  # Set this to true to avoid some Windows symlink issues.
-  copy_on_windows: false
-
-  # Configure the Drush executable to use (defaults to 'drush').
-  drush_executable: null
-
-updates:
-  # Whether to check for automatic updates.
-  check: true
-
-  # The interval between checking for updates (in seconds). 604800 = 7 days.
-  check_interval: 604800
-```
-
-Other customization is available via environment variables:
-
-* `PLATFORMSH_CLI_DEBUG`: set to 1 to enable cURL debugging. _Warning_: this will print all request information in the terminal, including sensitive access tokens.
-* `PLATFORMSH_CLI_DISABLE_CACHE`: set to 1 to disable caching
-* `PLATFORMSH_CLI_NO_COLOR`: enable (set to 1) to force colorized output off
-* `PLATFORMSH_CLI_SESSION_ID`: change user session (default 'default')
-* `PLATFORMSH_CLI_SHELL_CONFIG_FILE`: specify the shell configuration file that the installer should write to (as an absolute path). If not set, a file such as `~/.bashrc` will be chosen automatically. Set this to an empty string to disable writing to a shell config file.
-* `PLATFORMSH_CLI_TOKEN`: an API token. _Warning_: storing a secret in an environment variable can be insecure. It may be better to use `config.yaml` as above, depending on your system. The environment variable is preferable on CI systems like Jenkins and GitLab.
-* `PLATFORMSH_CLI_UPDATES_CHECK`: set to 0 to disable the automatic updates check
-* `CLICOLOR_FORCE`: set to 1 or 0 to force colorized output on or off, respectively
-* `http_proxy` or `https_proxy`: specify a proxy for connecting to Platform.sh
-
-## Contributing
-
-See [CONTRIBUTING.md](CONTRIBUTING.md) for how to contribute to the CLI.
->>>>>>> 5d415183
+* For building locally, your project's dependencies, e.g. Composer
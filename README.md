--- conflicted
+++ resolved
@@ -74,17 +74,12 @@
   app:list (apps)                           Get a list of all apps in the local repository
 auth
   auth:info                                 Display your account information
-<<<<<<< HEAD
   auth:login (login)                        Log in to Magento Cloud
   auth:logout (logout)                      Log out of Magento Cloud
-=======
-  auth:login (login)                        Log in to Platform.sh
-  auth:logout (logout)                      Log out of Platform.sh
 db
   db:dump (sql-dump)                        Create a local dump of the remote database
   db:size                                   Estimate the disk usage of a database
   db:sql (sql)                              Run SQL on the remote database
->>>>>>> 1d28fc6a
 domain
   domain:add                                Add a new domain to the project
   domain:delete                             Delete a domain from the project

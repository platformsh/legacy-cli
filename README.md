--- conflicted
+++ resolved
@@ -5,12 +5,7 @@
 ## Requirements
 
 * Operating system: Linux, OS X, or Windows 10
-<<<<<<< HEAD
-* PHP 7.1 or higher
-=======
-* PHP 5.5.9 or higher, with the following extensions: `curl`, `json`,
- `mbstring`, `pcre`, and `phar`. The installation command will check for these.
->>>>>>> 06915848
+* PHP 7.2.5 or higher with the following extensions: `curl`, `json`, `mbstring`, `pcre`, and `phar`. The installation command will check for these.
 * Git
 * A Bash-like shell:
   * On OS X or Linux/Unix: SH, Bash, Dash or ZSH - usually the built-in shell will work.
@@ -131,11 +126,10 @@
 * `CLICOLOR_FORCE`: set to 1 or 0 to force colorized output on or off, respectively
 * `http_proxy` or `https_proxy`: specify a proxy for connecting to Platform.sh
 
-<<<<<<< HEAD
 ## Migrating
 
 See [MIGRATING.md](MIGRATING.md) for help on migrating between major versions.
-=======
+
 ## Known issues
 
 ### Caching
@@ -143,7 +137,6 @@
 The CLI caches details of your projects and their environments, and some other
 information. These caches could become out-of-date. You can clear caches with
 the command `platform clear-cache` (or `platform cc` for short).
->>>>>>> 06915848
 
 ## Contributing
 

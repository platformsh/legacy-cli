--- conflicted
+++ resolved
@@ -4,14 +4,8 @@
 
 ## Requirements
 
-<<<<<<< HEAD
-* Operating system: Linux, OS X, or Windows 10
+* Operating system: Linux, OS X, or Windows (anything PHP supports)
 * PHP 7.2.5 or higher with the following extensions: `curl`, `json`, `mbstring`, `pcre`, and `phar`. The installation command will check for these.
-=======
-* Operating system: Linux, OS X, or Windows (anything PHP supports)
-* PHP 5.5.9 or higher, with the following extensions: `curl`, `json`,
- `mbstring`, `pcre`, and `phar`. The installation command will check for these.
->>>>>>> 997b354e
 * Git
 * A Bash-like shell:
   * On OS X or Linux/Unix: SH, Bash, Dash or ZSH - usually the built-in shell will work.

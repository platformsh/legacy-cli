--- conflicted
+++ resolved
@@ -2,9 +2,4 @@
 # Tests the CLI installer.
 # This must be run from the repository root.
 
-<<<<<<< HEAD
-export PLATFORMSH_CLI_MANIFEST_URL=./dist/manifest.json
-cat ./dist/installer.php | php -- --dev
-=======
-cat ./dist/installer.php | php -- --manifest ./dist/manifest.json
->>>>>>> 785e9f4c
+cat ./dist/installer.php | php -- --manifest ./dist/manifest.json --dev
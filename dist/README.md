--- conflicted
+++ resolved
@@ -3,13 +3,9 @@
 This directory contains installer file(s) for the CLI.
 
 These files are not packaged nor used directly by the CLI. Instead, they are
-copied to the main Platform.sh website under these URLs:
+copied to the main SensioCloud website under these URLs:
 
 ```
-<<<<<<< HEAD
-https://sensio.cloud/cli/installer
-=======
-https://platform.sh/cli/installer
-https://platform.sh/cli/manifest.json
->>>>>>> 32105b8c
+https://accounts.sensio.cloud/cli/installer
+https://accounts.sensio.cloud/cli/manifest.json
 ```
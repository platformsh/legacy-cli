--- conflicted
+++ resolved
@@ -282,11 +282,7 @@
         output('  ' . CLI_EXECUTABLE);
     } else {
         output(PHP_EOL . "Add this to your shell configuration file:", 'info');
-<<<<<<< HEAD
-        output('  export PATH="' . $home . '/.' . CLI_CONFIG_DIR . '/bin:$PATH"');
-=======
         output('  export PATH="' . $home . '/' . CLI_CONFIG_DIR . '/bin:$PATH"');
->>>>>>> 0fde4380
         output('  . ' . escapeshellarg($rcDestination) . ' 2>/dev/null');
         output(PHP_EOL . "Start a new shell, and then you can run '" . CLI_EXECUTABLE . "'", 'info');
     }

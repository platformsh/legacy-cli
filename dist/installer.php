--- conflicted
+++ resolved
@@ -249,16 +249,7 @@
 
             copy($shellConfigFile, $shellConfigFile . '.cli.bak');
 
-<<<<<<< HEAD
-        if (strpos($currentShellConfig, $configDir . "/bin") === false) {
-            $currentShellConfig .= PHP_EOL . PHP_EOL
-                . "# Automatically added by the " . CLI_NAME . " installer" . PHP_EOL
-                . "export PATH=\"$configDir/bin:\$PATH\"" . PHP_EOL
-                . '{[ "$BASH" ] || [ "$ZSH" ]} && . ' . escapeshellarg($rcDestination) . " 2>/dev/null || true" . PHP_EOL;
-            if (!file_put_contents($shellConfigFile, $currentShellConfig)) {
-=======
             if (!file_put_contents($shellConfigFile, $newShellConfig)) {
->>>>>>> c555bffb
                 $configured = false;
                 output('  Failed to configure the shell automatically.', 'warning');
             }

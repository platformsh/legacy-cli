[
    {
        "version": "4.1.0-dev",
        "sha1": "253f333c0c65d015cec283e2ef033c1d19251535",
        "sha256": "80d0a832652d8713e2d94bd5aa0a7ae41428fd69a2905b786c1c3f78d95e7d54",
        "name": "platform.phar",
        "url": "https://github.com/platformsh/platformsh-cli/releases/download/v4.1.0-dev/platform.phar",
        "php": {
            "min": "7.1.14"
        },
        "updating": [
            {
<<<<<<< HEAD
                "notes": "* Use Symfony 4; require at least PHP 7.1.14. As this is a breaking change,\n  this increases the CLI major version from 3.x to 4.x.\n* Integrate platformsh/oauth2 library and platformsh/client version 2.x.\n* Cache the DI container.\n* Use service autowiring. This allows new services or commands to be created\n  without extra service configuration (beyond their constructor arguments).\n* Configure command lazy-loading (improves offline performance by around 20%).\n* Lots of other refactoring, including adding static/strict types.\n* Remove deprecated command options.",
                "hide from": "4.0.0-dev"
            },
            {
                "notes": "* Versioning/release improvements\n* Fix commit:list command name\n* The vendor-bin files should be included\n* Fix environment:list command formatter injection",
                "show from": "4.0.0-dev",
                "hide from": "4.0.0-dev-4-g8873f091"
            },
            {
                "notes": "* Implement an alias cache (performance improvement)\n* Do not load version dynamically for every instance (performance bugfix)\n* Fix undefined var in variable:list command\n* Fix type error in commit:list command",
                "show from": "4.0.1-dev",
                "hide from": "4.1.0-dev"
=======
                "notes": "* Use Symfony 4; require at least PHP 7.1.14. As this is a breaking change,\n  this increases the CLI major version from 3.x to 4.x.\n* Integrate platformsh/oauth2 library and platformsh/client version 2.x.\n* Cache the DI container.\n* Use service autowiring. This allows new services or commands to be created\n  without extra service configuration (beyond their constructor arguments).\n* Configure command lazy-loading. If using the full command name or alias, this\n  saves around 50ms. Using an abbreviation or shortcut bypasses the performance\n  benefit as it requires all command classes to be instantiated.\n* Lots of other refactoring, including adding static/strict types.\n* Remove deprecated command options.",
                "hide from": "4.0.0-dev"
>>>>>>> bd75aaaf
            }
        ]
    },
    {
        "name": "platform.phar",
        "sha1": "5f2d76a8d5a0168870a32fce55738cf5af4d0718",
        "sha256": "561ed33bd3fc5869fc9f65419aeb600f2cee439624183865b2370a6e31c7bf00",
        "url": "https://github.com/platformsh/platformsh-cli/releases/download/v3.34.3/platform.phar",
        "version": "3.34.3",
        "php": {
            "min": "5.5.9"
        },
        "updating": [
            {
                "notes": "Major changes since version 2.x.x:\n\n* In version 2.x.x, the CLI had a project file structure including a 'repository' directory (and a 'builds' directory, 'shared', etc.). In version 3.x.x, this is no longer the case: the CLI operates directly inside your project's Git repository. The CLI will work with the old file structure, and there is a migration tool ('platform legacy-migrate') for updating to the new structure.\n\n* The web root has changed location from 'www' to '_www', to avoid conflicts with actual project files in the repo.\n\n* The CLI now requires PHP version 5.5.9 (minimum) due to updated dependencies.\n\nVersion 3.x.x also comes with many other smaller improvements and bug fixes.",
                "hide from": "3"
            },
            {
                "notes": "The web root has moved again, from '.www' to '_www'. If you have already been using version 3, you may wish to update your local web server configuration.",
                "show from": "3",
                "hide from": "3.0.2"
            },
            {
                "notes": "* Adds 'db:size' command for a rough estimate of DB disk usage\n* Fixes database commands where the relationship name is not 'database'\n* Fixes 'sql' command on PostgreSQL databases\n\nSee: https://github.com/platformsh/platformsh-cli/releases/v3.8.0",
                "show from": "3.7",
                "hide from": "3.8"
            },
            {
                "notes": "* Adds `environment:push` (`push`) command\n* Adds `--identity-file` option to commands using SSH\n* Adds `--parent` option to `environment:activate` command",
                "show from": "3.9",
                "hide from": "3.10"
            },
            {
                "notes": "This release adds new options to the db:dump command:\n  --gzip (-z) to compress the output\n  --table to specify the table(s) to include\n  --exclude-table to specify the table(s) to exclude\n  --schema-only to include only schemas, not data\n\nAnd other minor bug fixes. See:\nhttps://github.com/platformsh/platformsh-cli/releases/v3.11.0",
                "show from": "3.10",
                "hide from": "3.11"
            },
            {
                "notes": "* Add `project:set-remote` command\n* Clarify self-update messages\n* Some minor bug fixes in the `branch`, `checkout`, and `integration:get` commands",
                "show from": "3.11",
                "hide from": "3.12"
            },
            {
                "notes": "* Improve `get` command when the user does not have access to `master` branch\n* Allow `web` command to be used with a non-existent environment ID\n* Allow `updates.check` to be overridden by an env var, e.g. `PLATFORMSH_CLI_UPDATES_CHECK=0`\n* More specific suggested `.gitignore` file for Drupal vanilla projects",
                "show from": "3.12",
                "hide from": "3.12.1"
            },
            {
                "notes": "\n* The `build` command now installs build-time dependencies by default (use\n  `--no-deps` for the old behavior).\n* This release also adds commands to run a local web server (the PHP built-in\n  server). But these commands are at a \"beta\" stability, and they can only be\n  enabled via a feature flag, for example:\n\n  # ---- ~/.platformsh/config.yaml ----\n  experimental:\n      # Enable \"platform create\" command.\n      enable_create: true\n      # Enable \"platform server:run\" and related commands.\n      enable_local_server: true\n",
                "show from": "3.12.1",
                "hide from": "3.13.0"
            },
            {
                "notes": "* Added `route:get` command to view a resolved route to an application\n* Renamed `environment:routes` command to `route:list` (still under the alias `routes`)\n* Improved caching for relationships, routes, and app config\n* Fixed integration option names",
                "show from": "3.13.0",
                "hide from": "3.14.0"
            },
            {
                "notes": "This release adds `certificate` commands, to list, add, and delete SSL certificates from a project, including new automatically-provisioned Let's Encrypt certificates.\n\nOther changes since v3.14.5:\n\n* Fix an issue using `ssh` command on Windows\n* Make detection of the system timezone fallback to the PHP default\n* Use pseudo-terminal for SSH where possible (enables colors for some CLI programs)\n* Minor improvements to `activity:list`",
                "show from": "3.14.0",
                "hide from": "3.15.0"
            },
            {
                "notes": "* Added a `--directory` option to `db:dump`\n* Added ability to load more than 10 activities in `activity:list`\n* Added `auth:token` and `project:curl` commands (intended for support and debugging)\n* Updated `self::install` so it doesn't write Bashisms to `.profile`\n* Updated activity descriptions\n* Switched to GitBook native search (rather than Google) in `docs` command",
                "show from": "3.15.0",
                "hide from": "3.16.0"
            },
            {
                "notes": "* Added new `mount:upload` and `mount:download` commands, which help\n  transferring files to and from writable file mounts, and a `mount:list`\n  command which shows the available mounts. Thanks to @markushausammann for the\n  PR.\n* Users may now log in with their username instead of their email address.\n* Fixed a bug introduced in v3.20.5, which unintentionally hid output from\n  external commands.",
                "show from": "3.20.0",
                "hide from": "3.21.0"
            },
            {
                "notes": "* Added automatic generation of YAML-format Drush site aliases for Drupal projects (in addition to the current PHP-format site aliases). Use `platform drush-aliases -r` to recreate aliases.\n* Moved site aliases from `~/.drush` to `~/.drush/site-aliases`.\n* Fixed the table of environments to stop wrapping environment IDs (it was breaking color formatting).\n* Changed wording of 'rebuild' warning, to 'redeploy'.",
                "show from": "3.21.0",
                "hide from": "3.22.0"
            },
            {
                "notes": "- A public website URL can now be used in the --project (-p) option\n- Added `--exclude` and `--include` options to `mount` commands\n- Added `--excluded-environments` option for webhook integrations*\n- Added Gitlab integration support*\n\n(* the last two will apply to an upcoming Platform.sh version, 2.7)",
                "show from": "3.22.0",
                "hide from": "3.23.0"
            },
            {
                "notes": "* Add repo:cat and repo:ls commands\n* Allow default target/source in mount:upload and mount:download when --yes is used\n* Add -W alias to --no-wait option in push command\n* (from Symfony Console 3.4) Allow case-insensitive command shortcuts\n* (from Symfony Console 3.4) Fix combining one-letter options\n* Write curl debug output to STDERR, not STDOUT\n* Fix some Drush 9.0.0-rc1 compatibility issues",
                "show from": "3.23.0",
                "hide from": "3.24.0"
            },
            {
                "notes": "* Extends interactive question text in `integration:add` command, to clarify the meaning of options, their defaults, and their syntax\n* Adds support for the \"Enabled\" (`is_enabled`) flag on environment variables.\n* Adds `--no-expired` and `--only-expired` options to `certificate:list`\n* Improves the \"project not found\" message, to suggest other project IDs\n* Implements omitting non-required empty fields when adding an integration (allows earlier support for new integration options without breaking older projects)\n* Adds the SSH_AGENT_PID to auto inherited environment variables (fixes using an SSH agent to manage keys when used with the CLI's Git commands)\n* Adds an experimental `redis` command to connect to a Redis container (hidden from the command list for now)\n* Adds experimental OS X Keychain support (enabled via `experimental.use_keychain`)",
                "show from": "3.24.0",
                "hide from": "3.25.0"
            },
            {
                "notes": "New features:\n* Support remote projects/environments in app:list command.\n* Add worker:list (workers) command.\n* Use \"deployments\" HTTP API (instead of SSH) in app:config command.\n* Auto-ensure webhooks on GitHub and GitLab integrations, where possible.\n\nOther changes:\n* Skip updates check if the Phar file is not writable.\n* Remove different coloration for local commands in `list` (there are so few listed).\n* Recommend --no-wait if snapshot:create is run in a non-TTY.\n* Suggest project:set-remote in RootNotFoundException.\n* Fix environment:drush (drush) command to use configured document root, or PLATFORM_DOCUMENT_ROOT where available.\n* Be stricter about when to use $_ENV, when getting parent variables for PHP <7.1.",
                "show from": "3.25.0",
                "hide from": "3.26.0"
            },
            {
                "notes": "* Use browser login by default (the old login method is available as `auth:password-login`).\n* Set `--build-pull-requests-post-merge` to false by default (GitHub integrations).\n* Respect `--no-wait` in `environment:init`, and clear the environment cache afterwards.\n* In the `project:delete` command, leave access control to the API.\n* Support disabling or enabling colorized output via the CLICOLOR_FORCE environment variable.",
                "show from": "3.26.0",
                "hide from": "3.27.0"
            },
            {
                "notes": "* Improved `activity:log` output to show more activity information.\n* Added `activity:get` command, hidden for now.\n* Added `--date-fmt` option to `activity:list` and `snapshot:list`.\n* Added detection for the date.timezone ini setting, and the TZ environment variable.\n* Fixed inverted requirement of -e/-a options in activity:log (`-a` should make `-e` not required).\n* Fixed user-defined aliases being prefixed with \"@\" (thanks to @GROwen, #677).\n* Avoid fatal error if invalid YAML config is encountered during updateDrushAliases().\n* Fixed SSH commands for very old OpenSSH versions <5.9 (using -t instead of RequestTTY).\n* Updated dependencies (mainly Symfony 3.4.2 -> 3.4.4).",
                "show from": "3.27.0",
                "hide from": "3.28.0"
            },
            {
                "notes": "* [user:add] Improve `user:add` command to allow setting roles on all environments (aliased to `user:update`)\n* [user:get] Add `user:get` command (aliased to and deprecating `user:role`)\n* [db:dump] Remove --no-autocommit and simplify mysqldump args (#683)\n* Expand redeploy warning to recommend `vset`\n* [activity:get] Check for empty started_at when calculating duration\n* [redis] Recommend \"redis info\" command",
                "show from": "3.28.0",
                "hide from": "3.29.0"
            },
            {
                "notes": "* Add `redeploy` command (available on projects with newer API versions).\n* [activity:list] Format activity descriptions where possible.\n* Print question text even when in automatic non-interactive mode.\n* Add --wait option to all commands, and emit a warning if nothing is specified\n  when running inside a Platform.sh build/cron/deploy hook.\n* [integration:add] [integration:update] Ensure GitLab/GitHub hooks have the\n  right events selected, and update them if not.\n* [self:install] Ensure directory exists when creating shell-config.rc\n* [activity:get] do not require an environment with --all and a partial ID\n* [login] Mention --force option, if running when already logged in.",
                "show from": "3.29.0",
                "hide from": "3.30.0"
            },
            {
                "notes": "New features:\n\n* Always interact (where possible) to ask for the project or environment, if one\n  isn't specified or detected.\n* Support new variable features:\n  - Add `variable:create` and `variable:update` commands.\n  - Allow creating 'sensitive' and 'non-inheritable' variables\n    (`--sensitive=true` and `--inheritable=false`).\n  - Add `variable:list` (`variables`) command.\n  - These `variable:` commands now work with project- or environment-level\n    variables. Specify the level with `--level` (`-l`). If you do not specify a\n    level, you will be asked for one interactively where relevant.\n  - The old commands still exist but are hidden from the command list.\n* Add `project:clear-build-cache` command\n* Enable `project:create` (`create`) command by default.\n* Add `--all` option to `list` command, to show hidden commands.\n* In `build` command, if --run-deploy-hooks option is used, run both \"deploy\"\n  and \"post_deploy\" hooks.\n\nBug fixes:\n\n* Fix: boolean false fields omitted when creating integrations.\n* Fix wrapping of table cell contents that include decoration.\n\nOther changes:\n\n* Accept URLs (not just IDs) as project identifiers in `multi` command.\n* Un-hide some commands\n  - Un-hide `activity:get` command.\n  - Un-hide `worker:list` (`workers`)\n* Always use the deployment API for the app list (improves compatibility for\n  multi-application Enterprise projects, in SSH-related commands).",
                "show from": "3.30.0",
                "hide from": "3.31.0"
            },
            {
                "notes": "New features:\n\n* Add MongoDB commands: mongo, mongoexport, mongodump, and mongorestore.\n* In the user:add command, add a wildcard (%) for the environment ID, so you can\n  add users to multiple environments concisely via the --role option.\n  See: platform help user:add\n* Parse !include tags when loading a YAML file.\n\nOther changes:\n\n* In command help, word-wrap option descriptions to the terminal width.\n* Try to refresh an environment before giving an \"Operation not available\" error.\n* Fix `--pipe` option in the `user:role` command.\n* Suppress PHP's timezone warning while detecting the system timezone.",
                "show from": "3.31.0",
                "hide from": "3.32.0"
            },
            {
                "notes": "* Increase the default interval between updates checks, from 1 day to 7 days.\n* Fix formatting for activity descriptions that contain a `/` character.\n* In the `project:set-remote` command, do not error out if the \"current\" project\n  does not exist.\n* Minor performance improvement to `user` commands when looking up existing\n  users.",
                "show from": "3.32.3",
                "hide from": "3.32.4"
            },
            {
                "notes": "* Add `mount:size` command to find the disk usage of writable mounts.\n* Add `--sensitive` option for project-level variables (affects commands:\n  `variable:create`, `variable:update`, and `variable:list`).\n* Clear environment/project caches after a 403 error.\n* Increase prominence of warning in `db:size` command.\n* Skip the automatic updates check if the Phar file is not writable.",
                "show from": "3.32.0",
                "hide from": "3.33.0"
            },
            {
                "notes": "New features:\n\n* Add `service:list` (`services`) command.\n* Add --depth option to `project:get` (`get`) command (allow shallow clones).\n* Add --rebase option to the `environment:synchronize` (`sync`) command.\n* Add --prune-branches option for GitHub and GitLab integrations.\n* Add --worker option to the `environment:ssh` (`ssh`) command.\n\nOther changes:\n\n* When running pg_dump via the `db:dump` command, use the --no-owner flag.\n* Fix the `--all` option in the `list` command.\n* Prefer .bashrc over .bash_profile in the installer (self:install command).\n* Remove legacy API workaround in `integration:update`.\n* Update user commands for upstream API fix (improves performance).",
                "show from": "3.33.0",
                "hide from": "3.34.0"
            }
        ]
    }
]<|MERGE_RESOLUTION|>--- conflicted
+++ resolved
@@ -10,23 +10,8 @@
         },
         "updating": [
             {
-<<<<<<< HEAD
-                "notes": "* Use Symfony 4; require at least PHP 7.1.14. As this is a breaking change,\n  this increases the CLI major version from 3.x to 4.x.\n* Integrate platformsh/oauth2 library and platformsh/client version 2.x.\n* Cache the DI container.\n* Use service autowiring. This allows new services or commands to be created\n  without extra service configuration (beyond their constructor arguments).\n* Configure command lazy-loading (improves offline performance by around 20%).\n* Lots of other refactoring, including adding static/strict types.\n* Remove deprecated command options.",
-                "hide from": "4.0.0-dev"
-            },
-            {
-                "notes": "* Versioning/release improvements\n* Fix commit:list command name\n* The vendor-bin files should be included\n* Fix environment:list command formatter injection",
-                "show from": "4.0.0-dev",
-                "hide from": "4.0.0-dev-4-g8873f091"
-            },
-            {
-                "notes": "* Implement an alias cache (performance improvement)\n* Do not load version dynamically for every instance (performance bugfix)\n* Fix undefined var in variable:list command\n* Fix type error in commit:list command",
-                "show from": "4.0.1-dev",
-                "hide from": "4.1.0-dev"
-=======
                 "notes": "* Use Symfony 4; require at least PHP 7.1.14. As this is a breaking change,\n  this increases the CLI major version from 3.x to 4.x.\n* Integrate platformsh/oauth2 library and platformsh/client version 2.x.\n* Cache the DI container.\n* Use service autowiring. This allows new services or commands to be created\n  without extra service configuration (beyond their constructor arguments).\n* Configure command lazy-loading. If using the full command name or alias, this\n  saves around 50ms. Using an abbreviation or shortcut bypasses the performance\n  benefit as it requires all command classes to be instantiated.\n* Lots of other refactoring, including adding static/strict types.\n* Remove deprecated command options.",
                 "hide from": "4.0.0-dev"
->>>>>>> bd75aaaf
             }
         ]
     },

{
    "name": "platformsh/cli",
    "description": "Platform.sh CLI",
    "license": "MIT",
    "require": {
        "php": ">=5.5.9",
        "doctrine/cache": "~1.5",
        "guzzlehttp/guzzle": "^5.3",
        "guzzlehttp/ringphp": "^1.1",
        "platformsh/console-form": ">=0.0.20 <2.0",
        "platformsh/client": ">=0.19.0 <2.0",
        "symfony/console": "^3.0 !=3.2.5 !=3.2.6",
        "symfony/yaml": "^3.0 || ^2.6",
        "symfony/finder": "^3.0",
        "symfony/filesystem": "^3.0",
        "symfony/process": "^3.0 >=3.4",
        "stecman/symfony-console-completion": "~0.7",
        "symfony/event-dispatcher": "^3.0",
        "padraic/phar-updater": "^1.0",
        "symfony/dependency-injection": "^3.1",
        "symfony/config": "^3.1",
<<<<<<< HEAD
        "twig/twig": "^1.33"
=======
        "paragonie/random_compat": "^2.0"
>>>>>>> 6689c35b
    },
    "suggest": {
        "drush/drush": "For Drupal projects"
    },
    "autoload": {
        "files": ["constants.php"],
        "psr-4": {
            "Platformsh\\Cli\\": "src"
        }
    },
    "autoload-dev": {
        "psr-4": {
            "Platformsh\\Cli\\Tests\\": "tests"
        }
    },
    "require-dev": {
        "phpunit/phpunit": "^4.3 !=4.8.0",
        "drush/drush": "^8.0"
    },
    "authors": [
        {
            "name": "Bojan Zivanovic"
        },
        {
            "name": "Patrick Dawkins"
        }
    ],
    "bin": [
        "bin/platform"
    ],
    "extra": {
        "patches": {
            "commerceguys/guzzle-oauth2-plugin": {}
        }
    },
    "config": {
        "platform": {
            "php": "5.5.9"
        }
    }
}<|MERGE_RESOLUTION|>--- conflicted
+++ resolved
@@ -19,11 +19,7 @@
         "padraic/phar-updater": "^1.0",
         "symfony/dependency-injection": "^3.1",
         "symfony/config": "^3.1",
-<<<<<<< HEAD
-        "twig/twig": "^1.33"
-=======
         "paragonie/random_compat": "^2.0"
->>>>>>> 6689c35b
     },
     "suggest": {
         "drush/drush": "For Drupal projects"

<<<<<<< HEAD
#!/usr/bin/env bash
# SensioCloud CLI shell configuration.

# Enable auto-completion.
if HOOK=$(sensiocloud _completion -g -p sensiocloud 2>/dev/null); then
    # Try two commands.
    # See https://github.com/stecman/symfony-console-completion/issues/12
    echo "$HOOK" | source /dev/stdin
    source <(echo "$HOOK") 2>/dev/null
=======
# Platform.sh CLI shell configuration.
#
# N.B. This is intended to be sourced by any shell, so mustn't contain Bashisms.

# Test for Bash or ZSH. Include shell-config-bash.rc if it exists.
if [ "$BASH" ] || [ "$SHELL" = /bin/zsh ] || [ "$ZSH" ]; then
    if [ -f "$HOME/.platformsh/shell-config-bash.rc" ]; then
        . "$HOME/.platformsh/shell-config-bash.rc" 2>/dev/null
    fi
>>>>>>> 32105b8c
fi<|MERGE_RESOLUTION|>--- conflicted
+++ resolved
@@ -1,22 +1,11 @@
-<<<<<<< HEAD
 #!/usr/bin/env bash
 # SensioCloud CLI shell configuration.
-
-# Enable auto-completion.
-if HOOK=$(sensiocloud _completion -g -p sensiocloud 2>/dev/null); then
-    # Try two commands.
-    # See https://github.com/stecman/symfony-console-completion/issues/12
-    echo "$HOOK" | source /dev/stdin
-    source <(echo "$HOOK") 2>/dev/null
-=======
-# Platform.sh CLI shell configuration.
 #
 # N.B. This is intended to be sourced by any shell, so mustn't contain Bashisms.
 
 # Test for Bash or ZSH. Include shell-config-bash.rc if it exists.
 if [ "$BASH" ] || [ "$SHELL" = /bin/zsh ] || [ "$ZSH" ]; then
-    if [ -f "$HOME/.platformsh/shell-config-bash.rc" ]; then
-        . "$HOME/.platformsh/shell-config-bash.rc" 2>/dev/null
+    if [ -f "$HOME/.sensiocloud/shell-config-bash.rc" ]; then
+        . "$HOME/.sensiocloud/shell-config-bash.rc" 2>/dev/null
     fi
->>>>>>> 32105b8c
 fi
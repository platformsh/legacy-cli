<?php
/**
 * @file
 * Constants used throughout the CLI.
 */

// Root of this CLI instance.
<<<<<<< HEAD
define('CLI_ROOT', __DIR__);

// The name of the wonderful service with which this CLI connects.
define('CLI_CLOUD_SERVICE', 'Platform.sh');

// The (human-readable) name of this CLI program.
define('CLI_NAME', 'Platform.sh CLI');

// The version.
define('CLI_VERSION', '3.0.7');

// Other metadata about the program (also set in box.json and composer.json
// files and described in the README.md).
define('CLI_EXECUTABLE', 'platform');
define('CLI_PHAR', CLI_EXECUTABLE . '.phar');
define('CLI_PACKAGE_NAME', 'platformsh/cli');
define('CLI_SOURCE_URL', 'https://github.com/platformsh/platformsh-cli');
define('CLI_INSTALLER_URL', 'https://platform.sh/cli/installer');
define('CLI_UPDATE_MANIFEST_URL', 'https://platform.sh/cli/manifest.json');

// Name of the user's configuration directory for the CLI (inside $HOME).
define('CLI_CONFIG_DIR', '.platformsh');

// The prefix for local environment variables (also described in README.md).
define('CLI_ENV_PREFIX', 'PLATFORMSH_CLI_');

// The prefix for environment variables in the remote environments.
define('CLI_REMOTE_ENV_PREFIX', 'PLATFORM_');

// Name of the Git remote used to detect projects.
define('CLI_GIT_REMOTE_NAME', 'platform');

// Domain used to detect projects from Git remote URLs.
define('CLI_PROJECT_GIT_DOMAIN', 'platform.sh');

// Domain used to detect projects from API URLs.
define('CLI_PROJECT_API_DOMAIN', 'platform.sh');

// The base URL of the documentation (no trailing slash).
define('CLI_SERVICE_DOCS_URL', 'https://docs.platform.sh');

// The URL of the Accounts website (no trailing slash).
define('CLI_SERVICE_ACCOUNTS_URL', 'https://accounts.platform.sh');

// The base URL of the Accounts API (with a trailing slash). This can be
// overridden by the environment variable "PLATFORMSH_CLI_ACCOUNTS_API".
define('CLI_SERVICE_ACCOUNTS_API_URL', CLI_SERVICE_ACCOUNTS_URL . '/api/platform/');

// The OAuth 2.0 client ID used for authentication.
define('CLI_OAUTH_CLIENT_ID', 'platform-cli');

// Files inside the project repository that affect the build.
define('CLI_APP_CONFIG_FILE', '.platform.app.yaml');
define('CLI_PROJECT_CONFIG_DIR', '.platform');

// Files inside the project repository where CLI-specific information is saved.
define('CLI_LOCAL_DIR', '.platform/local');
define('CLI_LOCAL_ARCHIVE_DIR', CLI_LOCAL_DIR . '/build-archives');
define('CLI_LOCAL_BUILD_DIR', CLI_LOCAL_DIR . '/builds');
define('CLI_LOCAL_PROJECT_CONFIG', CLI_LOCAL_DIR . '/project.yaml');
define('CLI_LOCAL_PROJECT_CONFIG_LEGACY', '.platform-project');
define('CLI_LOCAL_SHARED_DIR', CLI_LOCAL_DIR . '/shared');
define('CLI_LOCAL_WEB_ROOT', '_www');
=======
define('CLI_ROOT', __DIR__);
>>>>>>> f0b4bf20
<|MERGE_RESOLUTION|>--- conflicted
+++ resolved
@@ -5,70 +5,4 @@
  */
 
 // Root of this CLI instance.
-<<<<<<< HEAD
-define('CLI_ROOT', __DIR__);
-
-// The name of the wonderful service with which this CLI connects.
-define('CLI_CLOUD_SERVICE', 'Platform.sh');
-
-// The (human-readable) name of this CLI program.
-define('CLI_NAME', 'Platform.sh CLI');
-
-// The version.
-define('CLI_VERSION', '3.0.7');
-
-// Other metadata about the program (also set in box.json and composer.json
-// files and described in the README.md).
-define('CLI_EXECUTABLE', 'platform');
-define('CLI_PHAR', CLI_EXECUTABLE . '.phar');
-define('CLI_PACKAGE_NAME', 'platformsh/cli');
-define('CLI_SOURCE_URL', 'https://github.com/platformsh/platformsh-cli');
-define('CLI_INSTALLER_URL', 'https://platform.sh/cli/installer');
-define('CLI_UPDATE_MANIFEST_URL', 'https://platform.sh/cli/manifest.json');
-
-// Name of the user's configuration directory for the CLI (inside $HOME).
-define('CLI_CONFIG_DIR', '.platformsh');
-
-// The prefix for local environment variables (also described in README.md).
-define('CLI_ENV_PREFIX', 'PLATFORMSH_CLI_');
-
-// The prefix for environment variables in the remote environments.
-define('CLI_REMOTE_ENV_PREFIX', 'PLATFORM_');
-
-// Name of the Git remote used to detect projects.
-define('CLI_GIT_REMOTE_NAME', 'platform');
-
-// Domain used to detect projects from Git remote URLs.
-define('CLI_PROJECT_GIT_DOMAIN', 'platform.sh');
-
-// Domain used to detect projects from API URLs.
-define('CLI_PROJECT_API_DOMAIN', 'platform.sh');
-
-// The base URL of the documentation (no trailing slash).
-define('CLI_SERVICE_DOCS_URL', 'https://docs.platform.sh');
-
-// The URL of the Accounts website (no trailing slash).
-define('CLI_SERVICE_ACCOUNTS_URL', 'https://accounts.platform.sh');
-
-// The base URL of the Accounts API (with a trailing slash). This can be
-// overridden by the environment variable "PLATFORMSH_CLI_ACCOUNTS_API".
-define('CLI_SERVICE_ACCOUNTS_API_URL', CLI_SERVICE_ACCOUNTS_URL . '/api/platform/');
-
-// The OAuth 2.0 client ID used for authentication.
-define('CLI_OAUTH_CLIENT_ID', 'platform-cli');
-
-// Files inside the project repository that affect the build.
-define('CLI_APP_CONFIG_FILE', '.platform.app.yaml');
-define('CLI_PROJECT_CONFIG_DIR', '.platform');
-
-// Files inside the project repository where CLI-specific information is saved.
-define('CLI_LOCAL_DIR', '.platform/local');
-define('CLI_LOCAL_ARCHIVE_DIR', CLI_LOCAL_DIR . '/build-archives');
-define('CLI_LOCAL_BUILD_DIR', CLI_LOCAL_DIR . '/builds');
-define('CLI_LOCAL_PROJECT_CONFIG', CLI_LOCAL_DIR . '/project.yaml');
-define('CLI_LOCAL_PROJECT_CONFIG_LEGACY', '.platform-project');
-define('CLI_LOCAL_SHARED_DIR', CLI_LOCAL_DIR . '/shared');
-define('CLI_LOCAL_WEB_ROOT', '_www');
-=======
-define('CLI_ROOT', __DIR__);
->>>>>>> f0b4bf20
+define('CLI_ROOT', __DIR__);
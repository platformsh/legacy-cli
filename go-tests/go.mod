module github.com/platformsh/legacy-cli/tests

<<<<<<< HEAD
go 1.23.0

toolchain go1.24.4

require (
	github.com/go-chi/chi/v5 v5.2.2
	github.com/platformsh/cli v0.0.0-20250512110214-68e4962f0990
	github.com/stretchr/testify v1.10.0
	golang.org/x/crypto v0.39.0
=======
go 1.25

require (
	github.com/go-chi/chi/v5 v5.2.3
	github.com/platformsh/cli v0.0.0-20250919110327-7c630d2efeba
	github.com/stretchr/testify v1.11.1
	golang.org/x/crypto v0.42.0
>>>>>>> 82214198
)

require (
	github.com/davecgh/go-spew v1.1.2-0.20180830191138-d8f796af33cc // indirect
	github.com/oklog/ulid/v2 v2.1.1 // indirect
	github.com/pmezard/go-difflib v1.0.1-0.20181226105442-5d4384ee4fb2 // indirect
<<<<<<< HEAD
	golang.org/x/sys v0.33.0 // indirect
=======
	golang.org/x/sys v0.36.0 // indirect
>>>>>>> 82214198
	gopkg.in/yaml.v3 v3.0.1 // indirect
)<|MERGE_RESOLUTION|>--- conflicted
+++ resolved
@@ -1,16 +1,5 @@
 module github.com/platformsh/legacy-cli/tests
 
-<<<<<<< HEAD
-go 1.23.0
-
-toolchain go1.24.4
-
-require (
-	github.com/go-chi/chi/v5 v5.2.2
-	github.com/platformsh/cli v0.0.0-20250512110214-68e4962f0990
-	github.com/stretchr/testify v1.10.0
-	golang.org/x/crypto v0.39.0
-=======
 go 1.25
 
 require (
@@ -18,17 +7,12 @@
 	github.com/platformsh/cli v0.0.0-20250919110327-7c630d2efeba
 	github.com/stretchr/testify v1.11.1
 	golang.org/x/crypto v0.42.0
->>>>>>> 82214198
 )
 
 require (
 	github.com/davecgh/go-spew v1.1.2-0.20180830191138-d8f796af33cc // indirect
 	github.com/oklog/ulid/v2 v2.1.1 // indirect
 	github.com/pmezard/go-difflib v1.0.1-0.20181226105442-5d4384ee4fb2 // indirect
-<<<<<<< HEAD
-	golang.org/x/sys v0.33.0 // indirect
-=======
 	golang.org/x/sys v0.36.0 // indirect
->>>>>>> 82214198
 	gopkg.in/yaml.v3 v3.0.1 // indirect
 )
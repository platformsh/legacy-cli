--- conflicted
+++ resolved
@@ -24,13 +24,9 @@
   ],
   "main": "bin/platform",
   "output": "platform.phar",
-<<<<<<< HEAD
-  "stub": "resources/phar-stub.php"
-=======
-  "stub": "stub.php",
+  "stub": "resources/phar-stub.php",
   "compactors": [
       "KevinGH\\Box\\Compactor\\Json",
       "KevinGH\\Box\\Compactor\\Php"
   ]
->>>>>>> 81bfed51
 }
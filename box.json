{
  "chmod": "0755",
  "directories": [
    "bin",
    "resources",
    "src"
  ],
  "files": [
    "config.yaml",
    "constants.php",
    "services.yaml",
    "shell-config.rc",
    "shell-config-bash.rc",
    "vendor/autoload.php",
    "vendor/symfony/console/Resources/bin/hiddeninput.exe"
  ],
  "finder": [
    {
      "in": "vendor",
      "name": "*.php",
      "exclude": [
        "phpunit",
        "Tests",
        "tests"
      ]
    }
  ],
  "main": "bin/platform",
<<<<<<< HEAD
  "output": "symfony-cloud.phar",
  "stub": "stub.php"
=======
  "output": "platform.phar",
  "stub": "stub.php",
  "compactors": [
      "KevinGH\\Box\\Compactor\\Json",
      "KevinGH\\Box\\Compactor\\Php"
  ]
>>>>>>> 1fab9491
}<|MERGE_RESOLUTION|>--- conflicted
+++ resolved
@@ -26,15 +26,10 @@
     }
   ],
   "main": "bin/platform",
-<<<<<<< HEAD
   "output": "symfony-cloud.phar",
-  "stub": "stub.php"
-=======
-  "output": "platform.phar",
   "stub": "stub.php",
   "compactors": [
       "KevinGH\\Box\\Compactor\\Json",
       "KevinGH\\Box\\Compactor\\Php"
   ]
->>>>>>> 1fab9491
 }
--- conflicted
+++ resolved
@@ -1,6 +1,5 @@
 # Metadata about the CLI application itself.
 application:
-<<<<<<< HEAD
   name: 'SensioCloud CLI'
   version: '1.x-dev'
   executable: 'sensiocloud'
@@ -10,18 +9,7 @@
   user_config_dir: '.sensiocloud'
   user_state_file: '.sensiocloud/state.json'
   env_prefix: 'SENSIOCLOUD_CLI_'
-=======
-  name: 'Platform.sh CLI'
-  version: '3.x-dev'
-  executable: 'platform'
-  package_name: 'platformsh/cli'
-  installer_url: 'https://platform.sh/cli/installer'
-  manifest_url: 'https://platform.sh/cli/manifest.json'
-  user_config_dir: '.platformsh'
-  user_state_file: '.platformsh/state.json'
-  env_prefix: 'PLATFORMSH_CLI_'
-  tmp_sub_dir: 'platformsh-cli-tmp'
->>>>>>> dfdb0006
+  tmp_sub_dir: 'sensiocloud-cli-tmp'
 
 # Configuration for working with projects locally.
 local:
@@ -40,7 +28,6 @@
 
 # Details about the cloud service that the CLI works with.
 service:
-<<<<<<< HEAD
   name: 'SensioCloud'
   env_prefix: 'SENSIOCLOUD_'
   app_config_file: '.sensiocloud.app.yaml'
@@ -48,16 +35,7 @@
   docs_url: 'https://sensio.cloud'
   docs_search_url: 'https://www.google.com/search?q=site%3Asensio.cloud%20{{ terms }}'
   accounts_url: 'https://accounts.sensio.cloud'
-=======
-  name: 'Platform.sh'
-  env_prefix: 'PLATFORM_'
-  app_config_file: '.platform.app.yaml'
-  project_config_dir: '.platform'
-  docs_url: 'https://docs.platform.sh'
-  docs_search_url: 'https://www.google.com/search?q=site%3Adocs.platform.sh%20{{ terms }}'
-  accounts_url: 'https://accounts.platform.sh'
-  pricing_url: 'https://platform.sh/pricing'
->>>>>>> dfdb0006
+  pricing_url: ~
   available_regions:
     - eu.sensio.cloud
   available_plans:

--- conflicted
+++ resolved
@@ -58,15 +58,9 @@
 
 # How the CLI detects and configures Git repositories as projects.
 detection:
-<<<<<<< HEAD
   git_remote_name: 'sensio-cloud'
   git_domain: 'sensio.cloud'
-  api_domain: 'sensio.cloud'
-=======
-  git_remote_name: 'platform'
-  git_domain: 'platform.sh'
-  site_domain: 'platform.sh'
->>>>>>> 5e38cbbb
+  site_domain: 'sensiocloud.site'
 
 # Automatic updates.
 # This can be overridden in the user config file.

# Metadata about the CLI application itself.
application:
<<<<<<< HEAD
  name: 'SensioCloud CLI'
  version: '0.0.15'
  executable: 'sensiocloud'
  package_name: ~
  installer_url: 'https://accounts.sensio.cloud/cli/installer'
  manifest_url: 'https://accounts.sensio.cloud/cli/manifest.json'
  user_config_dir: '.sensiocloud'
  user_state_file: '.sensiocloud/state.json'
  env_prefix: 'SENSIOCLOUD_CLI_'
  tmp_sub_dir: 'sensiocloud-cli-tmp'

# Disabled commands.
disabled_commands:
  - environment:drush
  - local:drush-aliases
=======
  name: 'Platform.sh CLI'
  version: '3.27.0'
  executable: 'platform'
  package_name: 'platformsh/cli'
  installer_url: 'https://platform.sh/cli/installer'
  manifest_url: 'https://platform.sh/cli/manifest.json'
  user_config_dir: '.platformsh'
  user_state_file: '.platformsh/state.json'
  env_prefix: 'PLATFORMSH_CLI_'
  tmp_sub_dir: 'platformsh-cli-tmp'

  # The default interactive login method: either 'browser' or 'password'.
  # This can be overridden in the user config file.
  login_method: browser

  # Disabled commands.
  disabled_commands: []
>>>>>>> 96f1a47e

# Configuration for working with projects locally.
local:
  local_dir: '.sensiocloud/local'
  archive_dir: '.sensiocloud/local/build-archives'
  build_dir: '.sensiocloud/local/builds'
  dependencies_dir: '.sensiocloud/local/deps'
  project_config: '.sensiocloud/local/project.yaml'
  project_config_legacy: '.platform-project'
  shared_dir: '.sensiocloud/local/shared'
  web_root: '_www'

  # This can be overridden by the {application.env_prefix}COPY_ON_WINDOWS env
  # var, or via the user config file.
  copy_on_windows: false

# Details about the cloud service that the CLI works with.
service:
<<<<<<< HEAD
  name: 'SensioCloud'
  env_prefix: 'SENSIOCLOUD_'
  header_prefix: 'x-sensiocloud'
  app_config_file: '.sensiocloud.app.yaml'
  project_config_dir: '.sensiocloud'
  docs_url: 'https://sensio.cloud'
  docs_search_url: 'https://www.google.com/search?q=site%3Asensio.cloud%20{{ terms }}'
  accounts_url: 'https://accounts.sensio.cloud'
  pricing_url: ~
  default_from_address: ~
=======
  name: 'Platform.sh'
  env_prefix: 'PLATFORM_'
  header_prefix: 'X-Platform'
  app_config_file: '.platform.app.yaml'
  project_config_dir: '.platform'
  docs_url: 'https://docs.platform.sh'
  docs_search_url: 'https://www.google.com/search?q=site%3Adocs.platform.sh%20{{ terms }}'
  accounts_url: 'https://accounts.platform.sh'
  pricing_url: 'https://platform.sh/pricing'
  default_from_address: 'noreply@platform.sh'
  api_token_help_url: 'https://docs.platform.sh/gettingstarted/cli/api-tokens.html'
>>>>>>> 96f1a47e
  available_regions:
    - eu.sensio.cloud
  available_plans:
    - development
    - standard
    - medium
    - large

# Configuration relating to API calls.
# This can be overridden in the user config file.
api:
  oauth2_client_id: 'sensio-cloud-cli'
  projects_ttl: 3600
  environments_ttl: 600
  users_ttl: 3600

  # Overridden by {application.env_prefix}ACCOUNTS_API env var.
  accounts_api_url: 'https://accounts.sensio.cloud/api/sensio/'

  # Overridden by {application.env_prefix}DEBUG env var.
  debug: false

  # Overridden by {application.env_prefix}DISABLE_CACHE env var.
  disable_cache: false

  # Overridden by {application.env_prefix}SKIP_SSL env var.
  skip_ssl: false

  # Overridden by {application.env_prefix}SESSION_ID env var.
  session_id: 'default'

# How the CLI detects and configures Git repositories as projects.
detection:
  git_remote_name: 'sensiocloud'
  git_domain: 'sensio.cloud'
  site_domains: ['sensiosite.cloud']

# Automatic updates.
# This can be overridden in the user config file.
updates:
  check_interval: 86400

  # Overridden by {application.env_prefix}UPDATES_CHECK env var.
  check: true<|MERGE_RESOLUTION|>--- conflicted
+++ resolved
@@ -1,6 +1,5 @@
 # Metadata about the CLI application itself.
 application:
-<<<<<<< HEAD
   name: 'SensioCloud CLI'
   version: '0.0.15'
   executable: 'sensiocloud'
@@ -12,29 +11,14 @@
   env_prefix: 'SENSIOCLOUD_CLI_'
   tmp_sub_dir: 'sensiocloud-cli-tmp'
 
-# Disabled commands.
-disabled_commands:
-  - environment:drush
-  - local:drush-aliases
-=======
-  name: 'Platform.sh CLI'
-  version: '3.27.0'
-  executable: 'platform'
-  package_name: 'platformsh/cli'
-  installer_url: 'https://platform.sh/cli/installer'
-  manifest_url: 'https://platform.sh/cli/manifest.json'
-  user_config_dir: '.platformsh'
-  user_state_file: '.platformsh/state.json'
-  env_prefix: 'PLATFORMSH_CLI_'
-  tmp_sub_dir: 'platformsh-cli-tmp'
-
   # The default interactive login method: either 'browser' or 'password'.
   # This can be overridden in the user config file.
   login_method: browser
 
   # Disabled commands.
-  disabled_commands: []
->>>>>>> 96f1a47e
+  disabled_commands:
+    - environment:drush
+    - local:drush-aliases
 
 # Configuration for working with projects locally.
 local:
@@ -53,7 +37,6 @@
 
 # Details about the cloud service that the CLI works with.
 service:
-<<<<<<< HEAD
   name: 'SensioCloud'
   env_prefix: 'SENSIOCLOUD_'
   header_prefix: 'x-sensiocloud'
@@ -64,19 +47,7 @@
   accounts_url: 'https://accounts.sensio.cloud'
   pricing_url: ~
   default_from_address: ~
-=======
-  name: 'Platform.sh'
-  env_prefix: 'PLATFORM_'
-  header_prefix: 'X-Platform'
-  app_config_file: '.platform.app.yaml'
-  project_config_dir: '.platform'
-  docs_url: 'https://docs.platform.sh'
-  docs_search_url: 'https://www.google.com/search?q=site%3Adocs.platform.sh%20{{ terms }}'
-  accounts_url: 'https://accounts.platform.sh'
-  pricing_url: 'https://platform.sh/pricing'
-  default_from_address: 'noreply@platform.sh'
-  api_token_help_url: 'https://docs.platform.sh/gettingstarted/cli/api-tokens.html'
->>>>>>> 96f1a47e
+  api_token_help_url: ~
   available_regions:
     - eu.sensio.cloud
   available_plans:

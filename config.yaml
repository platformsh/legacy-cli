# Metadata about the CLI application itself.
application:
  name: 'SensioCloud CLI'
  version: '1.x-dev'
  executable: 'sensiocloud'
  phar: 'sensiocloud.phar'
  package_name: ~
  installer_url: 'https://accounts.sensio.cloud/cli/installer'
  manifest_url: 'https://accounts.sensio.cloud/cli/manifest.json'
  user_config_dir: '.sensiocloud'
  env_prefix: 'SENSIOCLOUD_CLI_'

# Configuration for working with projects locally.
local:
<<<<<<< HEAD
  local_dir: '.sensiocloud/local'
  archive_dir: '.sensiocloud/local/build-archives'
  build_dir: '.sensiocloud/local/builds'
  project_config: '.sensiocloud/local/project.yaml'
=======
  local_dir: '.platform/local'
  archive_dir: '.platform/local/build-archives'
  build_dir: '.platform/local/builds'
  dependencies_dir: '.platform/local/deps'
  project_config: '.platform/local/project.yaml'
>>>>>>> 568df278
  project_config_legacy: '.platform-project'
  shared_dir: '.sensiocloud/local/shared'
  web_root: '_www'

  # This can be overridden by the {application.env_prefix}COPY_ON_WINDOWS env
  # var, or via the user config file.
  copy_on_windows: false

# Details about the cloud service that the CLI works with.
service:
<<<<<<< HEAD
  name: 'SensioCloud'
  env_prefix: 'SENSIOCLOUD_'
  app_config_file: '.sensiocloud.app.yaml'
  project_config_dir: '.sensiocloud'
  docs_url: 'https://docs.sensio.cloud'
  accounts_url: 'https://accounts.sensio.cloud'
=======
  name: 'Platform.sh'
  env_prefix: 'PLATFORM_'
  app_config_file: '.platform.app.yaml'
  project_config_dir: '.platform'
  docs_url: 'https://docs.platform.sh'
  accounts_url: 'https://accounts.platform.sh'
  available_regions:
    - eu.platform.sh
    - us.platform.sh
  available_plans:
    - development
    - standard
    - medium
    - large
>>>>>>> 568df278

# Configuration relating to API calls.
# This can be overridden in the user config file.
api:
  oauth2_client_id: 'sensio-cloud-cli'
  projects_ttl: 3600
  environments_ttl: 600
  users_ttl: 3600

  # Overridden by {application.env_prefix}ACCOUNTS_API env var.
  accounts_api_url: 'https://accounts.sensio.cloud/api/sensio/'

  # Overridden by {application.env_prefix}DEBUG env var.
  debug: false

  # Overridden by {application.env_prefix}DISABLE_CACHE env var.
  disable_cache: false

  # Overridden by {application.env_prefix}SKIP_SSL env var.
  skip_ssl: false

  # Overridden by {application.env_prefix}SESSION_ID env var.
  session_id: 'default'

# How the CLI detects and configures Git repositories as projects.
detection:
  git_remote_name: 'sensiocloud'
  git_domain: 'sensio.cloud'
  site_domains: ['sensiosite.cloud']

# Automatic updates.
# This can be overridden in the user config file.
updates:
  last_checked: null
  check_interval: 86400

  # Overridden by {application.env_prefix}UPDATES_CHECK env var.
  check: true<|MERGE_RESOLUTION|>--- conflicted
+++ resolved
@@ -12,18 +12,11 @@
 
 # Configuration for working with projects locally.
 local:
-<<<<<<< HEAD
   local_dir: '.sensiocloud/local'
   archive_dir: '.sensiocloud/local/build-archives'
   build_dir: '.sensiocloud/local/builds'
+  dependencies_dir: '.sensiocloud/local/deps'
   project_config: '.sensiocloud/local/project.yaml'
-=======
-  local_dir: '.platform/local'
-  archive_dir: '.platform/local/build-archives'
-  build_dir: '.platform/local/builds'
-  dependencies_dir: '.platform/local/deps'
-  project_config: '.platform/local/project.yaml'
->>>>>>> 568df278
   project_config_legacy: '.platform-project'
   shared_dir: '.sensiocloud/local/shared'
   web_root: '_www'
@@ -34,29 +27,19 @@
 
 # Details about the cloud service that the CLI works with.
 service:
-<<<<<<< HEAD
   name: 'SensioCloud'
   env_prefix: 'SENSIOCLOUD_'
   app_config_file: '.sensiocloud.app.yaml'
   project_config_dir: '.sensiocloud'
   docs_url: 'https://docs.sensio.cloud'
   accounts_url: 'https://accounts.sensio.cloud'
-=======
-  name: 'Platform.sh'
-  env_prefix: 'PLATFORM_'
-  app_config_file: '.platform.app.yaml'
-  project_config_dir: '.platform'
-  docs_url: 'https://docs.platform.sh'
-  accounts_url: 'https://accounts.platform.sh'
   available_regions:
-    - eu.platform.sh
-    - us.platform.sh
+    - eu.sensio.cloud
   available_plans:
     - development
     - standard
     - medium
     - large
->>>>>>> 568df278
 
 # Configuration relating to API calls.
 # This can be overridden in the user config file.

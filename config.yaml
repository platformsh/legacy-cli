# Metadata about the CLI application itself.
application:
  name: 'Magento cloud CLI'
  version: '1.x-dev'
  executable: 'magento-cloud'
  phar: 'magento-cloud.phar'
  package_name: null
  installer_url: 'https://accounts.magento.cloud/cli/installer'
  manifest_url: 'https://accounts.magento.cloud/cli/manifest.json'
  user_config_dir: '.magento-cloud'
  env_prefix: 'MAGENTO_CLOUD_CLI_'

# Configuration for working with projects locally.
local:
  local_dir: '.magento/local'
  archive_dir: '.magento/local/build-archives'
  build_dir: '.magento/local/builds'
  project_config: '.magento/local/project.yaml'
  project_config_legacy: '.magento-project'
  shared_dir: '.magento/local/shared'
  web_root: '_www'

  # This can be overridden by the {application.env_prefix}COPY_ON_WINDOWS env
  # var, or via the user config file.
  copy_on_windows: false

# Details about the cloud service that the CLI works with.
service:
  name: 'Magento Cloud'
  env_prefix: 'MAGENTO_CLOUD_'
  app_config_file: '.magento.app.yaml'
  project_config_dir: '.magento'
  docs_url: 'http://devdocs.magento.com'
  accounts_url: 'https://accounts.magento.cloud'

# Configuration relating to API calls.
# This can be overridden in the user config file.
api:
  oauth2_client_id: 'magento-cloud-cli'
  projects_ttl: 3600
  environments_ttl: 600
  users_ttl: 3600

  # Overridden by {application.env_prefix}ACCOUNTS_API env var.
  accounts_api_url: 'https://accounts.magento.cloud/api/v1/'

  # Overridden by {application.env_prefix}DEBUG env var.
  debug: false

  # Overridden by {application.env_prefix}DISABLE_CACHE env var.
  disable_cache: false

  # Overridden by {application.env_prefix}SKIP_SSL env var.
  skip_ssl: false

  # Overridden by {application.env_prefix}SESSION_ID env var.
  session_id: 'default'

# How the CLI detects and configures Git repositories as projects.
detection:
<<<<<<< HEAD
  git_remote_name: 'magento'
  git_domain: 'magento.cloud'
  api_domain: 'magento.cloud'
=======
  git_remote_name: 'platform'
  git_domain: 'platform.sh'
  site_domain: 'platform.sh'
>>>>>>> 276265df

# Automatic updates.
# This can be overridden in the user config file.
updates:
  check: true
  last_checked: null
  check_interval: 86400<|MERGE_RESOLUTION|>--- conflicted
+++ resolved
@@ -58,15 +58,9 @@
 
 # How the CLI detects and configures Git repositories as projects.
 detection:
-<<<<<<< HEAD
   git_remote_name: 'magento'
   git_domain: 'magento.cloud'
-  api_domain: 'magento.cloud'
-=======
-  git_remote_name: 'platform'
-  git_domain: 'platform.sh'
-  site_domain: 'platform.sh'
->>>>>>> 276265df
+  site_domain: 'magentosite.cloud'
 
 # Automatic updates.
 # This can be overridden in the user config file.

--- conflicted
+++ resolved
@@ -1,27 +1,14 @@
 # Metadata about the CLI application itself.
 application:
-<<<<<<< HEAD
   name: 'Magento cloud CLI'
   version: '1.x-dev'
   executable: 'magento-cloud'
   phar: 'magento-cloud.phar'
   package_name: null
-  source_url: null
   installer_url: 'https://accounts.magento.cloud/cli/installer'
   manifest_url: 'https://accounts.magento.cloud/cli/manifest.json'
   user_config_dir: '.magento-cloud'
   env_prefix: 'MAGENTO_CLOUD_CLI_'
-=======
-  name: 'Platform.sh CLI'
-  version: '3.x-dev'
-  executable: 'platform'
-  phar: 'platform.phar'
-  package_name: 'platformsh/cli'
-  installer_url: 'https://platform.sh/cli/installer'
-  manifest_url: 'https://platform.sh/cli/manifest.json'
-  user_config_dir: '.platformsh'
-  env_prefix: 'PLATFORMSH_CLI_'
->>>>>>> 165d44f3
 
 # Configuration for working with projects locally.
 local:
@@ -47,21 +34,13 @@
 
 # Configuration relating to API calls.
 api:
-<<<<<<< HEAD
-  accounts_api_url: 'https://accounts.magento.cloud/api/v1/'
   oauth2_client_id: 'magento-cloud-cli'
-  disable_cache: false
-  skip_ssl: false
-  token: null
-=======
-  oauth2_client_id: 'platform-cli'
->>>>>>> 165d44f3
   projects_ttl: 3600
   environments_ttl: 600
   users_ttl: 3600
 
   # Overridden by {application.env_prefix}ACCOUNTS_API env var.
-  accounts_api_url: 'https://accounts.platform.sh/api/platform/'
+  accounts_api_url: 'https://accounts.magento.cloud/api/v1/'
 
   # Overridden by {application.env_prefix}DEBUG env var.
   debug: false
@@ -80,18 +59,12 @@
 
 # How the CLI detects and configures Git repositories as projects.
 detection:
-<<<<<<< HEAD
   git_remote_name: 'magento'
   git_domain: 'magento.cloud'
   api_domain: 'magento.cloud'
-=======
-  git_remote_name: 'platform'
-  git_domain: 'platform.sh'
-  api_domain: 'platform.sh'
 
 # Automatic updates.
 updates:
   check: true
   last_checked: null
-  check_interval: 86400
->>>>>>> 165d44f3
+  check_interval: 86400
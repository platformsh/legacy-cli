# Metadata about the CLI application itself.
application:
  name: 'SensioCloud CLI'
  version: '1.x-dev'
  executable: 'sensiocloud'
  phar: 'sensiocloud.phar'
  package_name: ~
  installer_url: 'https://accounts.sensio.cloud/cli/installer'
  manifest_url: 'https://accounts.sensio.cloud/cli/manifest.json'
  user_config_dir: '.sensiocloud'
  env_prefix: 'SENSIOCLOUD_CLI_'

# Configuration for working with projects locally.
local:
  local_dir: '.sensiocloud/local'
  archive_dir: '.sensiocloud/local/build-archives'
  build_dir: '.sensiocloud/local/builds'
  project_config: '.sensiocloud/local/project.yaml'
  project_config_legacy: '.platform-project'
  shared_dir: '.sensiocloud/local/shared'
  web_root: '_www'

  # This can be overridden by the {application.env_prefix}COPY_ON_WINDOWS env
  # var, or via the user config file.
  copy_on_windows: false

# Details about the cloud service that the CLI works with.
service:
  name: 'SensioCloud'
  env_prefix: 'SENSIOCLOUD_'
  app_config_file: '.sensiocloud.app.yaml'
  project_config_dir: '.sensiocloud'
  docs_url: 'https://docs.sensio.cloud'
  accounts_url: 'https://accounts.sensio.cloud'

# Configuration relating to API calls.
# This can be overridden in the user config file.
api:
  oauth2_client_id: 'sensio-cloud-cli'
  projects_ttl: 3600
  environments_ttl: 600
  users_ttl: 3600

  # Overridden by {application.env_prefix}ACCOUNTS_API env var.
  accounts_api_url: 'https://accounts.sensio.cloud/api/sensio/'

  # Overridden by {application.env_prefix}DEBUG env var.
  debug: false

  # Overridden by {application.env_prefix}DISABLE_CACHE env var.
  disable_cache: false

  # Overridden by {application.env_prefix}SKIP_SSL env var.
  skip_ssl: false

  # Overridden by {application.env_prefix}SESSION_ID env var.
  session_id: 'default'

# How the CLI detects and configures Git repositories as projects.
detection:
<<<<<<< HEAD
  git_remote_name: 'sensiocloud'
  git_domain: 'sensio.cloud'
  site_domain: 'sensiosite.cloud'
=======
  git_remote_name: 'platform'
  git_domain: 'platform.sh'
  site_domains: ['platform.sh', 'platformsh.site']
>>>>>>> 413d214b

# Automatic updates.
# This can be overridden in the user config file.
updates:
  last_checked: null
  check_interval: 86400

  # Overridden by {application.env_prefix}UPDATES_CHECK env var.
  check: true<|MERGE_RESOLUTION|>--- conflicted
+++ resolved
@@ -58,15 +58,9 @@
 
 # How the CLI detects and configures Git repositories as projects.
 detection:
-<<<<<<< HEAD
   git_remote_name: 'sensiocloud'
   git_domain: 'sensio.cloud'
-  site_domain: 'sensiosite.cloud'
-=======
-  git_remote_name: 'platform'
-  git_domain: 'platform.sh'
-  site_domains: ['platform.sh', 'platformsh.site']
->>>>>>> 413d214b
+  site_domains: ['sensiosite.cloud']
 
 # Automatic updates.
 # This can be overridden in the user config file.

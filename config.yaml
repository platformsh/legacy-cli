# Metadata about the CLI application itself.
application:
<<<<<<< HEAD
  name: 'SensioCloud CLI'
  version: '1.x-dev'
  executable: 'sensiocloud'
  phar: 'sensiocloud.phar'
  package_name: ~
  installer_url: 'https://accounts.sensio.cloud/cli/installer'
  manifest_url: 'https://accounts.sensio.cloud/cli/manifest.json'
  user_config_dir: '.sensiocloud'
  env_prefix: 'SENSIOCLOUD_CLI_'
=======
  name: 'Platform.sh CLI'
  version: '3.x-dev'
  executable: 'platform'
  phar: 'platform.phar'
  package_name: 'platformsh/cli'
  installer_url: 'https://platform.sh/cli/installer'
  manifest_url: 'https://platform.sh/cli/manifest.json'
  user_config_dir: '.platformsh'
  user_state_file: '.platformsh/state.json'
  env_prefix: 'PLATFORMSH_CLI_'
>>>>>>> e64c3227

# Configuration for working with projects locally.
local:
  local_dir: '.sensiocloud/local'
  archive_dir: '.sensiocloud/local/build-archives'
  build_dir: '.sensiocloud/local/builds'
  dependencies_dir: '.sensiocloud/local/deps'
  project_config: '.sensiocloud/local/project.yaml'
  project_config_legacy: '.platform-project'
  shared_dir: '.sensiocloud/local/shared'
  web_root: '_www'

  # This can be overridden by the {application.env_prefix}COPY_ON_WINDOWS env
  # var, or via the user config file.
  copy_on_windows: false

# Details about the cloud service that the CLI works with.
service:
  name: 'SensioCloud'
  env_prefix: 'SENSIOCLOUD_'
  app_config_file: '.sensiocloud.app.yaml'
  project_config_dir: '.sensiocloud'
  docs_url: 'https://docs.sensio.cloud'
  accounts_url: 'https://accounts.sensio.cloud'
  available_regions:
    - eu.sensio.cloud
  available_plans:
    - development
    - standard
    - medium
    - large

# Configuration relating to API calls.
# This can be overridden in the user config file.
api:
  oauth2_client_id: 'sensio-cloud-cli'
  projects_ttl: 3600
  environments_ttl: 600
  users_ttl: 3600

  # Overridden by {application.env_prefix}ACCOUNTS_API env var.
  accounts_api_url: 'https://accounts.sensio.cloud/api/sensio/'

  # Overridden by {application.env_prefix}DEBUG env var.
  debug: false

  # Overridden by {application.env_prefix}DISABLE_CACHE env var.
  disable_cache: false

  # Overridden by {application.env_prefix}SKIP_SSL env var.
  skip_ssl: false

  # Overridden by {application.env_prefix}SESSION_ID env var.
  session_id: 'default'

# How the CLI detects and configures Git repositories as projects.
detection:
  git_remote_name: 'sensiocloud'
  git_domain: 'sensio.cloud'
  site_domains: ['sensiosite.cloud']

# Automatic updates.
# This can be overridden in the user config file.
updates:
  check_interval: 86400

  # Overridden by {application.env_prefix}UPDATES_CHECK env var.
  check: true<|MERGE_RESOLUTION|>--- conflicted
+++ resolved
@@ -1,6 +1,5 @@
 # Metadata about the CLI application itself.
 application:
-<<<<<<< HEAD
   name: 'SensioCloud CLI'
   version: '1.x-dev'
   executable: 'sensiocloud'
@@ -9,19 +8,8 @@
   installer_url: 'https://accounts.sensio.cloud/cli/installer'
   manifest_url: 'https://accounts.sensio.cloud/cli/manifest.json'
   user_config_dir: '.sensiocloud'
+  user_state_file: '.sensiocloud/state.json'
   env_prefix: 'SENSIOCLOUD_CLI_'
-=======
-  name: 'Platform.sh CLI'
-  version: '3.x-dev'
-  executable: 'platform'
-  phar: 'platform.phar'
-  package_name: 'platformsh/cli'
-  installer_url: 'https://platform.sh/cli/installer'
-  manifest_url: 'https://platform.sh/cli/manifest.json'
-  user_config_dir: '.platformsh'
-  user_state_file: '.platformsh/state.json'
-  env_prefix: 'PLATFORMSH_CLI_'
->>>>>>> e64c3227
 
 # Configuration for working with projects locally.
 local:

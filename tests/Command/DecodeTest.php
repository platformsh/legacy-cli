<?php

namespace Platformsh\Cli\Tests\Command;

use PHPUnit\Framework\TestCase;
use Platformsh\Cli\Command\DecodeCommand;
use Platformsh\Cli\Service\Config;
use Symfony\Component\Console\Input\ArrayInput;
use Symfony\Component\Console\Output\BufferedOutput;

<<<<<<< HEAD
class DecodeTest extends TestCase
=======
/**
 * @group commands
 */
class DecodeTest extends \PHPUnit_Framework_TestCase
>>>>>>> 004684a9
{
    private function runCommand(array $args) {
        $output = new BufferedOutput();
        (new DecodeCommand(new Config()))
            ->run(new ArrayInput($args), $output);

        return $output->fetch();
    }

    public function testDecode() {
        $var = base64_encode(json_encode([
            'foo' => 'bar',
            'fee' => 'bor',
            'nest' => ['nested' => 'baz'],
        ]));
        $this->assertEquals(
            'bar',
            rtrim($this->runCommand([
                'value' => $var,
                '--property' => 'foo',
            ]), "\n")
        );
        $this->assertEquals(
            'baz',
            rtrim($this->runCommand([
                'value' => $var,
                '--property' => 'nest.nested',
            ]), "\n")
        );
    }
}<|MERGE_RESOLUTION|>--- conflicted
+++ resolved
@@ -8,14 +8,10 @@
 use Symfony\Component\Console\Input\ArrayInput;
 use Symfony\Component\Console\Output\BufferedOutput;
 
-<<<<<<< HEAD
-class DecodeTest extends TestCase
-=======
 /**
  * @group commands
  */
-class DecodeTest extends \PHPUnit_Framework_TestCase
->>>>>>> 004684a9
+class DecodeTest extends TestCase
 {
     private function runCommand(array $args) {
         $output = new BufferedOutput();

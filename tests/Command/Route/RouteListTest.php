<?php

namespace Platformsh\Cli\Tests\Command\Route;

use PHPUnit\Framework\TestCase;
use Platformsh\Cli\Tests\CommandRunner;

<<<<<<< HEAD
class RouteListTest extends TestCase
=======
/**
 * @group commands
 */
class RouteListTest extends \PHPUnit_Framework_TestCase
>>>>>>> 004684a9
{
    private $mockRoutes;

    public function setUp() {
        $this->mockRoutes = base64_encode(json_encode([
            'https://example.com' => [
                'primary' => true,
                'type' => 'upstream',
                'upstream' => 'app:http',
                'original_url' => 'https://{default}',
            ],
            'http://example.com' => [
                'type' => 'redirect',
                'to' => 'https://{default}',
                'original_url' => 'http://{default}',
            ],
        ]));
    }

    private function runCommand(array $args) {
        return (new CommandRunner())
            ->run('route:list', $args, ['PLATFORM_ROUTES' => $this->mockRoutes])
            ->getOutput();
    }

    public function testListRoutes() {
        $this->assertEquals(
            "https://{default}\tupstream\tapp:http\n"
            . "http://{default}\tredirect\thttps://{default}\n",
            $this->runCommand([
                '--format', 'tsv',
                '--columns', 'route,type,to',
                '--no-header',
            ])
        );
    }
}<|MERGE_RESOLUTION|>--- conflicted
+++ resolved
@@ -5,14 +5,10 @@
 use PHPUnit\Framework\TestCase;
 use Platformsh\Cli\Tests\CommandRunner;
 
-<<<<<<< HEAD
-class RouteListTest extends TestCase
-=======
 /**
  * @group commands
  */
-class RouteListTest extends \PHPUnit_Framework_TestCase
->>>>>>> 004684a9
+class RouteListTest extends TestCase
 {
     private $mockRoutes;
 
